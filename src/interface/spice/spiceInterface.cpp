/*    Copyright (c) 2010-2019, Delft University of Technology
 *    All rigths reserved
 *
 *    This file is part of the Tudat. Redistribution and use in source and
 *    binary forms, with or without modification, are permitted exclusively
 *    under the terms of the Modified BSD license. You should have received
 *    a copy of the license with this file. If not, please or visit:
 *    http://tudat.tudelft.nl/LICENSE.
 *
 */

#include "tudat/interface/spice/spiceInterface.h"
#include "tudat/astro/basic_astro/unitConversions.h"
#include "tudat/io/basicInputOutput.h"
#include "tudat/paths.hpp"

#include <math.h>

namespace tudat {
namespace spice_interface {
using Eigen::Vector6d;

std::string getCorrectedTargetBodyName(
        const std::string &targetBodyName )
{
    std::string correctedTargetBodyName;
    if( targetBodyName == "Mercury" ||
            targetBodyName == "Venus" ||
            targetBodyName == "MERCURY" ||
            targetBodyName == "VENUS" ||
            targetBodyName == "mercury" ||
            targetBodyName == "venus" )
    {
        correctedTargetBodyName = targetBodyName + "_Barycenter";
    }
    else
    {
        correctedTargetBodyName = targetBodyName;
    }

    return correctedTargetBodyName;
}


//! Convert a Julian date to ephemeris time (equivalent to TDB in Spice).
double convertJulianDateToEphemerisTime(const double julianDate) {
    return (julianDate - j2000_c()) * spd_c();
}

//! Convert ephemeris time (equivalent to TDB) to a Julian date.
double convertEphemerisTimeToJulianDate(const double ephemerisTime) {
    return j2000_c() + (ephemerisTime) / spd_c();
}

//! Converts a date string to ephemeris time.
double convertDateStringToEphemerisTime(const std::string &dateString) {
    double ephemerisTime = 0.0;
    str2et_c(dateString.c_str(), &ephemerisTime);
    return ephemerisTime;
}

//! Get Cartesian state of a body, as observed from another body.
Vector6d getBodyCartesianStateAtEpoch(
        const std::string &targetBodyName, const std::string &observerBodyName,
        const std::string &referenceFrameName, const std::string &aberrationCorrections,
        const double ephemerisTime) {


    if( !( ephemerisTime == ephemerisTime )  )
    {
        throw std::invalid_argument( "Error when retrieving Cartesian state from Spice, input time is " + std::to_string(ephemerisTime) );
    }
    // Declare variables for cartesian state and light-time to be determined by Spice.
    double stateAtEpoch[6];
    double lightTime;

    // Call Spice function to calculate state and light-time.
    spkezr_c(getCorrectedTargetBodyName( targetBodyName ).c_str(), ephemerisTime, referenceFrameName.c_str(),
             aberrationCorrections.c_str(),
             getCorrectedTargetBodyName( observerBodyName ).c_str(), stateAtEpoch,
             &lightTime);

    // Put result in Eigen Vector.
    Vector6d cartesianStateVector;
    for (unsigned int i = 0; i < 6; i++) {
        cartesianStateVector(i) = stateAtEpoch[i];
    }

    // Convert from km(/s) to m(/s).
    return unit_conversions::convertKilometersToMeters<Vector6d>(
                cartesianStateVector);
}

//! Get Cartesian position of a body, as observed from another body.
Eigen::Vector3d getBodyCartesianPositionAtEpoch(const std::string &targetBodyName,
                                                const std::string &observerBodyName,
                                                const std::string &referenceFrameName,
                                                const std::string &aberrationCorrections,
                                                const double ephemerisTime) {

    if( !( ephemerisTime == ephemerisTime )  )
    {
        throw std::invalid_argument( "Error when retrieving Cartesian position from Spice, input time is " + std::to_string(ephemerisTime) );
    }
    // Declare variables for cartesian position and light-time to be determined by Spice.
    double positionAtEpoch[3];
    double lightTime;

    // Call Spice function to calculate position and light-time.
    spkpos_c(getCorrectedTargetBodyName( targetBodyName ).c_str(), ephemerisTime, referenceFrameName.c_str(),
             aberrationCorrections.c_str(),
             getCorrectedTargetBodyName( observerBodyName ).c_str(), positionAtEpoch,
             &lightTime);

    // Put result in Eigen Vector.
    Eigen::Vector3d cartesianPositionVector;
    for (unsigned int i = 0; i < 3; i++) {
        cartesianPositionVector(i) = positionAtEpoch[i];
    }

    // Convert from km to m.
    return unit_conversions::convertKilometersToMeters<Eigen::Vector3d>(
                cartesianPositionVector);
}

//! Get Cartesian state of a satellite from its two-line element set at a specified epoch.
Vector6d getCartesianStateFromTleAtEpoch(double epoch, std::shared_ptr<ephemerides::Tle> tle) {
    if( !( epoch == epoch ) || (epoch < 0) )
    {
        throw std::invalid_argument( "Error when retrieving TLE from Spice, input time is " + std::to_string(epoch) );
    }

    // Physical constants used by CSpice's implementation of SGP4.
    double physicalConstants[8] = {1.082616E-3, -2.53881E-6, -1.65597E-6, 7.43669161e-2, 120.0, 78.0, 6378.135, 1.0};

    // Declare variable that will hold the state as returned by Spice.
    double stateAtEpoch[6];

    // TODO: convert elements to units required by CSpice (?)
    double elements[10];
    elements[0] = 0.0;// This element is mandatory as input to ev2lin_ but not used internally (used to be accessed in SGP).
    elements[1] = 0.0;// Idem dito.
    elements[2] = tle->getBStar();
    elements[3] = tle->getInclination();
    elements[4] = tle->getRightAscension();
    elements[5] = tle->getEccentricity();
    elements[6] = tle->getArgOfPerigee();
    elements[7] = tle->getMeanAnomaly();
    elements[8] = tle->getMeanMotion();
    elements[9] = tle->getEpoch();// TLE ephemeris epoch in seconds since J2000

    // Call Spice function. Return value is always 0, so no need to save it.
    ev2lin_(&epoch, physicalConstants, elements, stateAtEpoch);

    // Put result in Eigen Vector.
    Vector6d cartesianStateVector;
    for (unsigned int i = 0; i < 6; i++) {
        cartesianStateVector(i) = stateAtEpoch[i];
    }

    // Convert from km to m.
    return unit_conversions::convertKilometersToMeters<Vector6d>(cartesianStateVector);
}

//! Compute quaternion of rotation between two frames.
Eigen::Quaterniond computeRotationQuaternionBetweenFrames(const std::string &originalFrame,
                                                          const std::string &newFrame,
                                                          const double ephemerisTime) {
    if( !( ephemerisTime == ephemerisTime )  )
    {
        throw std::invalid_argument( "Error when retrieving rotation quaternion from Spice, input time is " + std::to_string(ephemerisTime) );
    }

    // Declare rotation matrix.
    double rotationArray[3][3];

    // Calculate rotation matrix.
    pxform_c(originalFrame.c_str(), newFrame.c_str(), ephemerisTime, rotationArray);

    // Put rotation matrix in Eigen Matrix3d.
    Eigen::Matrix3d rotationMatrix;
    for (unsigned int i = 0; i < 3; i++) {
        for (unsigned int j = 0; j < 3; j++) {
            rotationMatrix(i, j) = rotationArray[i][j];
        }
    }

    // Convert matrix3d to Quaternion.
    return Eigen::Quaterniond(rotationMatrix);
}

Eigen::Matrix3d computeRotationMatrixBetweenFrames(const std::string &originalFrame,
                                                   const std::string &newFrame,
                                                   const double ephemerisTime)
{
    return Eigen::Matrix3d( computeRotationQuaternionBetweenFrames(
                                originalFrame, newFrame, ephemerisTime ) );
}

//! Computes time derivative of rotation matrix between two frames.
Eigen::Matrix3d computeRotationMatrixDerivativeBetweenFrames(const std::string &originalFrame,
                                                             const std::string &newFrame,
                                                             const double ephemerisTime) {

    if( !( ephemerisTime == ephemerisTime )  )
    {
        throw std::invalid_argument( "Error when retrieving rotation matrix derivative from Spice, input time is " + std::to_string(ephemerisTime) );
    }

    double stateTransition[6][6];

    // Calculate state transition matrix.
    sxform_c(originalFrame.c_str(), newFrame.c_str(), ephemerisTime, stateTransition);

    // Put rotation matrix derivative in Eigen Matrix3d
    Eigen::Matrix3d matrixDerivative = Eigen::Matrix3d::Zero();
    for (unsigned int i = 0; i < 3; i++) {
        for (unsigned int j = 0; j < 3; j++) {
            matrixDerivative(i, j) = stateTransition[i + 3][j];
        }
    }

    return matrixDerivative;
}

//! Computes the angular velocity of one frame w.r.t. to another frame.
Eigen::Vector3d getAngularVelocityVectorOfFrameInOriginalFrame(const std::string &originalFrame,
                                                               const std::string &newFrame,
                                                               const double ephemerisTime) {

    if( !( ephemerisTime == ephemerisTime )  )
    {
        throw std::invalid_argument( "Error when retrieving angular velocity from Spice, input time is " + std::to_string(ephemerisTime) );
    }

    double stateTransition[6][6];

    // Calculate state transition matrix.
    sxform_c(originalFrame.c_str(), newFrame.c_str(), ephemerisTime, stateTransition);

    double rotation[3][3];
    double angularVelocity[3];

    // Calculate angular velocity vector.
    xf2rav_c(stateTransition, rotation, angularVelocity);

    return (Eigen::Vector3d() << angularVelocity[0], angularVelocity[1], angularVelocity[2]).finished();
}

std::pair<Eigen::Quaterniond, Eigen::Matrix3d> computeRotationQuaternionAndRotationMatrixDerivativeBetweenFrames(
        const std::string &originalFrame, const std::string &newFrame, const double ephemerisTime) {
    double stateTransition[6][6];

    if( !( ephemerisTime == ephemerisTime )  )
    {
        throw std::invalid_argument( "Error when retrieving rotational state from Spice, input time is " + std::to_string(ephemerisTime) );
    }

    sxform_c(originalFrame.c_str(), newFrame.c_str(), ephemerisTime, stateTransition);

    Eigen::Matrix3d matrixDerivative;
    Eigen::Matrix3d rotationMatrix;

    for (unsigned int i = 0; i < 3; i++) {
        for (unsigned int j = 0; j < 3; j++) {
            rotationMatrix(i, j) = stateTransition[i][j];
            matrixDerivative(i, j) = stateTransition[i + 3][j];
        }
    }
    return std::make_pair(Eigen::Quaterniond(rotationMatrix), matrixDerivative);
}

//! Get property of a body from Spice.
std::vector<double> getBodyProperties(const std::string &body, const std::string &property,
                                      const int maximumNumberOfValues) {
    // Delcare variable in which raw result is to be put by Spice function.
    double propertyArray[maximumNumberOfValues];

    // Call Spice function to retrieve property.
    SpiceInt numberOfReturnedParameters;
    bodvrd_c(body.c_str(), property.c_str(), maximumNumberOfValues, &numberOfReturnedParameters,
             propertyArray);

    // Put result in STL vector.
    std::vector<double> bodyProperties;
    bodyProperties.resize(numberOfReturnedParameters);
    for (int i = 0; i < numberOfReturnedParameters; i++) {
        bodyProperties.at(i) = propertyArray[i];
    }
    return bodyProperties;
}

//! Get gravitational parameter of a body.
double getBodyGravitationalParameter(const std::string &body) {
    // Delcare variable in which raw result is to be put by Spice function.
    double gravitationalParameter[1];

    // Call Spice function to retrieve gravitational parameter.
    SpiceInt numberOfReturnedParameters;
    bodvrd_c(body.c_str(), "GM", 1, &numberOfReturnedParameters, gravitationalParameter);

    // Convert from km^3/s^2 to m^3/s^2
    return unit_conversions::convertKilometersToMeters<double>(
                unit_conversions::convertKilometersToMeters<double>(
                    unit_conversions::convertKilometersToMeters<double>(
                        gravitationalParameter[0])));
}

//! Get the (arithmetic) mean of the three principal axes of the tri-axial ellipsoid shape.
double getAverageRadius(const std::string &body) {
    // Delcare variable in which raw result is to be put by Spice function.
    double radii[3];

    // Call Spice function to retrieve gravitational parameter.
    SpiceInt numberOfReturnedParameters;
    bodvrd_c(body.c_str(), "RADII", 3, &numberOfReturnedParameters, radii);

    // Compute average and convert from km to m.
    return unit_conversions::convertKilometersToMeters<double>(
                radii[0] + radii[1] + radii[2])
            / 3.0;
}

//! Convert a body name to its NAIF identification number.
int convertBodyNameToNaifId(const std::string &bodyName) {
    // Convert body name to NAIF ID number.
    SpiceInt bodyNaifId;
    SpiceBoolean isIdFound;
    bods2c_c(bodyName.c_str(), &bodyNaifId, &isIdFound);

    // Convert SpiceInt (typedef for long) to int and return.
    return static_cast<int>(bodyNaifId);
}

//! Check if a certain property of a body is in the kernel pool.
bool checkBodyPropertyInKernelPool(const std::string &bodyName, const std::string &bodyProperty) {
    // Convert body name to NAIF ID.
    const int naifId = convertBodyNameToNaifId(bodyName);

    // Determine if property is in pool.
    SpiceBoolean isPropertyInPool = bodfnd_c(naifId, bodyProperty.c_str());
    return static_cast<bool>(isPropertyInPool);
}

//! Load a Spice kernel.
void loadSpiceKernelInTudat(const std::string &fileName) {
    furnsh_c(fileName.c_str());
}

//! Get the amount of loaded Spice kernels.
int getTotalCountOfKernelsLoaded() {
    SpiceInt count;
    ktotal_c("ALL", &count);
    return count;
}

//! Clear all Spice kernels.
void clearSpiceKernels() { kclear_c(); }

//! Get all standard Spice kernels used in tudat.
std::vector<std::string> getStandardSpiceKernels(const std::vector<std::string> alternativeEphemerisKernels) {
    std::vector<std::string> standardSpiceKernels;

//    std::string kernelPath = paths::getSpiceKernelPath();
//    standardSpiceKernels.push_back(kernelPath + "/pck00010.tpc");
//    standardSpiceKernels.push_back(kernelPath + "/gm_de431.tpc");

//    if (alternativeEphemerisKernels.size() == 0) {
//        standardSpiceKernels.push_back(kernelPath + "/tudat_merged_spk_kernel.bsp");
//    } else {
//        for (unsigned int i = 0; i < alternativeEphemerisKernels.size(); i++) {
//            standardSpiceKernels.push_back(alternativeEphemerisKernels.at(i));
//        }
//    }
//    standardSpiceKernels.push_back(kernelPath + "/naif0012.tls");
    return standardSpiceKernels;
}

void loadStandardSpiceKernels(const std::vector<std::string> alternativeEphemerisKernels) {

    std::string kernelPath = paths::getSpiceKernelPath();
    loadSpiceKernelInTudat(kernelPath + "/pck00010.tpc");
<<<<<<< HEAD
    loadSpiceKernelInTudat(kernelPath + "/gm_de431.tpc");
=======
//    loadSpiceKernelInTudat(kernelPath + "/gm_de431.tpc");
>>>>>>> d9d7b629
    loadSpiceKernelInTudat(kernelPath + "/inpop19a_TDB_m100_p100_spice.tpc");
    loadSpiceKernelInTudat(kernelPath + "/NOE-4-2020.tpc");
    loadSpiceKernelInTudat(kernelPath + "/NOE-5-2021.tpc");
    loadSpiceKernelInTudat(kernelPath + "/NOE-6-2018-MAIN-v2.tpc");
<<<<<<< HEAD

    if (alternativeEphemerisKernels.size() == 0) {

        loadSpiceKernelInTudat(kernelPath + "/inpop19a_TDB_m100_p100_spice.bsp");
        loadSpiceKernelInTudat(kernelPath + "/NOE-4-2020.bsp");
        loadSpiceKernelInTudat(kernelPath + "/NOE-5-2021.bsp");
        loadSpiceKernelInTudat(kernelPath + "/NOE-6-2018-MAIN-v2.bsp");
        loadSpiceKernelInTudat(kernelPath + "/juice_mat_crema_4_0_20220601_20330626_v01.bsp");

=======

    if (alternativeEphemerisKernels.size() == 0)
    {

        loadSpiceKernelInTudat(kernelPath + "/codes_300ast_20100725.bsp");
        loadSpiceKernelInTudat(kernelPath + "/inpop19a_TDB_m100_p100_spice.bsp");
        loadSpiceKernelInTudat(kernelPath + "/NOE-4-2020.bsp");
        loadSpiceKernelInTudat(kernelPath + "/NOE-5-2021.bsp");
        loadSpiceKernelInTudat(kernelPath + "/NOE-6-2018-MAIN-v2.bsp");

>>>>>>> d9d7b629
    }
    else
    {
        for (unsigned int i = 0; i < alternativeEphemerisKernels.size(); i++)
        {
            loadSpiceKernelInTudat(alternativeEphemerisKernels.at(i));
        }
    }
    loadSpiceKernelInTudat(kernelPath + "/naif0012.tls");
}

}// namespace spice_interface
}// namespace tudat<|MERGE_RESOLUTION|>--- conflicted
+++ resolved
@@ -380,37 +380,22 @@
 
     std::string kernelPath = paths::getSpiceKernelPath();
     loadSpiceKernelInTudat(kernelPath + "/pck00010.tpc");
-<<<<<<< HEAD
-    loadSpiceKernelInTudat(kernelPath + "/gm_de431.tpc");
-=======
 //    loadSpiceKernelInTudat(kernelPath + "/gm_de431.tpc");
->>>>>>> d9d7b629
     loadSpiceKernelInTudat(kernelPath + "/inpop19a_TDB_m100_p100_spice.tpc");
     loadSpiceKernelInTudat(kernelPath + "/NOE-4-2020.tpc");
     loadSpiceKernelInTudat(kernelPath + "/NOE-5-2021.tpc");
     loadSpiceKernelInTudat(kernelPath + "/NOE-6-2018-MAIN-v2.tpc");
-<<<<<<< HEAD
-
-    if (alternativeEphemerisKernels.size() == 0) {
-
+
+    if (alternativeEphemerisKernels.size() == 0)
+    {
+
+        loadSpiceKernelInTudat(kernelPath + "/codes_300ast_20100725.bsp");
         loadSpiceKernelInTudat(kernelPath + "/inpop19a_TDB_m100_p100_spice.bsp");
         loadSpiceKernelInTudat(kernelPath + "/NOE-4-2020.bsp");
         loadSpiceKernelInTudat(kernelPath + "/NOE-5-2021.bsp");
         loadSpiceKernelInTudat(kernelPath + "/NOE-6-2018-MAIN-v2.bsp");
         loadSpiceKernelInTudat(kernelPath + "/juice_mat_crema_4_0_20220601_20330626_v01.bsp");
 
-=======
-
-    if (alternativeEphemerisKernels.size() == 0)
-    {
-
-        loadSpiceKernelInTudat(kernelPath + "/codes_300ast_20100725.bsp");
-        loadSpiceKernelInTudat(kernelPath + "/inpop19a_TDB_m100_p100_spice.bsp");
-        loadSpiceKernelInTudat(kernelPath + "/NOE-4-2020.bsp");
-        loadSpiceKernelInTudat(kernelPath + "/NOE-5-2021.bsp");
-        loadSpiceKernelInTudat(kernelPath + "/NOE-6-2018-MAIN-v2.bsp");
-
->>>>>>> d9d7b629
     }
     else
     {
