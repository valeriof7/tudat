--- conflicted
+++ resolved
@@ -146,176 +146,6 @@
 }
 
 
-<<<<<<< HEAD
-//! Function to create a map of bodies objects.
-SystemOfBodies createSystemOfBodies(
-        const BodyListSettings& bodySettings )
-{
-    std::vector< std::pair< std::string, std::shared_ptr< BodySettings > > > orderedBodySettings
-            = determineBodyCreationOrder( bodySettings.getMap( ) );
-
-    // Declare map of bodies that is to be returned.
-    SystemOfBodies bodyList = SystemOfBodies(
-                bodySettings.getFrameOrigin( ), bodySettings.getFrameOrientation( ) );
-
-    // Create empty body objects.
-    for( unsigned int i = 0; i < orderedBodySettings.size( ); i++ )
-    {
-        bodyList.createEmptyBody( orderedBodySettings.at( i ).first, false );
-    }
-
-    // Define constant mass for each body (if required).
-    for( unsigned int i = 0; i < orderedBodySettings.size( ); i++ )
-    {
-        const double constantMass = orderedBodySettings.at( i ).second->constantMass;
-        if ( constantMass == constantMass )
-        {
-            bodyList.at( orderedBodySettings.at( i ).first )->setConstantBodyMass( constantMass );
-        }
-    }
-
-    // Create ephemeris objects for each body (if required).
-    for( unsigned int i = 0; i < orderedBodySettings.size( ); i++ )
-    {
-        if( orderedBodySettings.at( i ).second->ephemerisSettings != nullptr )
-        {
-            bodyList.at( orderedBodySettings.at( i ).first )->setEphemeris(
-                        createBodyEphemeris( orderedBodySettings.at( i ).second->ephemerisSettings,
-                                             orderedBodySettings.at( i ).first ) );
-        }
-    }
-
-    // Create atmosphere model objects for each body (if required).
-    for( unsigned int i = 0; i < orderedBodySettings.size( ); i++ )
-    {
-        if( orderedBodySettings.at( i ).second->atmosphereSettings != nullptr )
-        {
-            bodyList.at( orderedBodySettings.at( i ).first )->setAtmosphereModel(
-                        createAtmosphereModel( orderedBodySettings.at( i ).second->atmosphereSettings,
-                                               orderedBodySettings.at( i ).first ) );
-        }
-    }
-
-    // Create body shape model objects for each body (if required).
-    for( unsigned int i = 0; i < orderedBodySettings.size( ); i++ )
-    {
-        if( orderedBodySettings.at( i ).second->shapeModelSettings != nullptr )
-        {
-            bodyList.at( orderedBodySettings.at( i ).first )->setShapeModel(
-                        createBodyShapeModel( orderedBodySettings.at( i ).second->shapeModelSettings,
-                                              orderedBodySettings.at( i ).first ) );
-        }
-    }
-
-    // Create rotation model objects for each body (if required).
-    for( unsigned int i = 0; i < orderedBodySettings.size( ); i++ )
-    {
-        if( orderedBodySettings.at( i ).second->rotationModelSettings != nullptr )
-        {
-            bodyList.at( orderedBodySettings.at( i ).first )->setRotationalEphemeris(
-                        createRotationModel( orderedBodySettings.at( i ).second->rotationModelSettings,
-                                             orderedBodySettings.at( i ).first, bodyList ) );
-        }
-    }
-
-    // Create gravity field model objects for each body (if required).
-    for( unsigned int i = 0; i < orderedBodySettings.size( ); i++ )
-    {
-        if( orderedBodySettings.at( i ).second->gravityFieldSettings != nullptr )
-        {
-            bodyList.at( orderedBodySettings.at( i ).first )->setGravityFieldModel(
-                        createGravityFieldModel( orderedBodySettings.at( i ).second->gravityFieldSettings,
-                                                 orderedBodySettings.at( i ).first, bodyList,
-                                                 orderedBodySettings.at( i ).second->gravityFieldVariationSettings ) );
-        }
-    }
-
-    for( unsigned int i = 0; i < orderedBodySettings.size( ); i++ )
-    {
-        if( orderedBodySettings.at( i ).second->gravityFieldVariationSettings.size( ) > 0 )
-        {
-            bodyList.at( orderedBodySettings.at( i ).first )->setGravityFieldVariationSet(
-                        createGravityFieldModelVariationsSet(
-                            orderedBodySettings.at( i ).first, bodyList,
-                            orderedBodySettings.at( i ).second->gravityFieldVariationSettings ) );
-        }
-    }
-
-    // Create aerodynamic coefficient interface objects for each body (if required).
-    for( unsigned int i = 0; i < orderedBodySettings.size( ); i++ )
-    {
-        if( orderedBodySettings.at( i ).second->aerodynamicCoefficientSettings != nullptr )
-        {
-            bodyList.at( orderedBodySettings.at( i ).first )->setAerodynamicCoefficientInterface(
-                        createAerodynamicCoefficientInterface(
-                            orderedBodySettings.at( i ).second->aerodynamicCoefficientSettings,
-                            orderedBodySettings.at( i ).first ) );
-        }
-    }
-
-
-    // Create radiation pressure coefficient objects for each body (if required).
-    // RP-OLD
-    for( unsigned int i = 0; i < orderedBodySettings.size( ); i++ )
-    {
-        std::map< std::string, std::shared_ptr< RadiationPressureInterfaceSettings > >
-                radiationPressureSettings
-                = orderedBodySettings.at( i ).second->radiationPressureSettings;
-        for( std::map< std::string, std::shared_ptr< RadiationPressureInterfaceSettings > >::iterator
-             radiationPressureSettingsIterator = radiationPressureSettings.begin( );
-             radiationPressureSettingsIterator != radiationPressureSettings.end( );
-             radiationPressureSettingsIterator++ )
-        {
-            bodyList.at( orderedBodySettings.at( i ).first )->setRadiationPressureInterface(
-                        radiationPressureSettingsIterator->first,
-                        createRadiationPressureInterface(
-                            radiationPressureSettingsIterator->second,
-                            orderedBodySettings.at( i ).first, bodyList ) );
-        }
-
-    }
-
-    // Create radiation source model objects for each body (if required).
-    for( unsigned int i = 0; i < orderedBodySettings.size( ); i++ )
-    {
-        if( orderedBodySettings.at( i ).second->radiationSourceModelSettings != nullptr )
-        {
-            bodyList.at( orderedBodySettings.at( i ).first )->setRadiationSourceModel(
-                        createRadiationSourceModel(
-                            orderedBodySettings.at( i ).second->radiationSourceModelSettings,
-                            orderedBodySettings.at( i ).first, bodyList ));
-        }
-    }
-
-    // Create radiation pressure target model objects for each body (if required).
-    for( unsigned int i = 0; i < orderedBodySettings.size( ); i++ )
-    {
-        if( orderedBodySettings.at( i ).second->radiationPressureTargetModelSettings != nullptr )
-        {
-            bodyList.at( orderedBodySettings.at( i ).first )->setRadiationPressureTargetModel(
-                        createRadiationPressureTargetModel(
-                            orderedBodySettings.at( i ).second->radiationPressureTargetModelSettings,
-                            orderedBodySettings.at( i ).first, bodyList ) );
-        }
-    }
-
-    for( unsigned int i = 0; i < orderedBodySettings.size( ); i++ )
-    {
-        for( unsigned int j = 0; j < orderedBodySettings.at( i ).second->groundStationSettings.size( ); j++ )
-        {
-            createGroundStation( bodyList.at( orderedBodySettings.at( i ).first ), orderedBodySettings.at( i ).first,
-                     orderedBodySettings.at( i ).second->groundStationSettings.at( j ) );
-        }
-    }
-
-    bodyList.processBodyFrameDefinitions( );
-
-    return bodyList;
-
-}
-
-=======
->>>>>>> e2773445
 //! Function to create a simplified system of bodies
 simulation_setup::SystemOfBodies createSimplifiedSystemOfBodies(const double secondsSinceJ2000)
 {
