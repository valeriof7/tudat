--- conflicted
+++ resolved
@@ -297,10 +297,7 @@
             }
             else
             {
-<<<<<<< HEAD
-//<<<<<<< HEAD
-=======
->>>>>>> 94f825ba
+
 //                ephemerides::ApproximatePlanetPositionsBase::BodiesWithEphemerisData bodyToUse;
 //                if( approximateEphemerisSettings->getBodyIdentifier( ) ==
 //                        ephemerides::ApproximatePlanetPositionsBase::BodiesWithEphemerisData::undefined )
@@ -319,12 +316,9 @@
 //                {
 //                    bodyToUse = approximateEphemerisSettings->getBodyIdentifier( );
 //                }
-<<<<<<< HEAD
 //=======
 //>>>>>>> origin/feature/mga_estimation_refactor_merge
-=======
-
->>>>>>> 94f825ba
+
                 // Create corresponding ephemeris object.
                 if( approximateEphemerisSettings->getUseCircularCoplanarApproximation( ) )
                 {
