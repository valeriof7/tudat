/*    Copyright (c) 2010-2019, Delft University of Technology
 *    All rigths reserved
 *
 *    This file is part of the Tudat. Redistribution and use in source and
 *    binary forms, with or without modification, are permitted exclusively
 *    under the terms of the Modified BSD license. You should have received
 *    a copy of the license with this file. If not, please or visit:
 *    http://tudat.tudelft.nl/LICENSE.
 */

#include "tudat/astro/basic_astro/accelerationModelTypes.h"
#include "tudat/astro/basic_astro/torqueModelTypes.h"
#include "tudat/simulation/propagation_setup/createEnvironmentUpdater.h"
#include "tudat/simulation/environment_setup/createFlightConditions.h"

namespace tudat
{

namespace propagators
{

//! Function to check whether the requested environment updates are
//! possible with the existing environment.
void checkValidityOfRequiredEnvironmentUpdates(
        const std::map< propagators::EnvironmentModelsToUpdate, std::vector< std::string > >&
        requestedUpdates, const simulation_setup::SystemOfBodies& bodies )
{
    using namespace propagators;

    // Iterate over all environment update types.
    for( std::map< propagators::EnvironmentModelsToUpdate,
         std::vector< std::string > >::const_iterator
         updateIterator = requestedUpdates.begin( );
         updateIterator != requestedUpdates.end( ); updateIterator++ )
    {
        // Iterate over all updated bodies.
        for( unsigned int i = 0; i < updateIterator->second.size( ); i++ )
        {
            // Ignore global required updates.
            if( updateIterator->second.at( i ) != "" )
            {
                // Check if body exists.
                if( bodies.count( updateIterator->second.at( i ) ) == 0 )
                {
                    throw std::runtime_error(
                                "Error when making environment model update settings, could not find body "
                                + updateIterator->second.at( i ) );
                }

                // Check if requested environment model exists.
                switch( updateIterator->first )
                {
                case body_translational_state_update:
                {
                    if( bodies.at( updateIterator->second.at( i ) )->getEphemeris( ) == nullptr )
                    {
                        throw std::runtime_error(
                                    "Error when making environment model update settings, could not find ephemeris of body "
                                    + updateIterator->second.at( i ) );
                    }
                    break;
                }
                case body_rotational_state_update:
                {
                    if( ( bodies.at( updateIterator->second.at( i ) )->
                          getRotationalEphemeris( ) == nullptr )
//                            &&
//                            ( bodies.at( updateIterator->second.at( i ) )->getDependentOrientationCalculator( ) == nullptr )
                            )
                    {
                        throw std::runtime_error(
                                    "Error when making environment model update settings, could not find rotational ephemeris of body "
                                    + updateIterator->second.at( i ) );
                    }
                    break;
                }
                case spherical_harmonic_gravity_field_update:
                {
                    std::shared_ptr< gravitation::SphericalHarmonicsGravityField >
                            gravityFieldModel =
                            std::dynamic_pointer_cast< gravitation::SphericalHarmonicsGravityField >(
                                bodies.at( updateIterator->second.at( i ) )->getGravityFieldModel( ) );
                    if( gravityFieldModel == nullptr )
                    {
                        throw std::runtime_error(
                                    "Error when making environment model update settings, could not find spherical harmonic gravity field of body "
                                    + updateIterator->second.at( i ) );
                    }
                    break;
                }
                case vehicle_flight_conditions_update:
                {
                    std::shared_ptr< aerodynamics::FlightConditions > flightConditions = bodies.at(
                                updateIterator->second.at( i ) )->getFlightConditions( );
                    if( flightConditions == nullptr )
                    {
                        throw std::runtime_error(
                                    "Error when making environment model update settings, could not find flight conditions of body "
                                    + updateIterator->second.at( i ) );
                    }
                    break;
                }
                // RP-OLD
                case radiation_pressure_interface_update:
                {
                    std::map< std::string, std::shared_ptr< electromagnetism::RadiationPressureInterface > >
                            radiationPressureInterfaces = bodies.at(
                                updateIterator->second.at( i ) )->getRadiationPressureInterfaces( );
                    if( radiationPressureInterfaces.size( ) == 0 )
                    {
                        throw std::runtime_error(
                                    "Error when making environment model update settings, could not find radiation pressure interface of body "
                                    + updateIterator->second.at( i ) );
                    }
                    break;
                }
                case radiation_source_model_update:
                {
                    std::shared_ptr< electromagnetism::RadiationSourceModel > radiationSourceModel = bodies.at(
                            updateIterator->second.at( i ) )->getRadiationSourceModel();
                    if( radiationSourceModel == nullptr )
                    {
                        throw std::runtime_error(
                                "Error when making environment model update settings, could not find radiation source model of body "
                                + updateIterator->second.at( i ) );
                    }
                    break;
                }
                case radiation_pressure_target_model_update:
                {
                    std::shared_ptr< electromagnetism::RadiationPressureTargetModel > radiationPressureTargetModel = bodies.at(
                            updateIterator->second.at( i ) )->getRadiationPressureTargetModel();
                    if( radiationPressureTargetModel == nullptr )
                    {
                        throw std::runtime_error(
                                "Error when making environment model update settings, could not find radiation pressure target model of body "
                                + updateIterator->second.at( i ) );
                    }
                    break;
                }
                case body_mass_update:
                    if( bodies.at( updateIterator->second.at( i ) )->getBodyMassFunction( ) == nullptr )
                    {
                        throw std::runtime_error(
                                    "Error when making environment model update settings, no body mass function of body "
                                    + updateIterator->second.at( i ) );
                    }

                    break;
                }
            }
        }
    }
}

//! Function that removes propagated states from the updated environment variables
void removePropagatedStatesFomEnvironmentUpdates(
        std::map< propagators::EnvironmentModelsToUpdate, std::vector< std::string > >& environmentModelsToUpdate,
        const std::map< IntegratedStateType, std::vector< std::pair< std::string, std::string > > >& integratedStateList )
{
    // Iterate over all propagated states
    for( auto it = integratedStateList.begin( ); it != integratedStateList.end( ); it++ )
    {
        // Iterate over all propagated bodies for current state
        for( unsigned int i = 0; i < it->second.size( ); i++ )
        {
            switch( it->first )
            {
            // Check for propagated translational states in update list, and remove if necessary
            case translational_state:
                if( environmentModelsToUpdate.count( body_translational_state_update ) > 0 )
                {
                    std::vector< std::string > bodiesToUpdate = environmentModelsToUpdate.at( body_translational_state_update );
                    std::vector< std::string >::iterator findIterator =
                            std::find( bodiesToUpdate.begin( ), bodiesToUpdate.end( ), it->second.at( i ).first );

                    if( findIterator != bodiesToUpdate.end( ) )
                    {
                        bodiesToUpdate.erase( findIterator );
                        environmentModelsToUpdate[ body_translational_state_update ] = bodiesToUpdate;

                    }
                }
                break;
                // Check for propagated rotational states in update list, and remove if necessary
            case rotational_state:
                if( environmentModelsToUpdate.count( body_rotational_state_update ) > 0 )
                {
                    std::vector< std::string > bodiesToUpdate = environmentModelsToUpdate.at( body_rotational_state_update );
                    std::vector< std::string >::iterator findIterator =
                            std::find( bodiesToUpdate.begin( ), bodiesToUpdate.end( ), it->second.at( i ).first );

                    if( findIterator != bodiesToUpdate.end( ) )
                    {
                        bodiesToUpdate.erase( findIterator );
                        environmentModelsToUpdate[ body_rotational_state_update ] = bodiesToUpdate;

                    }
                }
                break;
                // Check for propagated mass states in update list, and remove if necessary
            case body_mass_state:
                if( environmentModelsToUpdate.count( body_mass_update ) > 0 )
                {
                    std::vector< std::string > bodiesToUpdate = environmentModelsToUpdate.at( body_mass_update );
                    std::vector< std::string >::iterator findIterator =
                            std::find( bodiesToUpdate.begin( ), bodiesToUpdate.end( ), it->second.at( i ).first );

                    if( findIterator != bodiesToUpdate.end( ) )
                    {
                        bodiesToUpdate.erase( findIterator );
                        environmentModelsToUpdate[ body_mass_update ] = bodiesToUpdate;

                    }
                }
                break;
            case custom_state:
                break;
            default:
                throw std::runtime_error( "Error when removing propagated states from environment updates, state type " +
                                          std::to_string( it->first ) + " not recognized." );
            }
        }
    }
}

//! Get list of required environment model update settings from torque models.
std::map< propagators::EnvironmentModelsToUpdate, std::vector< std::string > >
createRotationalEquationsOfMotionEnvironmentUpdaterSettings(
        const basic_astrodynamics::TorqueModelMap& torqueModels, const simulation_setup::SystemOfBodies& bodies )
{
    using namespace basic_astrodynamics;

    std::map< propagators::EnvironmentModelsToUpdate, std::vector< std::string > > environmentModelsToUpdate;
    std::map< propagators::EnvironmentModelsToUpdate, std::vector< std::string > > singleTorqueUpdateNeeds;

    // Iterate over all bodies on which torques are being exerting
    for( TorqueModelMap::const_iterator acceleratedBodyIterator = torqueModels.begin( );
         acceleratedBodyIterator != torqueModels.end( ); acceleratedBodyIterator++ )
    {
        // Iterate over all bodies exerting on current body
        for( SingleBodyTorqueModelMap::const_iterator torqueModelIterator = acceleratedBodyIterator->second.begin( );
             torqueModelIterator != acceleratedBodyIterator->second.end( ); torqueModelIterator++ )
        {
            singleTorqueUpdateNeeds.clear( );
            for( unsigned int i = 0; i < torqueModelIterator->second.size( ); i++ )
            {
                AvailableTorque currentTorqueModelType =
                        getTorqueModelType( torqueModelIterator->second.at( i ) );

                switch( currentTorqueModelType )
                {
                case second_order_gravitational_torque:
                    singleTorqueUpdateNeeds[ body_translational_state_update ].push_back(
                                torqueModelIterator->first );
                    singleTorqueUpdateNeeds[ body_translational_state_update ].push_back(
                                acceleratedBodyIterator->first );
                    break;
                case spherical_harmonic_gravitational_torque:
                    singleTorqueUpdateNeeds[ body_translational_state_update ].push_back(
                                torqueModelIterator->first );
                    singleTorqueUpdateNeeds[ body_translational_state_update ].push_back(
                                acceleratedBodyIterator->first );
                    singleTorqueUpdateNeeds[ spherical_harmonic_gravity_field_update ].push_back(
                                acceleratedBodyIterator->first );
                    break;

                case aerodynamic_torque:
                    singleTorqueUpdateNeeds[ body_translational_state_update ].push_back(
                                torqueModelIterator->first );
                    singleTorqueUpdateNeeds[ body_translational_state_update ].push_back(
                                acceleratedBodyIterator->first );
                    singleTorqueUpdateNeeds[ body_rotational_state_update ].push_back(
                                torqueModelIterator->first );
                    singleTorqueUpdateNeeds[ vehicle_flight_conditions_update ].push_back(
                                acceleratedBodyIterator->first );
                    break;
                case inertial_torque:
                    break;
                case dissipative_torque:
                    break;
                default:
                    std::cerr << "Error, update information not found for torque model " << currentTorqueModelType << std::endl;
                    break;
                }
            }

            addEnvironmentUpdates( environmentModelsToUpdate, singleTorqueUpdateNeeds );
        }
    }

    return environmentModelsToUpdate;
}


//! Get list of required environment model update settings from translational acceleration models.
std::map< propagators::EnvironmentModelsToUpdate, std::vector< std::string > >
createTranslationalEquationsOfMotionEnvironmentUpdaterSettings(
        const basic_astrodynamics::AccelerationMap& translationalAccelerationModels,
        const simulation_setup::SystemOfBodies& bodies )
{
    using namespace basic_astrodynamics;
    using namespace propagators;

    std::map< propagators::EnvironmentModelsToUpdate,
            std::vector< std::string > > environmentModelsToUpdate;
    std::map< propagators::EnvironmentModelsToUpdate,
            std::vector< std::string > > singleAccelerationUpdateNeeds;

    // Iterate over all bodies being accelerated
    for( AccelerationMap::const_iterator acceleratedBodyIterator
         = translationalAccelerationModels.begin( );
         acceleratedBodyIterator != translationalAccelerationModels.end( );
         acceleratedBodyIterator++ )
    {
        // Iterate over all bodies exerting acceleration.
        for( SingleBodyAccelerationMap::const_iterator accelerationModelIterator
             = acceleratedBodyIterator->second.begin( );
             accelerationModelIterator != acceleratedBodyIterator->second.end( );
             accelerationModelIterator++ )
        {
            singleAccelerationUpdateNeeds.clear( );
            for( unsigned int i = 0; i < accelerationModelIterator->second.size( ); i++ )
            {
                AvailableAcceleration currentAccelerationModelType =
                        getAccelerationModelType( accelerationModelIterator->second.at( i ) );

                // Add translational state of both bodies to update list for current acceleration model.
                if( translationalAccelerationModels.count( accelerationModelIterator->first ) == 0 )
                {
                    singleAccelerationUpdateNeeds[ body_translational_state_update ].push_back(
                                accelerationModelIterator->first );
                }

                // Check acceleration model type and change environment update list accordingly.
                switch( currentAccelerationModelType )
                {
                case point_mass_gravity:
                    break;
                case third_body_point_mass_gravity:
                {
                    std::shared_ptr< gravitation::ThirdBodyCentralGravityAcceleration >
                            thirdBodyAcceleration = std::dynamic_pointer_cast<
                            gravitation::ThirdBodyCentralGravityAcceleration >(
                                accelerationModelIterator->second.at( i ) );
                    if( thirdBodyAcceleration != nullptr && translationalAccelerationModels.count(
                                thirdBodyAcceleration->getCentralBodyName( ) ) == 0 )
                    {
                        if( translationalAccelerationModels.count( thirdBodyAcceleration->getCentralBodyName( ) ) == 0 )
                        {
                            singleAccelerationUpdateNeeds[ body_translational_state_update ].push_back(
                                        thirdBodyAcceleration->getCentralBodyName( ) );
                        }
                    }
                    else if( thirdBodyAcceleration == nullptr )
                    {
                        throw std::runtime_error(
                                    std::string( "Error, incompatible input (ThirdBodyCentralGravityAcceleration) to" )
                                    + std::string(  "createTranslationalEquationsOfMotionEnvironmentUpdaterSettings" ) );
                    }
                    break;
                }
                case aerodynamic:
                    singleAccelerationUpdateNeeds[ body_rotational_state_update ].push_back(
                                accelerationModelIterator->first );
                    singleAccelerationUpdateNeeds[ vehicle_flight_conditions_update ].push_back(
                                acceleratedBodyIterator->first );
                    singleAccelerationUpdateNeeds[ body_mass_update ].push_back(
                                acceleratedBodyIterator->first );
                    break;
<<<<<<< HEAD
                case radiation_pressure_acceleration:
                {
                    singleAccelerationUpdateNeeds[ body_mass_update ].push_back(
                            acceleratedBodyIterator->first );
                    singleAccelerationUpdateNeeds[ radiation_source_model_update ].push_back(
                            accelerationModelIterator->first );
                    singleAccelerationUpdateNeeds[ radiation_pressure_target_model_update ].push_back(
                            acceleratedBodyIterator->first );

                    auto radiationPressureAcceleration =
                            std::dynamic_pointer_cast<electromagnetism::RadiationPressureAcceleration>(
                                    accelerationModelIterator->second.at(i));

                    auto paneledRadiationSourceModel =
                            std::dynamic_pointer_cast<electromagnetism::PaneledRadiationSourceModel>(
                                    radiationPressureAcceleration->getSourceModel());
                    if (paneledRadiationSourceModel != nullptr) {
                        // Only paneled source, not point source needs rotational state and has original source
                        singleAccelerationUpdateNeeds[ body_rotational_state_update ].push_back(
                                accelerationModelIterator->first );

                        auto paneledSourceRadiationPressureAcceleration =
                                std::dynamic_pointer_cast<electromagnetism::PaneledSourceRadiationPressureAcceleration>(
                                        accelerationModelIterator->second.at(i));

                        std::string originalSourceName =
                                paneledSourceRadiationPressureAcceleration->getOriginalSourceName();
                        singleAccelerationUpdateNeeds[ radiation_source_model_update ].push_back(
                                originalSourceName );
                        singleAccelerationUpdateNeeds[ body_translational_state_update ].push_back(
                                originalSourceName );
                        // No original source rotational state update necessary because only isotropic point sources
                        // are supported
                    }

                    auto paneledRadiationPressureTargetModel =
                            std::dynamic_pointer_cast<electromagnetism::PaneledRadiationPressureTargetModel>(
                                    radiationPressureAcceleration->getTargetModel());
                    if (paneledRadiationPressureTargetModel != nullptr) {
                        // Only paneled target, not cannonball target needs rotational state
                        singleAccelerationUpdateNeeds[ body_rotational_state_update ].push_back(
                                acceleratedBodyIterator->first );
                    }
                    break;
                }
                case cannon_ball_radiation_pressure:
                    // RP-OLD
=======

                case cannon_ball_radiation_pressure:
                {
                    std::shared_ptr< electromagnetism::RadiationPressureInterface > radiationPressureInterface;
                    try
                    {
                        radiationPressureInterface =
                            bodies.at( acceleratedBodyIterator->first )->getRadiationPressureInterfaces( ).at(
                                accelerationModelIterator->first );
                    }
                    catch( std::runtime_error& caughtException )
                    {
                            throw std::runtime_error(
                                    "Error, could not identify relevant radiation pressure interface when setting environment update settings: "
                                      + std::string( caughtException.what( ) ) );
                    }

>>>>>>> e2773445
                    singleAccelerationUpdateNeeds[ radiation_pressure_interface_update ].push_back(
                                acceleratedBodyIterator->first );
                    singleAccelerationUpdateNeeds[ body_mass_update ].push_back(
                                acceleratedBodyIterator->first );
                    for( unsigned int i = 0; i < radiationPressureInterface->getOccultingBodies( ).size( ); i++ )
                    {
                        singleAccelerationUpdateNeeds[ body_translational_state_update ].push_back(
                                    radiationPressureInterface->getOccultingBodies( ).at( i ) );
                    }
                    break;
                }
                case panelled_radiation_pressure_acceleration:
                    singleAccelerationUpdateNeeds[ radiation_pressure_interface_update ].push_back(
                                acceleratedBodyIterator->first );
                    singleAccelerationUpdateNeeds[ body_mass_update ].push_back(
                                acceleratedBodyIterator->first );
                    singleAccelerationUpdateNeeds[ body_rotational_state_update ].push_back(
                                acceleratedBodyIterator->first );
                    break;
                case spherical_harmonic_gravity:
                    singleAccelerationUpdateNeeds[ body_rotational_state_update ].push_back(
                                accelerationModelIterator->first );
                    singleAccelerationUpdateNeeds[ spherical_harmonic_gravity_field_update ].
                            push_back( accelerationModelIterator->first );
                    break;
                case mutual_spherical_harmonic_gravity:
                    singleAccelerationUpdateNeeds[ body_rotational_state_update ].push_back(
                                accelerationModelIterator->first );
                    singleAccelerationUpdateNeeds[ spherical_harmonic_gravity_field_update ].push_back(
                                accelerationModelIterator->first );
                    singleAccelerationUpdateNeeds[ body_rotational_state_update ].push_back(
                                acceleratedBodyIterator->first );
                    singleAccelerationUpdateNeeds[ spherical_harmonic_gravity_field_update ].push_back(
                                acceleratedBodyIterator->first );
                    break;
                case polyhedron_gravity:
                    singleAccelerationUpdateNeeds[ body_rotational_state_update ].push_back(
                            accelerationModelIterator->first );
                    break;
                case third_body_spherical_harmonic_gravity:
                {
                    singleAccelerationUpdateNeeds[ body_rotational_state_update ].push_back(
                                accelerationModelIterator->first );
                    singleAccelerationUpdateNeeds[ spherical_harmonic_gravity_field_update ].
                            push_back( accelerationModelIterator->first );

                    std::shared_ptr<
                            gravitation::ThirdBodySphericalHarmonicsGravitationalAccelerationModel >
                            thirdBodyAcceleration = std::dynamic_pointer_cast<
                            gravitation::ThirdBodySphericalHarmonicsGravitationalAccelerationModel >(
                                accelerationModelIterator->second.at( i ) );;
                    if( thirdBodyAcceleration != nullptr && translationalAccelerationModels.count(
                                thirdBodyAcceleration->getCentralBodyName( ) ) == 0  )
                    {
                        singleAccelerationUpdateNeeds[ body_translational_state_update ].push_back(
                                    thirdBodyAcceleration->getCentralBodyName( ) );
                    }
                    else if( thirdBodyAcceleration == nullptr )
                    {
                        throw std::runtime_error(
                                    std::string( "Error, incompatible input (ThirdBodySphericalHarmonicsGravitational" )
                                    + std::string( "AccelerationModel) to createTranslationalEquationsOfMotion ")
                                    + std::string( "EnvironmentUpdaterSettings" ) );
                    }
                    break;
                }
                case third_body_mutual_spherical_harmonic_gravity:
                {
                    singleAccelerationUpdateNeeds[ body_rotational_state_update ].push_back(
                                accelerationModelIterator->first );
                    singleAccelerationUpdateNeeds[ spherical_harmonic_gravity_field_update ].push_back(
                                accelerationModelIterator->first );
                    singleAccelerationUpdateNeeds[ body_rotational_state_update ].push_back(
                                acceleratedBodyIterator->first );
                    singleAccelerationUpdateNeeds[ spherical_harmonic_gravity_field_update ].push_back(
                                acceleratedBodyIterator->first );

                    std::shared_ptr< gravitation::ThirdBodyMutualSphericalHarmonicsGravitationalAccelerationModel >
                            thirdBodyAcceleration = std::dynamic_pointer_cast<
                            gravitation::ThirdBodyMutualSphericalHarmonicsGravitationalAccelerationModel >(
                                accelerationModelIterator->second.at( i ) );
                    if( thirdBodyAcceleration != nullptr && translationalAccelerationModels.count(
                                thirdBodyAcceleration->getCentralBodyName( ) ) == 0  )
                    {
                        singleAccelerationUpdateNeeds[ body_translational_state_update ].push_back(
                                    thirdBodyAcceleration->getCentralBodyName( ) );
                        singleAccelerationUpdateNeeds[ body_rotational_state_update ].push_back(
                                    thirdBodyAcceleration->getCentralBodyName( ) );
                        singleAccelerationUpdateNeeds[ spherical_harmonic_gravity_field_update ].push_back(
                                    thirdBodyAcceleration->getCentralBodyName( ) );
                    }
                    else if( thirdBodyAcceleration == nullptr )
                    {
                        throw std::runtime_error(
                                    std::string( "Error, incompatible input (ThirdBodyMutualSphericalHarmonicsGravitational" ) +
                                    std::string( "AccelerationModel) to createTranslationalEquationsOfMotion ") +
                                    std::string( "EnvironmentUpdaterSettings" ) );
                    }
                    break;
                }
                case third_body_polyhedron_gravity:
                {
                    singleAccelerationUpdateNeeds[ body_rotational_state_update ].push_back(
                        accelerationModelIterator->first );

                    std::shared_ptr< gravitation::ThirdBodyPolyhedronGravitationalAccelerationModel >
                        thirdBodyAcceleration = std::dynamic_pointer_cast<
                            gravitation::ThirdBodyPolyhedronGravitationalAccelerationModel >(
                                accelerationModelIterator->second.at( i ) );

                    if( thirdBodyAcceleration != nullptr && translationalAccelerationModels.count(
                                thirdBodyAcceleration->getCentralBodyName( ) ) == 0  )
                    {
                        singleAccelerationUpdateNeeds[ body_translational_state_update ].push_back(
                                    thirdBodyAcceleration->getCentralBodyName( ) );
                    }
                    else if( thirdBodyAcceleration == nullptr )
                    {
                        throw std::runtime_error(
                                    std::string( "Error, incompatible input (ThirdBodyPolyhedronGravitational" )
                                    + std::string( "AccelerationModel) to createTranslationalEquationsOfMotion ")
                                    + std::string( "EnvironmentUpdaterSettings" ) );
                    }
                    break;
                }
                case thrust_acceleration:
                {
                    std::map< propagators::EnvironmentModelsToUpdate, std::vector< std::string > > thrustModelUpdates =
                            std::dynamic_pointer_cast< propulsion::ThrustAcceleration >(
                                accelerationModelIterator->second.at( i ) )->getRequiredModelUpdates( );
                    addEnvironmentUpdates( singleAccelerationUpdateNeeds, thrustModelUpdates );

                    singleAccelerationUpdateNeeds[ body_mass_update ].push_back(
                                acceleratedBodyIterator->first );

                    break;
                }
                case relativistic_correction_acceleration:
                {
                    std::shared_ptr< relativity::RelativisticAccelerationCorrection >
                            accelerationCorrection = std::dynamic_pointer_cast< relativity::RelativisticAccelerationCorrection >(
                                accelerationModelIterator->second.at( i ) );
                    if( accelerationCorrection->getCalculateDeSitterCorrection( ) )
                    {
                        std::string primaryBody = accelerationCorrection->getPrimaryBodyName( );
                        if( translationalAccelerationModels.count(primaryBody ) == 0 )
                        {
                            singleAccelerationUpdateNeeds[ body_translational_state_update ].push_back(
                                        primaryBody );
                        }
                    }
                    break;
                }
                case direct_tidal_dissipation_in_central_body_acceleration:
                    singleAccelerationUpdateNeeds[ body_rotational_state_update ].push_back(
                                accelerationModelIterator->first );
                    singleAccelerationUpdateNeeds[ spherical_harmonic_gravity_field_update ].
                            push_back( accelerationModelIterator->first );
                    break;
                case direct_tidal_dissipation_in_orbiting_body_acceleration:
                    singleAccelerationUpdateNeeds[ body_rotational_state_update ].push_back(
                                accelerationModelIterator->first );
                    singleAccelerationUpdateNeeds[ spherical_harmonic_gravity_field_update ].
                            push_back( accelerationModelIterator->first );
                    break;
                case empirical_acceleration:
                    break;
                case momentum_wheel_desaturation_acceleration:
                    break;
                case solar_sail_acceleration:
                    singleAccelerationUpdateNeeds[ radiation_pressure_interface_update ].push_back( acceleratedBodyIterator->first );
                    singleAccelerationUpdateNeeds[ body_mass_update ].push_back( acceleratedBodyIterator->first );
                    break;
                case custom_acceleration:
                    break;
                default:
                    throw std::runtime_error( std::string( "Error when setting acceleration model update needs, model type not recognized: " ) +
                                              std::to_string( currentAccelerationModelType ) );
                    break;
                }

            }

            // Add requested updates of current acceleration model to
            // full list of environment updates.
            addEnvironmentUpdates( environmentModelsToUpdate, singleAccelerationUpdateNeeds );
        }
    }

    return environmentModelsToUpdate;
}

//! Get list of required environment model update settings from mass rate models.
std::map< propagators::EnvironmentModelsToUpdate, std::vector< std::string > >
createMassPropagationEnvironmentUpdaterSettings(
        const std::map< std::string, std::vector< std::shared_ptr< basic_astrodynamics::MassRateModel > > > massRateModels,
        const simulation_setup::SystemOfBodies& bodies )
{
    using namespace basic_astrodynamics;
    using namespace propagators;

    std::map< propagators::EnvironmentModelsToUpdate,
            std::vector< std::string > > environmentModelsToUpdate;
    std::map< propagators::EnvironmentModelsToUpdate,
            std::vector< std::string > > singleRateModelUpdateNeeds;

    // Iterate over all bodies with mass rate model.
    for( std::map< std::string, std::vector< std::shared_ptr< MassRateModel > > >::const_iterator massRateModelIterator =
         massRateModels.begin( ); massRateModelIterator != massRateModels.end( ); massRateModelIterator++ )
    {
        for( unsigned int i = 0; i < massRateModelIterator->second.size( ); i++ )
        {
            singleRateModelUpdateNeeds.clear( );

            // Identify mass rate type and set required environment update settings.
            AvailableMassRateModels currentAccelerationModelType =
                    getMassRateModelType( massRateModelIterator->second.at( i ) );
            switch( currentAccelerationModelType )
            {
            case custom_mass_rate_model:
                break;
            case from_thrust_mass_rate_model:
                break;
            default:
                throw std::runtime_error( std::string( "Error when setting mass rate model update needs, model type not recognized: " ) +
                                          std::to_string( currentAccelerationModelType ) );

            }

            // Add requested updates of current acceleration model to
            // full list of environment updates.
            addEnvironmentUpdates( environmentModelsToUpdate, singleRateModelUpdateNeeds );
        }
    }

    return environmentModelsToUpdate;
}

//! Function to update environment to allow all required updates to be made
void checkAndModifyEnvironmentForDependentVariableSaving(
        const EnvironmentModelsToUpdate updateType,
        const std::shared_ptr< SingleDependentVariableSaveSettings > dependentVariableSaveSettings,
        const simulation_setup::SystemOfBodies& bodies )
{
    if( bodies.count( dependentVariableSaveSettings->associatedBody_ ) == 0 )
    {
        throw std::runtime_error( "Error when setting update for computation of dependent variable: "+
                                  getDependentVariableId( dependentVariableSaveSettings ) +
                                  ". Body <" + dependentVariableSaveSettings->associatedBody_ + "> does not exist" );
    }


    switch( updateType )
    {
    case vehicle_flight_conditions_update:
        if( bodies.at( dependentVariableSaveSettings->associatedBody_ )->getFlightConditions( ) == nullptr )
        {
            if( ( dependentVariableSaveSettings->secondaryBody_ != "" ) &&
                  ( dependentVariableSaveSettings->secondaryBody_ != "SSB" ) &&
                    bodies.count( dependentVariableSaveSettings->secondaryBody_ ) == 0 )
            {
                throw std::runtime_error( "Error when setting update for computation of dependent variable "+
                                          getDependentVariableId( dependentVariableSaveSettings ) +
                                          ". PROBLEM: Body <" + dependentVariableSaveSettings->secondaryBody_ + "> does not exist" );
            }

            if( ( bodies.at( dependentVariableSaveSettings->secondaryBody_ )->getAtmosphereModel( ) ) != nullptr &&
                    ( bodies.at( dependentVariableSaveSettings->associatedBody_ )->getAerodynamicCoefficientInterface( ) != nullptr ) )
            {
                bodies.at( dependentVariableSaveSettings->associatedBody_ )->setFlightConditions(
                            simulation_setup::createAtmosphericFlightConditions(
                                bodies.at( dependentVariableSaveSettings->associatedBody_ ),
                                bodies.at( dependentVariableSaveSettings->secondaryBody_ ),
                                dependentVariableSaveSettings->associatedBody_,
                                dependentVariableSaveSettings->secondaryBody_ ) );
            }
            else
            {
                bodies.at( dependentVariableSaveSettings->associatedBody_ )->setFlightConditions(
                            simulation_setup::createFlightConditions(
                                bodies.at( dependentVariableSaveSettings->associatedBody_ ),
                                bodies.at( dependentVariableSaveSettings->secondaryBody_ ),
                                dependentVariableSaveSettings->associatedBody_,
                                dependentVariableSaveSettings->secondaryBody_ ) );
            }
        }
        break;
    default:
        break;
    }
}

//! Function to create environment update settings for a single dependent variable
std::map< propagators::EnvironmentModelsToUpdate,
std::vector< std::string > > createEnvironmentUpdaterSettingsForDependentVariables(
        const std::shared_ptr< SingleDependentVariableSaveSettings > dependentVariableSaveSettings,
        const simulation_setup::SystemOfBodies& bodies )
{
    std::map< propagators::EnvironmentModelsToUpdate, std::vector< std::string > >  variablesToUpdate;
    switch( dependentVariableSaveSettings->dependentVariableType_ )
    {
    case mach_number_dependent_variable:
        variablesToUpdate[ vehicle_flight_conditions_update ].push_back( dependentVariableSaveSettings->associatedBody_ );
        variablesToUpdate[ body_rotational_state_update ].push_back( dependentVariableSaveSettings->secondaryBody_ );
        variablesToUpdate[ body_translational_state_update ].push_back( dependentVariableSaveSettings->associatedBody_ );
        variablesToUpdate[ body_translational_state_update ].push_back( dependentVariableSaveSettings->secondaryBody_ );
        break;
    case altitude_dependent_variable:
        variablesToUpdate[ vehicle_flight_conditions_update ].push_back( dependentVariableSaveSettings->associatedBody_ );
        variablesToUpdate[ body_rotational_state_update ].push_back( dependentVariableSaveSettings->secondaryBody_ );
        variablesToUpdate[ body_translational_state_update ].push_back( dependentVariableSaveSettings->associatedBody_ );
        variablesToUpdate[ body_translational_state_update ].push_back( dependentVariableSaveSettings->secondaryBody_ );
        break;
    case airspeed_dependent_variable:
        variablesToUpdate[ vehicle_flight_conditions_update ].push_back( dependentVariableSaveSettings->associatedBody_ );
        variablesToUpdate[ body_rotational_state_update ].push_back( dependentVariableSaveSettings->secondaryBody_ );
        variablesToUpdate[ body_translational_state_update ].push_back( dependentVariableSaveSettings->associatedBody_ );
        variablesToUpdate[ body_translational_state_update ].push_back( dependentVariableSaveSettings->secondaryBody_ );
        break;
    case local_density_dependent_variable:
        variablesToUpdate[ vehicle_flight_conditions_update ].push_back( dependentVariableSaveSettings->associatedBody_ );
        variablesToUpdate[ body_rotational_state_update ].push_back( dependentVariableSaveSettings->secondaryBody_ );
        variablesToUpdate[ body_translational_state_update ].push_back( dependentVariableSaveSettings->associatedBody_ );
        variablesToUpdate[ body_translational_state_update ].push_back( dependentVariableSaveSettings->secondaryBody_ );
        break;
    case relative_speed_dependent_variable:
        if( dependentVariableSaveSettings->associatedBody_ != "SSB" )
        {
            variablesToUpdate[ body_translational_state_update ].push_back( dependentVariableSaveSettings->associatedBody_ );
        }
        if( dependentVariableSaveSettings->secondaryBody_ != "SSB" )
        {
            variablesToUpdate[ body_translational_state_update ].push_back( dependentVariableSaveSettings->secondaryBody_ );
        }
        break;
    case relative_position_dependent_variable:
        if( dependentVariableSaveSettings->associatedBody_ != "SSB" )
        {
            variablesToUpdate[ body_translational_state_update ].push_back( dependentVariableSaveSettings->associatedBody_ );
        }
        if( dependentVariableSaveSettings->secondaryBody_ != "SSB" )
        {
            variablesToUpdate[ body_translational_state_update ].push_back( dependentVariableSaveSettings->secondaryBody_ );
        }
        break;
    case relative_distance_dependent_variable:
        if( dependentVariableSaveSettings->associatedBody_ != "SSB" )
        {
            variablesToUpdate[ body_translational_state_update ].push_back( dependentVariableSaveSettings->associatedBody_ );
        }
        if( dependentVariableSaveSettings->secondaryBody_ != "SSB" )
        {
            variablesToUpdate[ body_translational_state_update ].push_back( dependentVariableSaveSettings->secondaryBody_ );
        }
        break;
    case relative_velocity_dependent_variable:
        if( dependentVariableSaveSettings->associatedBody_ != "SSB" )
        {
            variablesToUpdate[ body_translational_state_update ].push_back( dependentVariableSaveSettings->associatedBody_ );
        }
        if( dependentVariableSaveSettings->secondaryBody_ != "SSB" )
        {
            variablesToUpdate[ body_translational_state_update ].push_back( dependentVariableSaveSettings->secondaryBody_ );
        }
        break;
    case total_acceleration_norm_dependent_variable:
        break;
    case single_acceleration_norm_dependent_variable:
        break;
    case total_acceleration_dependent_variable:
        break;
    case single_acceleration_dependent_variable:
        break;
    case aerodynamic_force_coefficients_dependent_variable:
        variablesToUpdate[ vehicle_flight_conditions_update ].push_back( dependentVariableSaveSettings->associatedBody_ );
        variablesToUpdate[ body_rotational_state_update ].push_back( dependentVariableSaveSettings->secondaryBody_ );
        variablesToUpdate[ body_translational_state_update ].push_back( dependentVariableSaveSettings->associatedBody_ );
        variablesToUpdate[ body_translational_state_update ].push_back( dependentVariableSaveSettings->secondaryBody_ );
        break;
    case aerodynamic_moment_coefficients_dependent_variable:
        variablesToUpdate[ vehicle_flight_conditions_update ].push_back( dependentVariableSaveSettings->associatedBody_ );
        variablesToUpdate[ body_rotational_state_update ].push_back( dependentVariableSaveSettings->secondaryBody_ );
        variablesToUpdate[ body_translational_state_update ].push_back( dependentVariableSaveSettings->associatedBody_ );
        variablesToUpdate[ body_translational_state_update ].push_back( dependentVariableSaveSettings->secondaryBody_ );
        break;
    case inertial_to_body_fixed_rotation_matrix_variable:
        variablesToUpdate[ body_rotational_state_update ].push_back( dependentVariableSaveSettings->associatedBody_ );
        break;
    case intermediate_aerodynamic_rotation_matrix_variable:
        variablesToUpdate[ vehicle_flight_conditions_update ].push_back( dependentVariableSaveSettings->associatedBody_ );
        variablesToUpdate[ body_rotational_state_update ].push_back( dependentVariableSaveSettings->secondaryBody_ );
        variablesToUpdate[ body_translational_state_update ].push_back( dependentVariableSaveSettings->associatedBody_ );
        variablesToUpdate[ body_translational_state_update ].push_back( dependentVariableSaveSettings->secondaryBody_ );
        break;
    case relative_body_aerodynamic_orientation_angle_variable:
        variablesToUpdate[ vehicle_flight_conditions_update ].push_back( dependentVariableSaveSettings->associatedBody_ );
        variablesToUpdate[ body_rotational_state_update ].push_back( dependentVariableSaveSettings->secondaryBody_ );
        variablesToUpdate[ body_translational_state_update ].push_back( dependentVariableSaveSettings->associatedBody_ );
        variablesToUpdate[ body_translational_state_update ].push_back( dependentVariableSaveSettings->secondaryBody_ );
        break;
    case body_fixed_airspeed_based_velocity_variable:
        variablesToUpdate[ vehicle_flight_conditions_update ].push_back( dependentVariableSaveSettings->associatedBody_ );
        variablesToUpdate[ body_rotational_state_update ].push_back( dependentVariableSaveSettings->secondaryBody_ );
        variablesToUpdate[ body_translational_state_update ].push_back( dependentVariableSaveSettings->associatedBody_ );
        variablesToUpdate[ body_translational_state_update ].push_back( dependentVariableSaveSettings->secondaryBody_ );
        break;
    case total_aerodynamic_g_load_variable:
        variablesToUpdate[ vehicle_flight_conditions_update ].push_back( dependentVariableSaveSettings->associatedBody_ );
        variablesToUpdate[ body_rotational_state_update ].push_back( dependentVariableSaveSettings->secondaryBody_ );
        variablesToUpdate[ body_translational_state_update ].push_back( dependentVariableSaveSettings->associatedBody_ );
        variablesToUpdate[ body_translational_state_update ].push_back( dependentVariableSaveSettings->secondaryBody_ );
        break;
    case stagnation_point_heat_flux_dependent_variable:
        variablesToUpdate[ vehicle_flight_conditions_update ].push_back( dependentVariableSaveSettings->associatedBody_ );
        variablesToUpdate[ body_rotational_state_update ].push_back( dependentVariableSaveSettings->secondaryBody_ );
        variablesToUpdate[ body_translational_state_update ].push_back( dependentVariableSaveSettings->associatedBody_ );
        variablesToUpdate[ body_translational_state_update ].push_back( dependentVariableSaveSettings->secondaryBody_ );
        break;
    case local_temperature_dependent_variable:
        variablesToUpdate[ vehicle_flight_conditions_update ].push_back( dependentVariableSaveSettings->associatedBody_ );
        variablesToUpdate[ body_rotational_state_update ].push_back( dependentVariableSaveSettings->secondaryBody_ );
        variablesToUpdate[ body_translational_state_update ].push_back( dependentVariableSaveSettings->associatedBody_ );
        variablesToUpdate[ body_translational_state_update ].push_back( dependentVariableSaveSettings->secondaryBody_ );
        break;
    case local_dynamic_pressure_dependent_variable:
        variablesToUpdate[ vehicle_flight_conditions_update ].push_back( dependentVariableSaveSettings->associatedBody_ );
        variablesToUpdate[ body_rotational_state_update ].push_back( dependentVariableSaveSettings->secondaryBody_ );
        variablesToUpdate[ body_translational_state_update ].push_back( dependentVariableSaveSettings->associatedBody_ );
        variablesToUpdate[ body_translational_state_update ].push_back( dependentVariableSaveSettings->secondaryBody_ );
        break;
    case local_aerodynamic_heat_rate_dependent_variable:
        variablesToUpdate[ vehicle_flight_conditions_update ].push_back( dependentVariableSaveSettings->associatedBody_ );
        variablesToUpdate[ body_rotational_state_update ].push_back( dependentVariableSaveSettings->secondaryBody_ );
        variablesToUpdate[ body_translational_state_update ].push_back( dependentVariableSaveSettings->associatedBody_ );
        variablesToUpdate[ body_translational_state_update ].push_back( dependentVariableSaveSettings->secondaryBody_ );
        break;
    case geodetic_latitude_dependent_variable:
        variablesToUpdate[ vehicle_flight_conditions_update ].push_back( dependentVariableSaveSettings->associatedBody_ );
        variablesToUpdate[ body_rotational_state_update ].push_back( dependentVariableSaveSettings->secondaryBody_ );
        variablesToUpdate[ body_translational_state_update ].push_back( dependentVariableSaveSettings->associatedBody_ );
        variablesToUpdate[ body_translational_state_update ].push_back( dependentVariableSaveSettings->secondaryBody_ );
        break;
    case body_fixed_groundspeed_based_velocity_variable:
        variablesToUpdate[ vehicle_flight_conditions_update ].push_back( dependentVariableSaveSettings->associatedBody_ );
        variablesToUpdate[ body_rotational_state_update ].push_back( dependentVariableSaveSettings->secondaryBody_ );
        variablesToUpdate[ body_translational_state_update ].push_back( dependentVariableSaveSettings->associatedBody_ );
        variablesToUpdate[ body_translational_state_update ].push_back( dependentVariableSaveSettings->secondaryBody_ );
        break;
    case total_mass_rate_dependent_variables:
        break;
    case total_torque_norm_dependent_variable:
        break;
    case single_torque_norm_dependent_variable:
        break;
    case total_torque_dependent_variable:
        break;
    case single_torque_dependent_variable:
        break;
    case keplerian_state_dependent_variable:
        variablesToUpdate[ body_translational_state_update ].push_back( dependentVariableSaveSettings->associatedBody_ );
        variablesToUpdate[ body_translational_state_update ].push_back( dependentVariableSaveSettings->secondaryBody_ );
        break;
    case modified_equinocial_state_dependent_variable:
        variablesToUpdate[ body_translational_state_update ].push_back( dependentVariableSaveSettings->associatedBody_ );
        variablesToUpdate[ body_translational_state_update ].push_back( dependentVariableSaveSettings->secondaryBody_ );
        break;
    case spherical_harmonic_acceleration_terms_dependent_variable:
        break;
    case spherical_harmonic_acceleration_norm_terms_dependent_variable:
        break;
    case body_fixed_relative_cartesian_position:
        variablesToUpdate[ body_translational_state_update ].push_back( dependentVariableSaveSettings->associatedBody_ );
        variablesToUpdate[ body_translational_state_update ].push_back( dependentVariableSaveSettings->secondaryBody_ );
        variablesToUpdate[ body_rotational_state_update ].push_back( dependentVariableSaveSettings->secondaryBody_ );
        break;
    case body_fixed_relative_spherical_position:
        variablesToUpdate[ body_translational_state_update ].push_back( dependentVariableSaveSettings->associatedBody_ );
        variablesToUpdate[ body_translational_state_update ].push_back( dependentVariableSaveSettings->secondaryBody_ );
        variablesToUpdate[ body_rotational_state_update ].push_back( dependentVariableSaveSettings->secondaryBody_ );
        break;
    case euler_angles_to_body_fixed_313:
        variablesToUpdate[ body_rotational_state_update ].push_back( dependentVariableSaveSettings->associatedBody_ );
        break;
    case tnw_to_inertial_frame_rotation_dependent_variable:
        variablesToUpdate[ body_translational_state_update ].push_back( dependentVariableSaveSettings->associatedBody_ );
        variablesToUpdate[ body_translational_state_update ].push_back( dependentVariableSaveSettings->secondaryBody_ );
        break;
    case rsw_to_inertial_frame_rotation_dependent_variable:
        variablesToUpdate[ body_translational_state_update ].push_back( dependentVariableSaveSettings->associatedBody_ );
        variablesToUpdate[ body_translational_state_update ].push_back( dependentVariableSaveSettings->secondaryBody_ );
        break;
    case control_surface_deflection_dependent_variable:
        variablesToUpdate[ vehicle_flight_conditions_update ].push_back( dependentVariableSaveSettings->associatedBody_ );
        break;
    case radiation_pressure_dependent_variable:
        variablesToUpdate[ radiation_pressure_interface_update ].push_back( dependentVariableSaveSettings->associatedBody_ );
        variablesToUpdate[ body_translational_state_update ].push_back( dependentVariableSaveSettings->associatedBody_ );
        variablesToUpdate[ body_translational_state_update ].push_back( dependentVariableSaveSettings->secondaryBody_ );
        break;
    case periapsis_altitude_dependent_variable:
        variablesToUpdate[ body_translational_state_update ].push_back( dependentVariableSaveSettings->associatedBody_ );
        variablesToUpdate[ body_translational_state_update ].push_back( dependentVariableSaveSettings->secondaryBody_ );
        break;
    case apoapsis_altitude_dependent_variable:
        variablesToUpdate[ body_translational_state_update ].push_back( dependentVariableSaveSettings->associatedBody_ );
        variablesToUpdate[ body_translational_state_update ].push_back( dependentVariableSaveSettings->secondaryBody_ );
        break;
    case total_gravity_field_variation_acceleration:
        break;
    case single_gravity_field_variation_acceleration:
        break;
    case single_gravity_field_variation_acceleration_terms:
        break;
    case acceleration_partial_wrt_body_translational_state:
        break;
    case total_acceleration_partial_wrt_body_translational_state:
        break;
    case total_spherical_harmonic_cosine_coefficient_variation:
        variablesToUpdate[ spherical_harmonic_gravity_field_update ].push_back( dependentVariableSaveSettings->associatedBody_ );
        break;
    case total_spherical_harmonic_sine_coefficient_variation:
        variablesToUpdate[ spherical_harmonic_gravity_field_update ].push_back( dependentVariableSaveSettings->associatedBody_ );
        break;
    case current_body_mass_dependent_variable:
        variablesToUpdate[ body_mass_update ].push_back( dependentVariableSaveSettings->associatedBody_ );
        break;
    case radiation_pressure_coefficient_dependent_variable:
        variablesToUpdate[ radiation_pressure_interface_update ].push_back( dependentVariableSaveSettings->associatedBody_ );
        break;
    case custom_dependent_variable:
        break;
    case gravity_field_potential_dependent_variable:
        variablesToUpdate[ body_translational_state_update ].push_back( dependentVariableSaveSettings->associatedBody_ );
        variablesToUpdate[ body_translational_state_update ].push_back( dependentVariableSaveSettings->secondaryBody_ );
        break;
    case gravity_field_laplacian_of_potential_dependent_variable:
        variablesToUpdate[ body_translational_state_update ].push_back( dependentVariableSaveSettings->associatedBody_ );
        variablesToUpdate[ body_translational_state_update ].push_back( dependentVariableSaveSettings->secondaryBody_ );
        break;
    case minimum_constellation_distance:
    {
        std::shared_ptr< MinimumConstellationDistanceDependentVariableSaveSettings > minimumDistanceDependentVariable =
                std::dynamic_pointer_cast< MinimumConstellationDistanceDependentVariableSaveSettings >( dependentVariableSaveSettings );
        if( minimumDistanceDependentVariable == nullptr )
        {
            throw std::runtime_error( "Error when getting environment updates for dependent variables, type for minimum_constellation_distance not consistent" );
        }
        else
        {
            variablesToUpdate[ body_translational_state_update ].push_back( minimumDistanceDependentVariable->associatedBody_ );
            for( unsigned int i = 0; i < minimumDistanceDependentVariable->bodiesToCheck_.size( ); i++ )
            {
                variablesToUpdate[ body_translational_state_update ].push_back( minimumDistanceDependentVariable->bodiesToCheck_.at( i ) );
            }
        }
        break;
    }
    case minimum_constellation_ground_station_distance:
    {
        std::shared_ptr< MinimumConstellationStationDistanceDependentVariableSaveSettings > minimumDistanceDependentVariable =
                std::dynamic_pointer_cast< MinimumConstellationStationDistanceDependentVariableSaveSettings >( dependentVariableSaveSettings );
        if( minimumDistanceDependentVariable == nullptr )
        {
            throw std::runtime_error( "Error when getting environment updates for dependent variables, type for minimum_constellation_ground_station_distance not consistent" );
        }
        else
        {
            variablesToUpdate[ body_translational_state_update ].push_back( minimumDistanceDependentVariable->associatedBody_ );
            variablesToUpdate[ body_rotational_state_update ].push_back( minimumDistanceDependentVariable->associatedBody_ );

            for( unsigned int i = 0; i < minimumDistanceDependentVariable->bodiesToCheck_.size( ); i++ )
            {
                variablesToUpdate[ body_translational_state_update ].push_back( minimumDistanceDependentVariable->bodiesToCheck_.at( i ) );
            }
        }
        break;
    }
    default:
        throw std::runtime_error( "Error when getting environment updates for dependent variables, parameter " +
                                  std::to_string( dependentVariableSaveSettings->dependentVariableType_ ) + " not found." );
    }

    if( variablesToUpdate.count( vehicle_flight_conditions_update ) > 0 )
    {
        checkAndModifyEnvironmentForDependentVariableSaving(
                    vehicle_flight_conditions_update, dependentVariableSaveSettings, bodies );
    }

    return variablesToUpdate;
}

//! Create environment update settings for dependent variables
std::map< propagators::EnvironmentModelsToUpdate, std::vector< std::string > > createEnvironmentUpdaterSettings(
        const std::vector< std::shared_ptr< SingleDependentVariableSaveSettings > >& dependentVariableList,
        const simulation_setup::SystemOfBodies& bodies )
{
    std::map< propagators::EnvironmentModelsToUpdate, std::vector< std::string > > environmentModelsToUpdate;

    if( dependentVariableList.size( ) > 0 )
    {
        for( unsigned int i = 0; i < dependentVariableList.size( ); i++ )
        {
            std::map< propagators::EnvironmentModelsToUpdate, std::vector< std::string > > currentEnvironmentModelsToUpdate =
                    createEnvironmentUpdaterSettingsForDependentVariables( dependentVariableList.at( i ), bodies );
            addEnvironmentUpdates( environmentModelsToUpdate, currentEnvironmentModelsToUpdate );
        }
    }
    return environmentModelsToUpdate;
}

//! Create environment update settings for termination settings
std::map< propagators::EnvironmentModelsToUpdate, std::vector< std::string > > createEnvironmentUpdaterSettings(
        const std::shared_ptr< PropagationTerminationSettings > terminationSettings,
        const simulation_setup::SystemOfBodies& bodies )
{
    std::map< propagators::EnvironmentModelsToUpdate, std::vector< std::string > > environmentModelsToUpdate;
    switch( terminationSettings->terminationType_ )
    {
    case time_stopping_condition:
        break;
    case cpu_time_stopping_condition:
        break;
    case dependent_variable_stopping_condition:
    {
        std::shared_ptr< PropagationDependentVariableTerminationSettings > dependentVariableTerminationSettings =
                std::dynamic_pointer_cast< PropagationDependentVariableTerminationSettings >( terminationSettings );
        std::map< propagators::EnvironmentModelsToUpdate, std::vector< std::string > >
                environmentModelsToUpdateForSingleTerminationSetting =
                createEnvironmentUpdaterSettingsForDependentVariables(
                    dependentVariableTerminationSettings->dependentVariableSettings_, bodies );
        addEnvironmentUpdates( environmentModelsToUpdate, environmentModelsToUpdateForSingleTerminationSetting );
        break;
    }
    case hybrid_stopping_condition:
    {
        std::shared_ptr< PropagationHybridTerminationSettings > hybridTerminationSettings =
                std::dynamic_pointer_cast< PropagationHybridTerminationSettings >( terminationSettings );
        for( unsigned int i = 0; i < hybridTerminationSettings->terminationSettings_.size( ); i++ )
        {
            std::map< propagators::EnvironmentModelsToUpdate, std::vector< std::string > >
                    environmentModelsToUpdateForSingleTerminationSetting = createEnvironmentUpdaterSettings(
                        hybridTerminationSettings->terminationSettings_.at( i ), bodies );
            addEnvironmentUpdates( environmentModelsToUpdate, environmentModelsToUpdateForSingleTerminationSetting );
        }
        break;
    }
    case custom_stopping_condition:
        break;
    default:
        throw std::runtime_error( "Error when creating environment updater settings for termination conditions, type not found" );
    }

    return environmentModelsToUpdate;
}

//! Function to create 'brute-force' update settings, in which each environment model is updated.
std::map< propagators::EnvironmentModelsToUpdate,
std::vector< std::string > > createFullEnvironmentUpdaterSettings(
        const simulation_setup::SystemOfBodies& bodies )
{
    using namespace basic_astrodynamics;
    using namespace electromagnetism;
    using namespace gravitation;
    using namespace propagators;

    std::map< propagators::EnvironmentModelsToUpdate,
            std::vector< std::string > > environmentModelsToUpdate;
    std::map< propagators::EnvironmentModelsToUpdate,
            std::vector< std::string > > singleAccelerationUpdateNeeds;

    // Iterate over all bodies.
    for( auto bodyIterator : bodies.getMap( )  )
    {
        singleAccelerationUpdateNeeds.clear( );

        // Check if current body is a vehicle.

        // Check if current body has flight conditions set.
        if( bodyIterator.second ->getFlightConditions( ) != nullptr )
        {
            // If vehicle has flight conditions, add flight conditions update function to update list.
            singleAccelerationUpdateNeeds[ vehicle_flight_conditions_update ].
                    push_back( bodyIterator.first );
        }

        // RP-OLD
        // Get body radiation pressure interface(s) (one per source)
        std::map< std::string,
                std::shared_ptr< RadiationPressureInterface > > radiationPressureInterfaces
                = bodyIterator.second->getRadiationPressureInterfaces( );

        // Add each interface update function to update list.
        for( std::map< std::string, std::shared_ptr< RadiationPressureInterface > >::iterator
             iterator = radiationPressureInterfaces.begin( );
             iterator != radiationPressureInterfaces.end( ); iterator++ )
        {
            singleAccelerationUpdateNeeds[ radiation_pressure_interface_update ].
                    push_back( bodyIterator.first );
        }

        // If body has radiation source model, add its update to update list
        if( bodyIterator.second->getRadiationSourceModel() != nullptr )
        {
            singleAccelerationUpdateNeeds[ radiation_source_model_update ].
                    push_back( bodyIterator.first );
        }

        // If body has radiation pressure target model, add its update to update list
        if( bodyIterator.second->getRadiationPressureTargetModel() != nullptr )
        {
            singleAccelerationUpdateNeeds[ radiation_pressure_target_model_update ].
                    push_back( bodyIterator.first );
        }

        // If body has rotation model, update rotational state in each time step.;
        if( ( bodyIterator.second->getRotationalEphemeris( ) != nullptr )
//                ||
//                ( bodyIterator.second->getDependentOrientationCalculator( ) != nullptr )
                )
        {
            singleAccelerationUpdateNeeds[ body_rotational_state_update ].
                    push_back( bodyIterator.first );
        }


        std::shared_ptr< TimeDependentSphericalHarmonicsGravityField > gravityField =
                std::dynamic_pointer_cast< TimeDependentSphericalHarmonicsGravityField >
                ( bodyIterator.second->getGravityFieldModel( ) );
        if( gravityField != nullptr )
        {
            singleAccelerationUpdateNeeds[ spherical_harmonic_gravity_field_update ].
                    push_back( bodyIterator.first );
        }

        singleAccelerationUpdateNeeds[ body_mass_update ].push_back( bodyIterator.first );

        // Check whether requested updates are possible.
        checkValidityOfRequiredEnvironmentUpdates( singleAccelerationUpdateNeeds, bodies );

        // Add requested updates of current acceleration model to full list of environment updates.
        addEnvironmentUpdates( environmentModelsToUpdate, singleAccelerationUpdateNeeds );
    }
    return environmentModelsToUpdate;
}

} // namespace propagators

} // namespace tudat<|MERGE_RESOLUTION|>--- conflicted
+++ resolved
@@ -368,7 +368,6 @@
                     singleAccelerationUpdateNeeds[ body_mass_update ].push_back(
                                 acceleratedBodyIterator->first );
                     break;
-<<<<<<< HEAD
                 case radiation_pressure_acceleration:
                 {
                     singleAccelerationUpdateNeeds[ body_mass_update ].push_back(
@@ -415,11 +414,8 @@
                     break;
                 }
                 case cannon_ball_radiation_pressure:
+                {
                     // RP-OLD
-=======
-
-                case cannon_ball_radiation_pressure:
-                {
                     std::shared_ptr< electromagnetism::RadiationPressureInterface > radiationPressureInterface;
                     try
                     {
@@ -434,7 +430,6 @@
                                       + std::string( caughtException.what( ) ) );
                     }
 
->>>>>>> e2773445
                     singleAccelerationUpdateNeeds[ radiation_pressure_interface_update ].push_back(
                                 acceleratedBodyIterator->first );
                     singleAccelerationUpdateNeeds[ body_mass_update ].push_back(
