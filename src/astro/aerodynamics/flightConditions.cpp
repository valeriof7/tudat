/*    Copyright (c) 2010-2019, Delft University of Technology
 *    All rigths reserved
 *
 *    This file is part of the Tudat. Redistribution and use in source and
 *    binary forms, with or without modification, are permitted exclusively
 *    under the terms of the Modified BSD license. You should have received
 *    a copy of the license with this file. If not, please or visit:
 *    http://tudat.tudelft.nl/LICENSE.
 */

#include <boost/make_shared.hpp>
#include <memory>
#include <boost/bind/bind.hpp>
using namespace boost::placeholders;


#include "tudat/astro/aerodynamics/aerodynamics.h"
#include "tudat/astro/aerodynamics/flightConditions.h"
#include "tudat/astro/aerodynamics/standardAtmosphere.h"
#include "tudat/astro/basic_astro/oblateSpheroidBodyShapeModel.h"
#include "tudat/math/basic/mathematicalConstants.h"

namespace tudat
{

namespace aerodynamics
{


//! Constructor, sets objects and functions from which relevant environment and state variables are retrieved.
FlightConditions::FlightConditions( const std::shared_ptr< basic_astrodynamics::BodyShapeModel > shapeModel,
                  const std::shared_ptr< reference_frames::AerodynamicAngleCalculator >
                  aerodynamicAngleCalculator ):
    shapeModel_( shapeModel ),
    aerodynamicAngleCalculator_( aerodynamicAngleCalculator ),
    currentTime_( TUDAT_NAN )
{
    // Link body-state function.
    bodyCenteredPseudoBodyFixedStateFunction_ = std::bind(
                &reference_frames::AerodynamicAngleCalculator::getCurrentAirspeedBasedBodyFixedState, aerodynamicAngleCalculator_ );

    // Check if given body shape is an oblate spheroid and set geodetic latitude function if so
    if( std::dynamic_pointer_cast< basic_astrodynamics::OblateSpheroidBodyShapeModel >( shapeModel ) != nullptr )
    {
        geodeticLatitudeFunction_ = std::bind(
                    &basic_astrodynamics::OblateSpheroidBodyShapeModel::getGeodeticLatitude,
                    std::dynamic_pointer_cast< basic_astrodynamics::OblateSpheroidBodyShapeModel >( shapeModel ),
                    std::placeholders::_1, 1.0E-4 );
    }
    scalarFlightConditions_.resize( 12 );
    isScalarFlightConditionComputed_ = allScalarFlightConditionsUncomputed;
}

//! Function to update all flight conditions.
void FlightConditions::updateConditions( const double currentTime )
{

    if( !( currentTime == currentTime_ ) )
    {
        currentTime_ = currentTime;

        // Update aerodynamic angles (but not angles w.r.t. body-fixed frame).
        if( aerodynamicAngleCalculator_!= nullptr )
        {
            aerodynamicAngleCalculator_->update( currentTime, false );
        }

        // Calculate state of vehicle in global frame and corotating frame.
        currentBodyCenteredAirspeedBasedBodyFixedState_ = bodyCenteredPseudoBodyFixedStateFunction_( );
    }
}


//! Constructor, sets objects and functions from which relevant environment and state variables are retrieved.
AtmosphericFlightConditions::AtmosphericFlightConditions(
        const std::shared_ptr< aerodynamics::AtmosphereModel > atmosphereModel,
        const std::shared_ptr< basic_astrodynamics::BodyShapeModel > shapeModel,
        const std::shared_ptr< AerodynamicCoefficientInterface > aerodynamicCoefficientInterface,
        const std::shared_ptr< reference_frames::AerodynamicAngleCalculator > aerodynamicAngleCalculator,
        const std::function< double( const std::string& ) > controlSurfaceDeflectionFunction ):
    FlightConditions( shapeModel, aerodynamicAngleCalculator ),
    atmosphereModel_( atmosphereModel ),
    aerodynamicCoefficientInterface_( aerodynamicCoefficientInterface ),
    controlSurfaceDeflectionFunction_( controlSurfaceDeflectionFunction )
{
    // Check if atmosphere requires latitude and longitude update.
    if( std::dynamic_pointer_cast< aerodynamics::StandardAtmosphere >( atmosphereModel_ ) == nullptr )
    {
        updateLatitudeAndLongitudeForAtmosphere_ = 1;
    }
    else
    {
        updateLatitudeAndLongitudeForAtmosphere_ = 0;
    }
    isLatitudeAndLongitudeSet_ = 0;

    if( updateLatitudeAndLongitudeForAtmosphere_ && aerodynamicAngleCalculator_== nullptr )
    {
        throw std::runtime_error( "Error when making flight conditions, angles are to be updated, but no calculator is set" );
    }
}

//! Function to set custom dependency of aerodynamic coefficients
void AtmosphericFlightConditions::setAerodynamicCoefficientsIndependentVariableFunction(
        const AerodynamicCoefficientsIndependentVariables independentVariable,
        const std::function< double( ) > coefficientDependency )
{
    if( ( independentVariable == mach_number_dependent ) ||
            ( independentVariable == angle_of_attack_dependent ) ||
            ( independentVariable == angle_of_sideslip_dependent )||
            ( independentVariable == altitude_dependent ) ||
            ( independentVariable == time_dependent ) )
    {
        throw std::runtime_error(
                    std::string( "Error when setting aerodynamic coefficient function dependency, value of parameter " ) +
                    std::to_string( independentVariable ) +
                    std::string(", will not  be used." ) );
    }
    else
    {
        customCoefficientDependencies_[ independentVariable ] = coefficientDependency;
    }
}

//! Function to update all flight conditions.
void AtmosphericFlightConditions::updateConditions( const double currentTime )
{
    if( !( currentTime == currentTime_ ) )
    {
        currentTime_ = currentTime;

        // Update aerodynamic angles (but not angles w.r.t. body-fixed frame).
        if( aerodynamicAngleCalculator_!= nullptr )
        {
            aerodynamicAngleCalculator_->update( currentTime, false );
        }

        // Calculate state of vehicle in global frame and corotating frame.
        currentBodyCenteredAirspeedBasedBodyFixedState_ = bodyCenteredPseudoBodyFixedStateFunction_( );

        updateAerodynamicCoefficientInput( );

        // Update angles from aerodynamic to body-fixed frame (if relevant).
        if( aerodynamicAngleCalculator_!= nullptr )
        {
            aerodynamicAngleCalculator_->update( currentTime, true );
            updateAerodynamicCoefficientInput( );
        }

        // Update aerodynamic coefficients.
        aerodynamicCoefficientInterface_->updateFullCurrentCoefficients(
                    aerodynamicCoefficientIndependentVariables_, controlSurfaceAerodynamicCoefficientIndependentVariables_,
                    currentTime_ );
    }
}


void AtmosphericFlightConditions::updateAtmosphereInput( )
{
    if( ( isScalarFlightConditionComputed_.at( latitude_flight_condition ) == 0 ||
          isScalarFlightConditionComputed_.at( longitude_flight_condition ) == 0 ) )
    {
        if( updateLatitudeAndLongitudeForAtmosphere_ )
        {
            computeLatitudeAndLongitude( );
        }
        else
        {
            scalarFlightConditions_[ latitude_flight_condition ] = 0.0;
            scalarFlightConditions_[ longitude_flight_condition ] = 0.0;
            isScalarFlightConditionComputed_[ latitude_flight_condition ] = true;
            isScalarFlightConditionComputed_[ longitude_flight_condition ] = true;
        }
    }

    if( isScalarFlightConditionComputed_.at( altitude_flight_condition ) == 0 )
    {
        computeAltitude( );
    }
}


//! Function to (compute and) retrieve the value of an independent variable of aerodynamic coefficients
double AtmosphericFlightConditions::getAerodynamicCoefficientIndependentVariable(
        const AerodynamicCoefficientsIndependentVariables independentVariableType,
        const std::string& secondaryIdentifier )
{
    double currentIndependentVariable;
    switch( independentVariableType )
    {
    //Calculate Mach number if needed.
    case mach_number_dependent:
        currentIndependentVariable = getCurrentMachNumber( );
        break;
        //Get angle of attack if needed.
    case angle_of_attack_dependent:
        if( aerodynamicAngleCalculator_== nullptr )
        {
            throw std::runtime_error( "Error, aerodynamic angle calculator is nullptr, but require angle of attack" );
        }
        currentIndependentVariable = aerodynamicAngleCalculator_->getAerodynamicAngle(
                    reference_frames::angle_of_attack );
        break;
        //Get angle of sideslip if needed.
    case angle_of_sideslip_dependent:
        if( aerodynamicAngleCalculator_== nullptr )
        {
            throw std::runtime_error( "Error, aerodynamic angle calculator is nullptr, but require angle of sideslip" );
        }
        currentIndependentVariable = aerodynamicAngleCalculator_->getAerodynamicAngle(
                    reference_frames::angle_of_sideslip );
        break;
    case altitude_dependent:
        currentIndependentVariable = getCurrentAltitude( );
        break;
    case time_dependent:
        currentIndependentVariable = currentTime_;
        break;
    case control_surface_deflection_dependent:
    {
        try
        {
            currentIndependentVariable = controlSurfaceDeflectionFunction_( secondaryIdentifier );
        }
<<<<<<< HEAD
        catch( std::runtime_error const& )

=======
        catch( std::runtime_error& )
>>>>>>> 43cd2f85
        {
            throw std::runtime_error( "Error, control surface " + secondaryIdentifier + "not recognized when updating coefficients" );
        }
        break;
    }
    default:
        if( customCoefficientDependencies_.count( independentVariableType ) == 0 )
        {
            throw std::runtime_error( "Error, did not recognize aerodynamic coefficient dependency "
                                      + std::to_string( independentVariableType ) );
        }
        else
        {
            currentIndependentVariable = customCoefficientDependencies_.at( independentVariableType )( );
        }
    }

    return currentIndependentVariable;
}

//! Function to update the independent variables of the aerodynamic coefficient interface
void AtmosphericFlightConditions::updateAerodynamicCoefficientInput( )
{
    aerodynamicCoefficientIndependentVariables_.clear( );
    // Calculate independent variables for aerodynamic coefficients.
    for( unsigned int i = 0; i < aerodynamicCoefficientInterface_->getNumberOfIndependentVariables( ); i++ )
    {
        aerodynamicCoefficientIndependentVariables_.push_back(
                    getAerodynamicCoefficientIndependentVariable(
                        aerodynamicCoefficientInterface_->getIndependentVariableName( i ) ) );
    }

    controlSurfaceAerodynamicCoefficientIndependentVariables_.clear( );
    for( unsigned int i = 0; i < aerodynamicCoefficientInterface_->getNumberOfControlSurfaces( ); i++ )
    {
        std::string currentControlSurface = aerodynamicCoefficientInterface_->getControlSurfaceName( i );
        for( unsigned int j = 0; j < aerodynamicCoefficientInterface_->getNumberOfControlSurfaceIndependentVariables( currentControlSurface ); j++ )
        {
            controlSurfaceAerodynamicCoefficientIndependentVariables_[ currentControlSurface ].push_back(
                        getAerodynamicCoefficientIndependentVariable(
                            aerodynamicCoefficientInterface_->getControlSurfaceIndependentVariableName(
                                currentControlSurface, j ), currentControlSurface ) );
        }
    }
}

//! Function to set the angle of attack to trimmed conditions.
std::shared_ptr< TrimOrientationCalculator > setTrimmedConditions(
        const std::shared_ptr< AtmosphericFlightConditions > flightConditions )
{
    // Create trim object.
    std::shared_ptr< TrimOrientationCalculator > trimOrientation =
            std::make_shared< TrimOrientationCalculator >(
                flightConditions->getAerodynamicCoefficientInterface( ) );

    // Create angle-of-attack function from trim object.
    std::function< std::vector< double >( ) > untrimmedIndependentVariablesFunction =
            std::bind( &AtmosphericFlightConditions::getAerodynamicCoefficientIndependentVariables,
                         flightConditions );
    std::function< std::map< std::string, std::vector< double > >( ) > untrimmedControlSurfaceIndependentVariablesFunction =
            std::bind( &AtmosphericFlightConditions::getControlSurfaceAerodynamicCoefficientIndependentVariables,
                         flightConditions );
    flightConditions->getAerodynamicAngleCalculator( )->setOrientationAngleFunctions(
                std::bind( &TrimOrientationCalculator::findTrimAngleOfAttackFromFunction, trimOrientation,
                             untrimmedIndependentVariablesFunction, untrimmedControlSurfaceIndependentVariablesFunction ) );

    return trimOrientation;
}

} // namespace aerodynamics

} // namespace tudat<|MERGE_RESOLUTION|>--- conflicted
+++ resolved
@@ -222,12 +222,7 @@
         {
             currentIndependentVariable = controlSurfaceDeflectionFunction_( secondaryIdentifier );
         }
-<<<<<<< HEAD
         catch( std::runtime_error const& )
-
-=======
-        catch( std::runtime_error& )
->>>>>>> 43cd2f85
         {
             throw std::runtime_error( "Error, control surface " + secondaryIdentifier + "not recognized when updating coefficients" );
         }
