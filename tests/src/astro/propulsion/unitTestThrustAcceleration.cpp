/*    Copyright (c) 2010-2019, Delft University of Technology
 *    All rigths reserved
 *
 *    This file is part of the Tudat. Redistribution and use in source and
 *    binary forms, with or without modification, are permitted exclusively
 *    under the terms of the Modified BSD license. You should have received
 *    a copy of the license with this file. If not, please or visit:
 *    http://tudat.tudelft.nl/LICENSE.
 */

#define BOOST_TEST_DYN_LINK
#define BOOST_TEST_MAIN

#include <boost/test/unit_test.hpp>




#include <memory>

#include "tudat/astro/aerodynamics/testApolloCapsuleCoefficients.h"
#include "tudat/astro/basic_astro/sphericalStateConversions.h"
#include "tudat/astro/basic_astro/unitConversions.h"
#include "tudat/astro/ephemerides/directionBasedRotationalEphemeris.h"
#include "tudat/astro/reference_frames/referenceFrameTransformations.h"
#include "tudat/basics/testMacros.h"
#include "tudat/simulation/propagation_setup/dynamicsSimulator.h"
#include "tudat/interface/spice/spiceEphemeris.h"
#include "tudat/interface/spice/spiceRotationalEphemeris.h"
#include "tudat/io/basicInputOutput.h"
#include "tudat/io/multiDimensionalArrayReader.h"
#include "tudat/simulation/environment_setup/body.h"
#include "tudat/simulation/estimation_setup/createNumericalSimulator.h"
#include "tudat/simulation/propagation_setup/createMassRateModels.h"
#include "tudat/simulation/estimation_setup/variationalEquationsSolver.h"
#include "tudat/simulation/environment_setup/defaultBodies.h"
#include "tudat/simulation/environment_setup/createSystemModel.h"
#include <limits>
#include <string>

#include <Eigen/Core>

namespace tudat
{

namespace unit_tests
{

BOOST_AUTO_TEST_SUITE( test_thrust_acceleration )


BOOST_AUTO_TEST_CASE( testConstantThrustAcceleration )
{
    using namespace tudat;
    using namespace numerical_integrators;
    using namespace simulation_setup;
    using namespace basic_astrodynamics;
    using namespace propagators;
    using namespace basic_mathematics;
    using namespace ephemerides;

    // Create Earth object
    simulation_setup::SystemOfBodies bodies;
    // Create vehicle objects.
    double vehicleMass = 5.0E3;
    bodies.createEmptyBody( "Vehicle" );
    bodies.at( "Vehicle" )->setConstantBodyMass( vehicleMass );
    Eigen::Vector3d thrustDirection;
    thrustDirection << -1.4, 2.4, 5.6;

    std::function< Eigen::Vector3d( const double ) > thrustDirectionFunction =
            [=](const double){ return thrustDirection; };
    bodies.at( "Vehicle" )->setRotationalEphemeris(
                createRotationModel(
                    std::make_shared< BodyFixedDirectionBasedRotationSettings >(
                        thrustDirectionFunction, "ECLIPJ2000", "VehicleFixed" ),
                    "Vehicle", bodies ) );

    // Define propagator settings variables.
    SelectedAccelerationMap accelerationMap;
    std::vector< std::string > bodiesToPropagate;
    std::vector< std::string > centralBodies;

    double thrustMagnitude = 1.0E3;
    double specificImpulse = 250.0;
    double massRate = thrustMagnitude / ( specificImpulse * physical_constants::SEA_LEVEL_GRAVITATIONAL_ACCELERATION );

    addEngineModel(
                "Vehicle", "MainEngine",
                std::make_shared< ConstantThrustMagnitudeSettings >(
                    thrustMagnitude, specificImpulse ), bodies );



    // Define acceleration model settings.
    std::map< std::string, std::vector< std::shared_ptr< AccelerationSettings > > > accelerationsOfVehicle;
    accelerationsOfVehicle[ "Vehicle" ].push_back( std::make_shared< ThrustAccelerationSettings >(
                                                       "MainEngine" ) );

    accelerationMap[ "Vehicle" ] = accelerationsOfVehicle;

    bodiesToPropagate.push_back( "Vehicle" );
    centralBodies.push_back( "SSB" );

    // Set initial state
    Eigen::Vector6d systemInitialState = Eigen::Vector6d::Zero( );

    // Create acceleration models and propagation settings.
    basic_astrodynamics::AccelerationMap accelerationModelMap = createAccelerationModelsMap(
                bodies, accelerationMap, bodiesToPropagate, centralBodies );

    std::shared_ptr< PropagationTimeTerminationSettings > terminationSettings =
            std::make_shared< propagators::PropagationTimeTerminationSettings >( 10.0 );
    std::shared_ptr< TranslationalStatePropagatorSettings< double > > translationalPropagatorSettings =
            std::make_shared< TranslationalStatePropagatorSettings< double > >
            ( centralBodies, accelerationModelMap, bodiesToPropagate, systemInitialState, terminationSettings );
    std::shared_ptr< IntegratorSettings< > > integratorSettings =
            std::make_shared< IntegratorSettings< > >
            ( rungeKutta4, 0.0, 0.1 );
    {
        // Create simulation object and propagate dynamics.
        SingleArcDynamicsSimulator< > dynamicsSimulator(
                    bodies, integratorSettings, translationalPropagatorSettings, true, false, false );

        // Retrieve numerical solutions for state and dependent variables
        std::map< double, Eigen::Matrix< double, Eigen::Dynamic, 1 > > numericalSolution =
                dynamicsSimulator.getEquationsOfMotionNumericalSolution( );

        Eigen::Vector3d constantAcceleration = thrustDirection.normalized( ) * thrustMagnitude / vehicleMass;
        for( std::map< double, Eigen::Matrix< double, Eigen::Dynamic, 1 > >::const_iterator outputIterator =
             numericalSolution.begin( ); outputIterator != numericalSolution.end( ); outputIterator++ )
        {
            TUDAT_CHECK_MATRIX_CLOSE_FRACTION(
                        ( outputIterator->second.segment( 0, 3 ) ),
                        ( 0.5 * constantAcceleration * std::pow( outputIterator->first, 2.0 ) ), 1.0E-12 );
            TUDAT_CHECK_MATRIX_CLOSE_FRACTION(
                        ( outputIterator->second.segment( 3, 3 ) ),
                        ( constantAcceleration * outputIterator->first ), 1.0E-12 );
        }
    }
    {
        std::map< std::string, std::shared_ptr< basic_astrodynamics::MassRateModel > > massRateModels;
        massRateModels[ "Vehicle" ] = (
                    createMassRateModel( "Vehicle", std::make_shared< FromThrustMassRateSettings >(1 ),
                                         bodies, accelerationModelMap ) );

        std::shared_ptr< SingleArcPropagatorSettings< double > > massPropagatorSettings =
                std::make_shared< MassPropagatorSettings< double > >(
                    std::vector< std::string >{ "Vehicle" }, massRateModels,
                    ( Eigen::Matrix< double, 1, 1 >( ) << vehicleMass ).finished( ), terminationSettings );

        std::vector< std::shared_ptr< SingleArcPropagatorSettings< double > > > propagatorSettingsVector;
        propagatorSettingsVector.push_back( translationalPropagatorSettings );
        propagatorSettingsVector.push_back( massPropagatorSettings );

        std::shared_ptr< SingleArcPropagatorSettings< double > > propagatorSettings =
                std::make_shared< MultiTypePropagatorSettings< double > >( propagatorSettingsVector, terminationSettings );

        // Create simulation object and propagate dynamics.
        SingleArcDynamicsSimulator< > dynamicsSimulator(
                    bodies, integratorSettings, propagatorSettings, true, false, false );

        std::map< double, Eigen::Matrix< double, Eigen::Dynamic, 1 > > numericalSolution =
                dynamicsSimulator.getEquationsOfMotionNumericalSolution( );

        for( std::map< double, Eigen::Matrix< double, Eigen::Dynamic, 1 > >::const_iterator outputIterator =
             numericalSolution.begin( ); outputIterator != numericalSolution.end( ); outputIterator++ )
        {
            double currentMass = vehicleMass - outputIterator->first * massRate;

            Eigen::Vector3d currentVelocity = thrustDirection.normalized( ) *
                    specificImpulse * physical_constants::SEA_LEVEL_GRAVITATIONAL_ACCELERATION *
                    std::log( vehicleMass / currentMass );
            BOOST_CHECK_CLOSE_FRACTION( outputIterator->second( 6 ), currentMass, 1.0E-12 );
            TUDAT_CHECK_MATRIX_CLOSE_FRACTION(
                        ( outputIterator->second.segment( 3, 3 ) ), currentVelocity, 1.0E-11 );

        }
    }
}

Eigen::Vector3d getEarthJupiterVector( const double time )
{
    return spice_interface::getBodyCartesianPositionAtEpoch(
                "Jupiter", "Earth", "J2000", "None", time );
}

Eigen::Vector3d getEarthJupiterVectorFromEnvironment(
        const double time, const simulation_setup::SystemOfBodies& bodies )
{
    return bodies.at( "Jupiter" )->getPosition( ) - bodies.at( "Earth" )->getPosition( );
}

double getFreeRotationAngle( const double time )
{
    return 2.0 * std::sin( 2.0 * mathematical_constants::PI * time / 3600.0 );
}


BOOST_AUTO_TEST_CASE( testDirectionBasedRotationWithThrustAcceleration )
{
    using namespace tudat;
    using namespace numerical_integrators;
    using namespace simulation_setup;
    using namespace basic_astrodynamics;
    using namespace propagators;
    using namespace basic_mathematics;
    using namespace ephemerides;
    using namespace orbital_element_conversions;

    spice_interface::loadStandardSpiceKernels( );

    // Create Earth object
    simulation_setup::SystemOfBodies bodies;

    // Set simulation time settings.
    const double simulationEndEpoch = 4.0 * 3600.0;

    double thrustMagnitude1 = 1.0E3;
    double bodyMass = 400.0;
    double specificImpulse1 = 250.0;

    std::vector< std::map< double, Eigen::Matrix3d > > rotationMatrixHistoriesWithoutFreeRotationAngle;
    for( int test = 0; test < 8; test++ )
    {
        // Define body settings for simulation.
        std::vector< std::string > bodiesToCreate;
        bodiesToCreate.push_back( "Sun" );
        bodiesToCreate.push_back( "Earth" );
        bodiesToCreate.push_back( "Jupiter" );

        // Create body objects.
        BodyListSettings bodySettings =
                getDefaultBodySettings( bodiesToCreate, "Earth", "J2000" );
        SystemOfBodies bodies;

        std::function< double( const double ) > freeRotationAngleFunction = nullptr;
        if( test > 3 )
        {
            freeRotationAngleFunction = &getFreeRotationAngle;
        }

        if( ( test % 4 ) == 3 )
        {
            bodySettings.addSettings( "Vehicle" );
            bodySettings.at( "Vehicle" )->rotationModelSettings =
                    std::make_shared< BodyFixedDirectionBasedRotationSettings >(
                        std::function< Eigen::Vector3d( const double ) >( ), "J2000", "VehicleFixed" );
            bodies = createSystemOfBodies( bodySettings );
            std::dynamic_pointer_cast< tudat::ephemerides::DirectionBasedRotationalEphemeris >(
                        bodies.at( "Vehicle")->getRotationalEphemeris( ) )->setInertialBodyAxisDirectionCalculator(
                        std::make_shared< CustomBodyFixedDirectionCalculator >(
                        std::bind( &getEarthJupiterVectorFromEnvironment, std::placeholders::_1, bodies ) ) );
            std::dynamic_pointer_cast< tudat::ephemerides::DirectionBasedRotationalEphemeris >(
                        bodies.at( "Vehicle")->getRotationalEphemeris( ) )->setFreeRotationAngleFunction(
                        freeRotationAngleFunction );
        }
        else if( ( test % 4 ) == 2 )
        {
            bodies = createSystemOfBodies( bodySettings );

            // Create spacecraft object.
            bodies.createEmptyBody( "Vehicle" );
            bodies.at( "Vehicle" )->setRotationalEphemeris(
                        createRotationModel(
                            std::make_shared< BodyFixedDirectionBasedRotationSettings >(
                                &getEarthJupiterVector, "J2000", "VehicleFixed", freeRotationAngleFunction ),
                            "Vehicle", bodies ) );
        }
        else
        {
            bodySettings.addSettings( "Vehicle" );
            bodySettings.at( "Vehicle" )->rotationModelSettings =
                    std::make_shared< BodyFixedDirectionBasedRotationSettings >(
                        &getEarthJupiterVector, "J2000", "VehicleFixed", freeRotationAngleFunction );
            bodies = createSystemOfBodies( bodySettings );

        }
        bodies.at( "Vehicle" )->setConstantBodyMass( bodyMass );


        // Define propagator settings variables.
        SelectedAccelerationMap accelerationMap;
        std::vector< std::string > bodiesToPropagate;
        std::vector< std::string > centralBodies;

        // Define propagation settings.
        Eigen::Vector3d bodyFixedThrustDirection;
        if( ( test % 4 ) == 1 )
        {
            bodyFixedThrustDirection = Eigen::Vector3d::UnitY( );
        }
        else
        {
            bodyFixedThrustDirection = Eigen::Vector3d::UnitX( );
        }

        addEngineModel(
                    "Vehicle", "MainEngine",
                    std::make_shared< ConstantThrustMagnitudeSettings >(
                        thrustMagnitude1, specificImpulse1 ), bodies, bodyFixedThrustDirection );


        std::map< std::string, std::vector< std::shared_ptr< AccelerationSettings > > > accelerationsOfVehicle;
        accelerationsOfVehicle[ "Earth" ].push_back( std::make_shared< AccelerationSettings >(
                                                         basic_astrodynamics::point_mass_gravity ) );
        accelerationsOfVehicle[ "Jupiter" ].push_back( std::make_shared< AccelerationSettings >(
                                                         basic_astrodynamics::point_mass_gravity ) );
        accelerationsOfVehicle[ "Vehicle" ].push_back( std::make_shared< ThrustAccelerationSettings >( "MainEngine" ) );

        accelerationMap[ "Vehicle" ] = accelerationsOfVehicle;
        bodiesToPropagate.push_back( "Vehicle" );
        centralBodies.push_back( "Earth" );
        basic_astrodynamics::AccelerationMap accelerationModelMap = createAccelerationModelsMap(
                    bodies, accelerationMap, bodiesToPropagate, centralBodies );


        // Set Keplerian elements for Vehicle.
        Eigen::Vector6d vehicleInitialStateInKeplerianElements;
        vehicleInitialStateInKeplerianElements( semiMajorAxisIndex ) = 8000.0E3;
        vehicleInitialStateInKeplerianElements( eccentricityIndex ) = 0.1;
        vehicleInitialStateInKeplerianElements( inclinationIndex ) = unit_conversions::convertDegreesToRadians( 85.3 );
        vehicleInitialStateInKeplerianElements( argumentOfPeriapsisIndex )
                = unit_conversions::convertDegreesToRadians( 235.7 );
        vehicleInitialStateInKeplerianElements( longitudeOfAscendingNodeIndex )
                = unit_conversions::convertDegreesToRadians( 23.4 );
        vehicleInitialStateInKeplerianElements( trueAnomalyIndex ) = unit_conversions::convertDegreesToRadians( 139.87 );

        double earthGravitationalParameter = bodies.at( "Earth" )->getGravityFieldModel( )->getGravitationalParameter( );
        const Eigen::Vector6d vehicleInitialState = convertKeplerianToCartesianElements(
                    vehicleInitialStateInKeplerianElements, earthGravitationalParameter );


        std::vector< std::shared_ptr< SingleDependentVariableSaveSettings > > dependentVariables;

        dependentVariables.push_back(
                    std::make_shared< SingleDependentVariableSaveSettings >(
                        inertial_to_body_fixed_rotation_matrix_variable, "Vehicle" ) );
        dependentVariables.push_back(
                    std::make_shared< SingleAccelerationDependentVariableSaveSettings >(
                        thrust_acceleration, "Vehicle", "Vehicle", 0 ) );
//        dependentVariables.push_back(
//                    std::make_shared< IntermediateAerodynamicRotationVariableSaveSettings >(
//                        "Vehicle", reference_frames::inertial_frame, reference_frames::body_frame ) );

        // Define propagator settings (Cowell)
        std::shared_ptr< TranslationalStatePropagatorSettings< double > > propagatorSettings =
                std::make_shared< TranslationalStatePropagatorSettings< double > >
                ( centralBodies, accelerationModelMap, bodiesToPropagate, vehicleInitialState, simulationEndEpoch,
                  cowell, dependentVariables );

        // Define integrator settings.
        const double fixedStepSize = 5.0;
        std::shared_ptr< IntegratorSettings< > > integratorSettings =
                std::make_shared< IntegratorSettings< > >
                ( rungeKutta4, 0.0, fixedStepSize );

        // Propagate orbit with Cowell method
        SingleArcDynamicsSimulator< double > dynamicsSimulator(
                    bodies, integratorSettings, propagatorSettings );

        std::map< double, Eigen::Matrix3d > currentRotationMatrixHistory;
        for( auto it : dynamicsSimulator.getDependentVariableHistory( ) )
        {
            double currentTime = it.first;
            Eigen::Matrix3d currentRotationMatrixToBodyFixedFrame =
                    propagators::getMatrixFromVectorRotationRepresentation( it.second.segment( 0, 9 ) );
            if( test < 4 )
            {
                currentRotationMatrixHistory[ currentTime ] = currentRotationMatrixToBodyFixedFrame;
            }
            else
            {
                Eigen::Matrix3d remainingRotationMatrix =
                        rotationMatrixHistoriesWithoutFreeRotationAngle[ test - 4 ][ currentTime ] *
                        currentRotationMatrixToBodyFixedFrame.inverse( );
                double freeRotationAngle = getFreeRotationAngle( currentTime );
                Eigen::Matrix3d testRemainingRotationMatrix = Eigen::AngleAxisd(
                            freeRotationAngle, Eigen::Vector3d::UnitX( ) ).toRotationMatrix( );
                for( int i = 0; i < 3; i++ )
                {
                    for( int j = 0; j < 3; j++ )
                    {
                        BOOST_CHECK_SMALL( std::fabs( remainingRotationMatrix( i, j ) - testRemainingRotationMatrix( i, j ) ),
                                           8.0 * std::numeric_limits< double >::epsilon( ) );
                    }
                }
//                std::cout<<test<<" "<<freeRotationAngle<<std::endl<<remainingRotationMatrix - testRemainingRotationMatrix<<std::endl<<std::endl;
//                std::cout<<testRemainingRotationMatrix<<std::endl<<std::endl<<std::endl;

            }

            Eigen::Vector3d inertialThrustVector = it.second.segment( 9, 3 );
            if( test % 4 != 1 )
            {
                Eigen::Vector3d inertialThrustDirection = inertialThrustVector.normalized( );
                Eigen::Vector3d testInertialThrustDirection = getEarthJupiterVector( currentTime ).normalized( );

                for( int i = 0; i < 3; i++ )
                {
                    BOOST_CHECK_SMALL( std::fabs( inertialThrustDirection( i ) - testInertialThrustDirection( i ) ),
                                       5.0 * std::numeric_limits< double >::epsilon( ) );
                }
            }

            Eigen::Vector3d bodyFixedThrustVector = currentRotationMatrixToBodyFixedFrame * inertialThrustVector;

            int zeroIndex = 1;
            int nonZeroIndex = 0;
            if( ( test % 4 ) == 1 )
            {
                zeroIndex = 0;
                nonZeroIndex = 1;
            }
            if( it.first < 50.0 )
            {
//                std::cout<<"Test "<<test<<" Time "<<it.first<<std::endl;
            }
            BOOST_CHECK_CLOSE_FRACTION( bodyFixedThrustVector( nonZeroIndex ), thrustMagnitude1 / bodyMass,
                                        5.0 * std::numeric_limits< double >::epsilon( ) );
            BOOST_CHECK_SMALL( bodyFixedThrustVector( zeroIndex ), thrustMagnitude1 / bodyMass *
                               5.0 * std::numeric_limits< double >::epsilon( ) );
            BOOST_CHECK_SMALL( bodyFixedThrustVector( 2 ), thrustMagnitude1 / bodyMass *
                               10.0 * std::numeric_limits< double >::epsilon( ) );
        }
        if( test < 4 )
        {
            rotationMatrixHistoriesWithoutFreeRotationAngle.push_back( currentRotationMatrixHistory );
        }
    }
}


//! In this unit test, the thrust acceleration is tested for the case where the thrust force is taken from a (set of)
//! engine objects stored in the VehicleSystems object. This is tested for a single engine (out of two), two engines, as
//! well as the (unrealistic) case of thrust from 2 engines and mass flow from only of these engines (for the purposes of
//! mass propagation).
BOOST_AUTO_TEST_CASE( testFromEngineThrustAcceleration )
{
    using namespace tudat;
    using namespace numerical_integrators;
    using namespace simulation_setup;
    using namespace basic_astrodynamics;
    using namespace propagators;
    using namespace basic_mathematics;
    using namespace basic_astrodynamics;


    for( unsigned int i = 0; i < 4; i++ )
    {
        // Create Earth object
        simulation_setup::SystemOfBodies bodies;

        // Create vehicle objects.
        double vehicleMass = 5.0E3;
        double dryVehicleMass = 2.0E3;

        bodies.createEmptyBody( "Vehicle" );
        bodies.at( "Vehicle" )->setConstantBodyMass( vehicleMass );

        double thrustMagnitude1 = 1.0E3;
        double specificImpulse1 = 250.0;
        double massFlow1 = propulsion::computePropellantMassRateFromSpecificImpulse(
                    thrustMagnitude1, specificImpulse1 );

        double thrustMagnitude2 = 2.0E3;
        double specificImpulse2 = 300.0;
        double massFlow2 = propulsion::computePropellantMassRateFromSpecificImpulse(
                    thrustMagnitude2, specificImpulse2 );

        addEngineModel(
                    "Vehicle", "Engine1",
                    std::make_shared< ConstantThrustMagnitudeSettings >(
                        thrustMagnitude1, specificImpulse1 ), bodies );

        addEngineModel(
                    "Vehicle", "Engine2",
                    std::make_shared< ConstantThrustMagnitudeSettings >(
                        thrustMagnitude2, specificImpulse2 ), bodies );


        Eigen::Vector3d thrustDirection;
        thrustDirection << -1.4, 2.4, 5.6;

        std::function< Eigen::Vector3d( const double ) > thrustDirectionFunction =
                [=](const double){ return thrustDirection; };
        bodies.at( "Vehicle" )->setRotationalEphemeris(
                    createRotationModel(
                        std::make_shared< BodyFixedDirectionBasedRotationSettings >(
                            thrustDirectionFunction, "ECLIPJ2000", "VehicleFixed" ),
                        "Vehicle", bodies ) );

        // Define propagator settings variables.
        SelectedAccelerationMap accelerationMap;
        std::vector< std::string > bodiesToPropagate;
        std::vector< std::string > centralBodies;

        std::map< std::string, std::vector< std::shared_ptr< AccelerationSettings > > > accelerationsOfVehicle;
        // Define acceleration model settings.
        switch( i )
        {
        case 0:
        {
            accelerationsOfVehicle[ "Vehicle" ].push_back( std::make_shared< ThrustAccelerationSettings >(
            std::vector< std::string >( { "Engine1", "Engine2" } ) ) );
            accelerationMap[ "Vehicle" ] = accelerationsOfVehicle;
            break;
        }
        case 1:
        {
            accelerationsOfVehicle[ "Vehicle" ].push_back( std::make_shared< ThrustAccelerationSettings >(
                                                                   "Engine1" ) );
            accelerationMap[ "Vehicle" ] = accelerationsOfVehicle;
            break;
        }
        case 2:
        {
            accelerationsOfVehicle[ "Vehicle" ].push_back( std::make_shared< ThrustAccelerationSettings >(
                                                               "Engine2" ) );
            accelerationMap[ "Vehicle" ] = accelerationsOfVehicle;
            break;
        }
        case 3:
        {
            accelerationsOfVehicle[ "Vehicle" ].push_back( std::make_shared< ThrustAccelerationSettings >(
                                                                   "Engine1" ) );
            accelerationsOfVehicle[ "Vehicle" ].push_back( std::make_shared< ThrustAccelerationSettings >(
                                                                    "Engine2" ) );
            accelerationMap[ "Vehicle" ] = accelerationsOfVehicle;
            break;
        }
        }

        bodiesToPropagate.push_back( "Vehicle" );
        centralBodies.push_back( "SSB" );

        // Set initial state
        Eigen::Vector6d systemInitialState = Eigen::Vector6d::Zero( );

        // Create acceleration models and propagation settings.
        basic_astrodynamics::AccelerationMap accelerationModelMap = createAccelerationModelsMap(
                    bodies, accelerationMap, bodiesToPropagate, centralBodies );

        std::shared_ptr< PropagationTimeTerminationSettings > terminationSettings =
                std::make_shared< propagators::PropagationTimeTerminationSettings >( 1000.0 );
        std::shared_ptr< TranslationalStatePropagatorSettings< double > > translationalPropagatorSettings =
                std::make_shared< TranslationalStatePropagatorSettings< double > >
                ( centralBodies, accelerationModelMap, bodiesToPropagate, systemInitialState, terminationSettings );
        std::shared_ptr< IntegratorSettings< > > integratorSettings =
                std::make_shared< IntegratorSettings< > >
                ( rungeKutta4, 0.0, 0.1 );

        std::map< std::string, std::shared_ptr< basic_astrodynamics::MassRateModel > > massRateModels;

        double totalMassRate = TUDAT_NAN, totalThrust = TUDAT_NAN;
        switch( i )
        {
        case 0:
        {
            massRateModels[ "Vehicle" ] = (
                        createMassRateModel( "Vehicle", std::make_shared< FromThrustMassRateSettings >(1 ),
                                             bodies, accelerationModelMap ) );
            totalMassRate = massFlow1 + massFlow2;
            totalThrust = thrustMagnitude1 + thrustMagnitude2;
            break;
        }
        case 1:
        {
            massRateModels[ "Vehicle" ] = (
                        createMassRateModel( "Vehicle", std::make_shared< FromThrustMassRateSettings >(0, "Engine1" ),
                                             bodies, accelerationModelMap ) );
            totalMassRate = massFlow1;
            totalThrust = thrustMagnitude1;
            break;
        }
        case 2:
        {
            massRateModels[ "Vehicle" ] = (
                        createMassRateModel( "Vehicle", std::make_shared< FromThrustMassRateSettings >(0, "Engine2" ),
                                             bodies, accelerationModelMap ) );
            totalMassRate = massFlow2;
            totalThrust = thrustMagnitude2;
            break;
        }
        case 3:
        {
            massRateModels[ "Vehicle" ] = (
                        createMassRateModel( "Vehicle", std::make_shared< FromThrustMassRateSettings >(0, "Engine1" ),
                                             bodies, accelerationModelMap ) );
            totalMassRate = massFlow1;
            totalThrust = thrustMagnitude1 + thrustMagnitude2;
            break;
        }
        default:
            throw std::runtime_error( "Error in thrust acceleration test, case not recognized" );
        }

        double totalSpecificImpulse = totalThrust / ( physical_constants::SEA_LEVEL_GRAVITATIONAL_ACCELERATION * totalMassRate );

        std::shared_ptr< SingleArcPropagatorSettings< double > > massPropagatorSettings =
                std::make_shared< MassPropagatorSettings< double > >(
                    std::vector< std::string >{ "Vehicle" }, massRateModels,
                    ( Eigen::Matrix< double, 1, 1 >( ) << vehicleMass ).finished( ), terminationSettings );

        std::vector< std::shared_ptr< SingleArcPropagatorSettings< double > > > propagatorSettingsVector;
        propagatorSettingsVector.push_back( translationalPropagatorSettings );
        propagatorSettingsVector.push_back( massPropagatorSettings );

        std::shared_ptr< SingleArcPropagatorSettings< double > > propagatorSettings =
                std::make_shared< MultiTypePropagatorSettings< double > >( propagatorSettingsVector, terminationSettings );

        // Create simulation object and propagate dynamics.
        SingleArcDynamicsSimulator< > dynamicsSimulator(
                    bodies, integratorSettings, propagatorSettings, true, false, false );

        std::map< double, Eigen::Matrix< double, Eigen::Dynamic, 1 > > numericalSolution =
                dynamicsSimulator.getEquationsOfMotionNumericalSolution( );

        for( std::map< double, Eigen::Matrix< double, Eigen::Dynamic, 1 > >::const_iterator outputIterator =
             numericalSolution.begin( ); outputIterator != numericalSolution.end( ); outputIterator++ )
        {
            double currentMass = vehicleMass - outputIterator->first * totalMassRate;

            Eigen::Vector3d currentVelocity = thrustDirection.normalized( ) *
                    totalSpecificImpulse * physical_constants::SEA_LEVEL_GRAVITATIONAL_ACCELERATION *
                    std::log( vehicleMass / currentMass );
            BOOST_CHECK_CLOSE_FRACTION( outputIterator->second( 6 ), currentMass, 1.0E-12 );
            TUDAT_CHECK_MATRIX_CLOSE_FRACTION(
                        ( outputIterator->second.segment( 3, 3 ) ), currentVelocity, 1.0E-11 );

        }
    }

}

//! In this unit test, the thrust force set to be colinear with the position and velocity vectors is checked.
BOOST_AUTO_TEST_CASE( testRadialAndVelocityThrustAcceleration )
{
    using namespace tudat;
    using namespace numerical_integrators;
    using namespace simulation_setup;
    using namespace basic_astrodynamics;
    using namespace propagators;
    using namespace basic_mathematics;
    using namespace basic_astrodynamics;

    //Load spice kernels.
    spice_interface::loadStandardSpiceKernels( );

    double thrustMagnitude1 = 1.0E3;
    double specificImpulse1 = 250.0;

    for( unsigned int i = 0; i < 2; i++ )
    {
        // Create Earth object
        simulation_setup::SystemOfBodies bodies;

        // Create vehicle objects.
        double vehicleMass = 5.0E3;
        bodies.createEmptyBody( "Earth" );

        bodies.at( "Earth" )->setEphemeris(
                    std::make_shared< ephemerides::ConstantEphemeris >( Eigen::Vector6d::Zero( ), "SSB", "ECLIPJ2000" ) );

//                    std::make_shared< ephemerides::SpiceEphemeris >( "Sun", "SSB", false, false ) );
        bodies.at( "Earth" )->setGravityFieldModel( std::make_shared< gravitation::GravityFieldModel >(
                                                      spice_interface::getBodyGravitationalParameter( "Earth" ) ) );

        bodies.createEmptyBody( "Vehicle" );
        bodies.at( "Vehicle" )->setConstantBodyMass( vehicleMass );

        // Define propagator settings variables.
        SelectedAccelerationMap accelerationMap;
        std::vector< std::string > bodiesToPropagate;
        std::vector< std::string > centralBodies;

        bool isThurstInVelocityDirection;

        if( i == 0 )
        {
            isThurstInVelocityDirection = 0;
        }
        else
        {
            isThurstInVelocityDirection = 1;
        }

        bodies.at( "Vehicle" )->setRotationalEphemeris(
                    createRotationModel(
                        std::make_shared< OrbitalStateBasedRotationSettings >(
                            "Earth", isThurstInVelocityDirection, true, "ECLIPJ2000", "BodyFixed" ),
                        "Vehicle", bodies ) );

        addEngineModel(
                    "Vehicle", "MainEngine",
                    std::make_shared< ConstantThrustMagnitudeSettings >(
                        thrustMagnitude1, specificImpulse1 ), bodies );

        // Define acceleration model settings.
        std::map< std::string, std::vector< std::shared_ptr< AccelerationSettings > > > accelerationsOfVehicle;
        accelerationsOfVehicle[ "Vehicle" ].push_back( std::make_shared< ThrustAccelerationSettings >(
                                                           "MainEngine" ) );
        if( i == 1 )
        {
            accelerationsOfVehicle[ "Earth" ].push_back( std::make_shared< AccelerationSettings >( point_mass_gravity ) );
        }

        accelerationMap[ "Vehicle" ] = accelerationsOfVehicle;

        bodiesToPropagate.push_back( "Vehicle" );
        centralBodies.push_back( "Earth" );

        // Set initial state
        double radius = 1.0E3;
        double circularVelocity = std::sqrt( radius * thrustMagnitude1 / vehicleMass );
        Eigen::Vector6d systemInitialState = Eigen::Vector6d::Zero( );

        if( i == 0 )
        {
            systemInitialState( 0 ) = radius;
            systemInitialState( 4 ) = circularVelocity;
        }
        else
        {
            systemInitialState( 0 ) = 8.0E6;
            systemInitialState( 4 ) = 7.5E3;

        }

        // Create acceleration models and propagation settings.
        basic_astrodynamics::AccelerationMap accelerationModelMap = createAccelerationModelsMap(
                    bodies, accelerationMap, bodiesToPropagate, centralBodies );

        std::vector< std::shared_ptr< SingleDependentVariableSaveSettings > > dependentVariables;
        if( i == 1 )
        {
            dependentVariables.push_back(
                        std::make_shared< SingleAccelerationDependentVariableSaveSettings >(
                            thrust_acceleration, "Vehicle", "Vehicle", 0 ) );

        }
        std::shared_ptr< PropagationTimeTerminationSettings > terminationSettings =
                std::make_shared< propagators::PropagationTimeTerminationSettings >( 1000.0 );
        std::shared_ptr< TranslationalStatePropagatorSettings< double > > translationalPropagatorSettings =
                std::make_shared< TranslationalStatePropagatorSettings< double > >
                ( centralBodies, accelerationModelMap, bodiesToPropagate, systemInitialState, terminationSettings,
                  cowell, dependentVariables );
        std::shared_ptr< IntegratorSettings< > > integratorSettings =
                std::make_shared< IntegratorSettings< > >
                ( rungeKutta4, 0.0, 0.1 );

        // Create simulation object and propagate dynamics.
        SingleArcDynamicsSimulator< > dynamicsSimulator(
                    bodies, integratorSettings, translationalPropagatorSettings, true, false, false );

        // Retrieve numerical solutions for state and dependent variables
        std::map< double, Eigen::Matrix< double, Eigen::Dynamic, 1 > > numericalSolution =
                dynamicsSimulator.getEquationsOfMotionNumericalSolution( );

        std::map< double, Eigen::Matrix< double, Eigen::Dynamic, 1 > > dependentVariableSolution =
                dynamicsSimulator.getDependentVariableHistory( );

        if( i == 0 )
        {
            double angularVelocity = circularVelocity / radius;

            // Check if the spacecraft is in a circular orbit, with the orbit being maintained exactly by the radial thrust.
            for( std::map< double, Eigen::Matrix< double, Eigen::Dynamic, 1 > >::const_iterator outputIterator =
                 numericalSolution.begin( ); outputIterator != numericalSolution.end( ); outputIterator++ )
            {
                double currentAngle = angularVelocity * outputIterator->first;

                // Check constancy of position and velocoty scalars.
                BOOST_CHECK_CLOSE_FRACTION(
                            ( outputIterator->second.segment( 0, 3 ).norm( ) ), radius, 1.0E-10 * radius );
                BOOST_CHECK_CLOSE_FRACTION(
                            ( outputIterator->second.segment( 3, 3 ).norm( ) ),
                            circularVelocity, 1.0E-10 * circularVelocity );

                // Check whether orbit is planar (in xy-plane) with a constant angular motion at the prescribed mean motion.
                BOOST_CHECK_SMALL(
                            std::fabs( outputIterator->second( 0 ) - radius * std::cos( currentAngle ) ), 1.0E-9 * radius );
                BOOST_CHECK_SMALL(
                            std::fabs( outputIterator->second( 1 ) - radius * std::sin( currentAngle ) ), 1.0E-9 * radius );
                BOOST_CHECK_SMALL(
                            std::fabs( outputIterator->second( 2 ) ), 1.0E-15 );
                BOOST_CHECK_SMALL(
                            std::fabs( outputIterator->second( 3 ) + circularVelocity * std::sin( currentAngle ) ),
                            1.0E-9 * circularVelocity  );
                BOOST_CHECK_SMALL(
                            std::fabs( outputIterator->second( 4 ) - circularVelocity * std::cos( currentAngle ) ),
                            1.0E-9 * circularVelocity  );
                BOOST_CHECK_SMALL(
                            std::fabs( outputIterator->second( 5 ) ), 1.0E-15 );
            }
        }
        else if( i == 1 )
        {
            for( std::map< double, Eigen::Matrix< double, Eigen::Dynamic, 1 > >::const_iterator outputIterator =
                 numericalSolution.begin( ); outputIterator != numericalSolution.end( ); outputIterator++ )
            {

                // Check if the thrust acceleration is of the correct magnitude, and in the same direction as the velocity.
                TUDAT_CHECK_MATRIX_CLOSE_FRACTION(
                            ( -1.0 * thrustMagnitude1 / vehicleMass * outputIterator->second.segment( 3, 3 ).normalized( ) ),
                            ( dependentVariableSolution.at( outputIterator->first ) ), 1.0E-14 );
//                }

            }
        }
    }

}

//! Test the thrust force direction when it is taken from a predetermined vehicle rotation (RotationalEphemeris)
BOOST_AUTO_TEST_CASE( testThrustAccelerationFromExistingRotation )
{
    std::cout<<"testThrustAccelerationFromExistingRotation"<<std::endl;
    using namespace tudat;
    using namespace numerical_integrators;
    using namespace simulation_setup;
    using namespace basic_astrodynamics;
    using namespace propagators;
    using namespace basic_mathematics;
    using namespace basic_astrodynamics;

    //Load spice kernels.
    spice_interface::loadStandardSpiceKernels( );



    double thrustMagnitude1 = 1.0E3;
    double specificImpulse1 = 250.0;

    // Create Earth object
    simulation_setup::SystemOfBodies bodies;

    // Create vehicle objects.
    bodies.createEmptyBody( "Earth" );
    bodies.at( "Earth" )->setEphemeris(
                std::make_shared< ephemerides::SpiceEphemeris >( "Sun", "SSB", false, false ) );
    bodies.at( "Earth" )->setGravityFieldModel( std::make_shared< gravitation::GravityFieldModel >(
                                                    spice_interface::getBodyGravitationalParameter( "Earth" ) ) );

    double vehicleMass = 5.0E3;
    bodies.createEmptyBody( "Vehicle" );
    bodies.at( "Vehicle" )->setConstantBodyMass( vehicleMass );
    bodies.at( "Vehicle" )->setRotationalEphemeris(
                std::make_shared< ephemerides::SpiceRotationalEphemeris >( "ECLIPJ2000", "IAU_MOON" ) );
    

    // Define propagator settings variables.
    SelectedAccelerationMap accelerationMap;
    std::vector< std::string > bodiesToPropagate;
    std::vector< std::string > centralBodies;

    // Define acceleration model settings.
    Eigen::Vector3d bodyFixedThrustDirection = ( Eigen::Vector3d( ) << 1.4, 3.1, -0.5 ).finished( ).normalized( );

    addEngineModel(
                "Vehicle", "MainEngine",
                std::make_shared< ConstantThrustMagnitudeSettings >(
                    thrustMagnitude1, specificImpulse1 ), bodies, bodyFixedThrustDirection );

    std::map< std::string, std::vector< std::shared_ptr< AccelerationSettings > > > accelerationsOfVehicle;
    accelerationsOfVehicle[ "Vehicle" ].push_back( std::make_shared< ThrustAccelerationSettings >( "MainEngine" ) );
    accelerationsOfVehicle[ "Earth" ].push_back( std::make_shared< AccelerationSettings >( point_mass_gravity ) );


    accelerationMap[ "Vehicle" ] = accelerationsOfVehicle;

    bodiesToPropagate.push_back( "Vehicle" );
    centralBodies.push_back( "Earth" );

    // Set initial state
    Eigen::Vector6d systemInitialState = Eigen::Vector6d::Zero( );


    systemInitialState( 0 ) = 8.0E6;
    systemInitialState( 4 ) = 7.5E3;

    // Create acceleration models and propagation settings.
    basic_astrodynamics::AccelerationMap accelerationModelMap = createAccelerationModelsMap(
                bodies, accelerationMap, bodiesToPropagate, centralBodies );


    std::vector< std::shared_ptr< SingleDependentVariableSaveSettings > > dependentVariables;
    dependentVariables.push_back(
                std::make_shared< SingleAccelerationDependentVariableSaveSettings >(
                    thrust_acceleration, "Vehicle", "Vehicle", 0 ) );


    std::shared_ptr< PropagationTimeTerminationSettings > terminationSettings =
            std::make_shared< propagators::PropagationTimeTerminationSettings >( 1000.0 );
    std::shared_ptr< TranslationalStatePropagatorSettings< double > > translationalPropagatorSettings =
            std::make_shared< TranslationalStatePropagatorSettings< double > >
            ( centralBodies, accelerationModelMap, bodiesToPropagate, systemInitialState, terminationSettings,
              cowell, dependentVariables );
    std::shared_ptr< IntegratorSettings< > > integratorSettings =
            std::make_shared< IntegratorSettings< > >
            ( rungeKutta4, 0.0, 2.5 );

    // Create simulation object and propagate dynamics.
    SingleArcDynamicsSimulator< > dynamicsSimulator(
                bodies, integratorSettings, translationalPropagatorSettings, true, false, false );

    // Retrieve numerical solutions for state and dependent variables
    std::map< double, Eigen::Matrix< double, Eigen::Dynamic, 1 > > dependentVariableOutput =
            dynamicsSimulator.getDependentVariableHistory( );

    double thrustAcceleration = thrustMagnitude1 / vehicleMass;
    Eigen::Quaterniond rotationToInertialFrame;
    for( std::map< double, Eigen::Matrix< double, Eigen::Dynamic, 1 > >::const_iterator outputIterator =
         dependentVariableOutput.begin( ); outputIterator != dependentVariableOutput.end( ); outputIterator++ )
    {
        rotationToInertialFrame = bodies.at( "Vehicle" )->getRotationalEphemeris( )->getRotationToBaseFrame(
                    outputIterator->first );
        for( unsigned int i = 0; i < 3; i++ )
        {
            // Test thrust direction during propagation against rotational ephemeris of vehicle.
            BOOST_CHECK_CLOSE_FRACTION(
                        ( thrustAcceleration * ( rotationToInertialFrame * bodyFixedThrustDirection )( i ) ),
                        outputIterator->second( i ), 2.0E-15 );
        }
    }
}

//! Test whether the concurrent use of aerodynamic and thrust forces is handled correctly. In particular, this test checks
//! whether the aerodynamic orientation is correctly used to determine the inertial thrust direction.
BOOST_AUTO_TEST_CASE( testConcurrentThrustAndAerodynamicAcceleration )
{
    using namespace tudat;
    using namespace ephemerides;
    using namespace interpolators;
    using namespace numerical_integrators;
    using namespace spice_interface;
    using namespace simulation_setup;
    using namespace basic_astrodynamics;
    using namespace orbital_element_conversions;
    using namespace propagators;
    using namespace aerodynamics;
    using namespace basic_mathematics;
    using namespace input_output;

    // Load Spice kernels.
    spice_interface::loadStandardSpiceKernels( );


    // Set simulation start epoch.
    const double simulationStartEpoch = 0.0;

    // Set simulation end epoch.
    const double simulationEndEpoch = 3300.0;

    // Set numerical integration fixed step size.
    const double fixedStepSize = 1.0;


    // Set Keplerian elements for Capsule.
    Vector6d apolloInitialStateInKeplerianElements;
    apolloInitialStateInKeplerianElements( semiMajorAxisIndex ) = spice_interface::getAverageRadius( "Earth" ) + 120.0E3;
    apolloInitialStateInKeplerianElements( eccentricityIndex ) = 0.005;
    apolloInitialStateInKeplerianElements( inclinationIndex ) = unit_conversions::convertDegreesToRadians( 85.3 );
    apolloInitialStateInKeplerianElements( argumentOfPeriapsisIndex )
            = unit_conversions::convertDegreesToRadians( 235.7 );
    apolloInitialStateInKeplerianElements( longitudeOfAscendingNodeIndex )
            = unit_conversions::convertDegreesToRadians( 23.4 );
    apolloInitialStateInKeplerianElements( trueAnomalyIndex ) = unit_conversions::convertDegreesToRadians( 139.87 );

    // Convert apollo state from Keplerian elements to Cartesian elements.
    const Vector6d apolloInitialState = convertKeplerianToCartesianElements(
                apolloInitialStateInKeplerianElements,
                getBodyGravitationalParameter( "Earth" ) );

    // Define simulation body settings.
    BodyListSettings bodySettings =
            getDefaultBodySettings( { "Earth", "Moon" }, simulationStartEpoch - 10.0 * fixedStepSize,
                                    simulationEndEpoch + 10.0 * fixedStepSize );
    bodySettings.at( "Earth" )->gravityFieldSettings =
            std::make_shared< simulation_setup::GravityFieldSettings >( central_spice );

    for( unsigned int testCase = 0; testCase < 2; testCase++ )
    {
        // Create Earth object
        simulation_setup::SystemOfBodies bodies = simulation_setup::createSystemOfBodies( bodySettings );

        // Create vehicle objects.
        bodies.createEmptyBody( "Apollo" );
        double vehicleMass = 5.0E3;
        bodies.at( "Apollo" )->setConstantBodyMass( vehicleMass );

        // Create vehicle aerodynamic coefficients
        bodies.at( "Apollo" )->setAerodynamicCoefficientInterface(
                    unit_tests::getApolloCoefficientInterface( ) );
        bodies.at( "Apollo" )->setRotationalEphemeris(
                    createRotationModel(
                        std::make_shared< PitchTrimRotationSettings >( "Earth", "ECLIPJ2000", "VehicleFixed" ),
                        "Apollo", bodies ) );



        // Define propagator settings variables.
        SelectedAccelerationMap accelerationMap;
        std::vector< std::string > bodiesToPropagate;
        std::vector< std::string > centralBodies;

        // Define acceleration model settings.
        std::map< std::string, std::vector< std::shared_ptr< AccelerationSettings > > > accelerationsOfApollo;
        accelerationsOfApollo[ "Earth" ].push_back( std::make_shared< AccelerationSettings >( point_mass_gravity ) );
        accelerationsOfApollo[ "Earth" ].push_back( std::make_shared< AccelerationSettings >( aerodynamic ) );
        accelerationsOfApollo[ "Moon" ].push_back( std::make_shared< AccelerationSettings >( point_mass_gravity ) );

        double thrustMagnitude1 = 1.0E-3;
        double specificImpulse1 = 250.0;

        addEngineModel(
                    "Apollo", "MainEngine",
                    std::make_shared< ConstantThrustMagnitudeSettings >(
                        thrustMagnitude1, specificImpulse1 ), bodies );


        accelerationsOfApollo[ "Apollo" ].push_back( std::make_shared< ThrustAccelerationSettings >( "MainEngine" ) );

        accelerationMap[ "Apollo" ] = accelerationsOfApollo;

        bodiesToPropagate.push_back( "Apollo" );
        centralBodies.push_back( "Earth" );

        // Set initial state
        Eigen::Vector6d systemInitialState = apolloInitialState;


        // Create acceleration models and propagation settings.
        basic_astrodynamics::AccelerationMap accelerationModelMap = createAccelerationModelsMap(
                    bodies, accelerationMap, bodiesToPropagate, centralBodies );


        // Define list of dependent variables to save.
        std::vector< std::shared_ptr< SingleDependentVariableSaveSettings > > dependentVariables;
        dependentVariables.push_back(
                    std::make_shared< SingleDependentVariableSaveSettings >( mach_number_dependent_variable, "Apollo" ) );
        dependentVariables.push_back(
                    std::make_shared< BodyAerodynamicAngleVariableSaveSettings >(
                        "Apollo", reference_frames::angle_of_attack ) );
        dependentVariables.push_back(
                    std::make_shared< BodyAerodynamicAngleVariableSaveSettings >(
                        "Apollo", reference_frames::angle_of_sideslip ) );
        dependentVariables.push_back(
                    std::make_shared< BodyAerodynamicAngleVariableSaveSettings >(
                        "Apollo", reference_frames::bank_angle ) );
        dependentVariables.push_back(
                    std::make_shared< SingleDependentVariableSaveSettings >(
                        airspeed_dependent_variable, "Apollo", "Earth" ) );
        dependentVariables.push_back(
                    std::make_shared< SingleDependentVariableSaveSettings >(
                        local_density_dependent_variable, "Apollo", "Earth" ) );
        dependentVariables.push_back(
                    std::make_shared< IntermediateAerodynamicRotationVariableSaveSettings >(
                        "Apollo", reference_frames::inertial_frame, reference_frames::body_frame ) );
        dependentVariables.push_back(
                    std::make_shared< SingleDependentVariableSaveSettings >(
                            inertial_to_body_fixed_rotation_matrix_variable, "Apollo" ) );
        dependentVariables.push_back(
                    std::make_shared< SingleAccelerationDependentVariableSaveSettings >(
                        aerodynamic, "Apollo", "Earth", 0 ) );
        dependentVariables.push_back(
                    std::make_shared< SingleAccelerationDependentVariableSaveSettings >(
                        thrust_acceleration, "Apollo", "Apollo", 0 ) );
        dependentVariables.push_back(
                    std::make_shared< SingleDependentVariableSaveSettings >(
                        aerodynamic_force_coefficients_dependent_variable, "Apollo" ) );
        dependentVariables.push_back(
                    std::make_shared< SingleDependentVariableSaveSettings >(
                        aerodynamic_moment_coefficients_dependent_variable, "Apollo" ) );
        dependentVariables.push_back(
                    std::make_shared< IntermediateAerodynamicRotationVariableSaveSettings >(
                        "Apollo", reference_frames::inertial_frame, reference_frames::aerodynamic_frame ) );
        dependentVariables.push_back(
                    std::make_shared< IntermediateAerodynamicRotationVariableSaveSettings >(
                        "Apollo", reference_frames::aerodynamic_frame, reference_frames::body_frame ) );

        std::shared_ptr< TranslationalStatePropagatorSettings< double > > propagatorSettings =
                std::make_shared< TranslationalStatePropagatorSettings< double > >
                ( centralBodies, accelerationModelMap, bodiesToPropagate, systemInitialState,
                  std::make_shared< propagators::PropagationTimeTerminationSettings >( 3200.0 ), cowell,
                  dependentVariables );
        std::shared_ptr< IntegratorSettings< > > integratorSettings =
                std::make_shared< IntegratorSettings< > >
                ( rungeKutta4, simulationStartEpoch, fixedStepSize );

        // Create simulation object and propagate dynamics.
        SingleArcDynamicsSimulator< > dynamicsSimulator(
                    bodies, integratorSettings, propagatorSettings, true, false, false );

        // Retrieve numerical solutions for state and dependent variables
        std::map< double, Eigen::Matrix< double, Eigen::Dynamic, 1 > > numericalSolution =
                dynamicsSimulator.getEquationsOfMotionNumericalSolution( );
        std::map< double, Eigen::VectorXd > dependentVariableSolution =
                dynamicsSimulator.getDependentVariableHistory( );

        // Iterate over results for dependent variables, and check against computed values.
        Eigen::Matrix3d rotationToBodyFixedFrame1, rotationToBodyFixedFrame2;
        Eigen::Vector3d expectedThrustDirection, computedThrustDirection;
        Eigen::Vector3d expectedAerodynamicForceDirection;

        Eigen::Vector3d aerodynamicCoefficients;

        Eigen::Vector3d bodyFixedThrustDirection = Eigen::Vector3d::UnitX( );

        std::shared_ptr< aerodynamics::AerodynamicCoefficientInterface > vehicelCoefficientInterface =
                bodies.at( "Apollo" )->getAerodynamicCoefficientInterface( );

        for( std::map< double, Eigen::VectorXd >::iterator variableIterator = dependentVariableSolution.begin( );
             variableIterator != dependentVariableSolution.end( ); variableIterator++ )
        {
            double currentMachNumber = variableIterator->second( 0 );
            double currentAngleOfAttack = variableIterator->second( 1 );
            double currentAngleOfSideSlip = variableIterator->second( 2 );

            double currentBankAngle = variableIterator->second( 3 );
            double currentAirspeed = variableIterator->second( 4 );
            double currentDensity = variableIterator->second( 5 );

            BOOST_CHECK_SMALL(
                        std::fabs( currentAngleOfSideSlip ), std::numeric_limits< double >::epsilon( ) );
            BOOST_CHECK_SMALL(
                        std::fabs( currentBankAngle ), std::numeric_limits< double >::epsilon( ) );

            rotationToBodyFixedFrame1 =
                    getMatrixFromVectorRotationRepresentation( variableIterator->second.segment( 6, 9 ) );
            rotationToBodyFixedFrame2 =
                    getMatrixFromVectorRotationRepresentation( variableIterator->second.segment( 15, 9 ) );

            Eigen::Vector3d currentAerodynamicAcceleration = variableIterator->second.segment( 24, 3 );
            Eigen::Vector3d currentThrustAcceleration = variableIterator->second.segment( 27, 3 );

            Eigen::Vector3d currentAerodynamicForceCoefficients = variableIterator->second.segment( 30, 3 );
            Eigen::Vector3d currentAerodynamicMomentCoefficients = variableIterator->second.segment( 33, 3 );

            Eigen::Matrix3d currentRotationFromInertialToAerodynamicFrame =
                    getMatrixFromVectorRotationRepresentation( variableIterator->second.segment( 36, 9 ) );

            Eigen::Matrix3d currentRotationFromAerodynamicToBodyFixedFrame =
                    getMatrixFromVectorRotationRepresentation( variableIterator->second.segment( 45, 9 ) );

            vehicelCoefficientInterface->updateFullCurrentCoefficients( { currentMachNumber, currentAngleOfAttack, currentAngleOfSideSlip } );
            aerodynamicCoefficients = vehicelCoefficientInterface->getCurrentForceCoefficients( );



            expectedThrustDirection = rotationToBodyFixedFrame1.transpose( ) * bodyFixedThrustDirection;
            computedThrustDirection = currentThrustAcceleration.normalized( );

            // Check thrust magnitude
            BOOST_CHECK_CLOSE_FRACTION(
                        ( currentThrustAcceleration ).norm( ), thrustMagnitude1 / vehicleMass,
                        20.0 * std::numeric_limits< double >::epsilon( ) );




            Eigen::Vector3d expectedAerodynamicAcceleration = 0.5 * currentDensity * currentAirspeed * currentAirspeed *
                    bodies.at( "Apollo" )->getAerodynamicCoefficientInterface( )->getReferenceArea( ) *
                    ( currentRotationFromInertialToAerodynamicFrame.inverse( ) ) *
                    currentAerodynamicForceCoefficients / vehicleMass;


            // Check aerodynamic coefficients
            BOOST_CHECK_SMALL(
                        std::fabs( currentAerodynamicForceCoefficients( 0 ) - aerodynamicCoefficients( 0 ) ), 1.0E-10 );
            BOOST_CHECK_SMALL(
                        std::fabs( currentAerodynamicForceCoefficients( 1 ) - aerodynamicCoefficients( 1 ) ), 1.0E-10 );
            BOOST_CHECK_SMALL(
                        std::fabs( currentAerodynamicForceCoefficients( 2 ) - aerodynamicCoefficients( 2 ) ), 1.0E-10 );

            // Check trimmed condition (y-term)/symmetric vehicle shape (x- and z-term).
            BOOST_CHECK_SMALL(
                        std::fabs( currentAerodynamicMomentCoefficients( 0 ) ), 1.0E-14 );
            BOOST_CHECK_SMALL(
                        std::fabs( currentAerodynamicMomentCoefficients( 1 ) ), 1.0E-10 );
            BOOST_CHECK_SMALL(
                        std::fabs( currentAerodynamicMomentCoefficients( 2 ) ), 1.0E-14 );
            Eigen::Matrix3d currentRotationFromAerodynamicToBodyFixedFrame2 =
                    rotationToBodyFixedFrame1 * ( currentRotationFromInertialToAerodynamicFrame.inverse( ) );
            Eigen::Matrix3d computedAerodynamicToBodyFixedFrame =
                    reference_frames::getAirspeedBasedAerodynamicToBodyFrameTransformationMatrix(
                        currentAngleOfAttack, 0.0 );


            for( unsigned int i = 0; i < 3; i ++ )
            {
                // Check rotation matrices
                for( unsigned int j = 0; j < 3; j++ )
                {
                    BOOST_CHECK_SMALL(
                                std::fabs( rotationToBodyFixedFrame1( i, j ) - rotationToBodyFixedFrame2( i, j ) ),
                                20.0 * std::numeric_limits< double >::epsilon( ) );
                    BOOST_CHECK_SMALL(
                                std::fabs( currentRotationFromAerodynamicToBodyFixedFrame( i, j ) -
                                           computedAerodynamicToBodyFixedFrame( i, j ) ),
                                10.0 * std::numeric_limits< double >::epsilon( ) );
                    BOOST_CHECK_SMALL(
                                std::fabs( currentRotationFromAerodynamicToBodyFixedFrame2( i, j ) -
                                           computedAerodynamicToBodyFixedFrame( i, j ) ),
                                20.0 * std::numeric_limits< double >::epsilon( ) );
                }
                // Check thrust direction
                BOOST_CHECK_SMALL( std::fabs( expectedThrustDirection( i ) - computedThrustDirection( i ) ),
                                   40.0 * std::numeric_limits< double >::epsilon( ) );

                BOOST_CHECK_SMALL( std::fabs( expectedAerodynamicAcceleration( i ) - currentAerodynamicAcceleration( i ) ),
                                   std::max( 10.0 * currentAerodynamicAcceleration.norm( ), 1.0 ) *
                                   std::numeric_limits< double >::epsilon( ) );
            }
        }
    }
}

void createRotationAndEngineModelForFullThrust(
        const std::string& bodyName,
        const std::function< Eigen::Vector3d( const double ) > thrustFunction,
        const std::string& engineName,
        const std::string& bodyFixedDirectionName,
        const simulation_setup::SystemOfBodies& bodies,
        const ephemerides::SatelliteBasedFrames directionFrame = ephemerides::SatelliteBasedFrames::inertial_satellite_based_frame )
{
    std::function< Eigen::Vector3d( const double ) > thrustDirectionFunction =
            [=](const double time) -> Eigen::Vector3d
    {
        if( time == time )
        {
            return thrustFunction( time ).normalized( );
        }
        else
        {
            return Eigen::Vector3d::Constant( TUDAT_NAN );
        }
    };
    std::function< double( const double ) > thrustMagnitudeFunction =
            [=](const double time)
    {
        if( time == time )
        {
            return thrustFunction( time ).norm( );
        }
        else
        {
            return TUDAT_NAN;
        }
    };

    bodies.at( bodyName )->setRotationalEphemeris(
                createRotationModel(
                    std::make_shared< simulation_setup::BodyFixedDirectionBasedRotationSettings >(
                        thrustDirectionFunction, bodies.getFrameOrientation( ), bodyFixedDirectionName, nullptr,
                        std::make_pair( directionFrame, "Earth" ) ),
                    bodyName, bodies ) );
    std::shared_ptr< simulation_setup::ThrustMagnitudeSettings > thrustSettings =
            std::make_shared< simulation_setup::CustomThrustMagnitudeSettings >( thrustMagnitudeFunction , [=](const double){return TUDAT_NAN; } );

    addEngineModel( bodyName,  engineName, thrustSettings,
                    bodies );
}

//! Test whether the thrust is properly computed if the full vector (*magnitude and direction) is imposed in either the
//! inertial or TNW frame.
BOOST_AUTO_TEST_CASE( testInterpolatedThrustVector )
{

    using namespace simulation_setup;
    using namespace propagators;
    using namespace numerical_integrators;
    using namespace orbital_element_conversions;
    using namespace basic_mathematics;
    using namespace gravitation;
    using namespace numerical_integrators;
    using namespace unit_conversions;
    using namespace interpolators;
    using namespace ephemerides;


    ///////////////////////////////////////////////////////////////////////////////////////////////////////////////////////
    ///////////////////////     CREATE ENVIRONMENT AND VEHICLE       //////////////////////////////////////////////////////
    ///////////////////////////////////////////////////////////////////////////////////////////////////////////////////////

    // Load Spice kernels.
    spice_interface::loadStandardSpiceKernels( );

    // Set simulation end epoch.
    const double simulationEndEpoch = tudat::physical_constants::JULIAN_DAY;

    // Set numerical integration fixed step size.
    const double fixedStepSize = 60.0;

    // Define body settings for simulation.
    BodyListSettings bodySettings;
    bodySettings.addSettings( "Earth" );
    bodySettings.at( "Earth" )->ephemerisSettings = getDefaultEphemerisSettings( "Earth" );
    bodySettings.at( "Earth" )->gravityFieldSettings = std::make_shared< GravityFieldSettings >( central_spice );

    for( unsigned int testCase = 0; testCase < 2; testCase++ )
    {
        // Create Earth object
        SystemOfBodies bodies = createSystemOfBodies( bodySettings );

        // Create spacecraft object.
        double bodyMass = 1.0;
        bodies.createEmptyBody( "Asterix" );
        bodies.at( "Asterix" )->setConstantBodyMass( bodyMass );





        // Set Keplerian elements for Asterix.
        Eigen::Vector6d asterixInitialStateInKeplerianElements;
        asterixInitialStateInKeplerianElements( semiMajorAxisIndex ) = 7500.0E3;
        asterixInitialStateInKeplerianElements( eccentricityIndex ) = 0.1;
        asterixInitialStateInKeplerianElements( inclinationIndex ) = convertDegreesToRadians( 85.3 );
        asterixInitialStateInKeplerianElements( argumentOfPeriapsisIndex )
                = convertDegreesToRadians( 235.7 );
        asterixInitialStateInKeplerianElements( longitudeOfAscendingNodeIndex )
                = convertDegreesToRadians( 23.4 );
        asterixInitialStateInKeplerianElements( trueAnomalyIndex ) = convertDegreesToRadians( 139.87 );

        std::map< double, Eigen::Vector3d > randomThrustMap;
        randomThrustMap[ 0 ] = Eigen::MatrixXd::Random( 3, 1 );
        randomThrustMap[ 1.0E4 ] = 20.0 * Eigen::MatrixXd::Random( 3, 1 );
        randomThrustMap[ 2.0E4 ] = 20.0 * Eigen::MatrixXd::Random( 3, 1 );
        randomThrustMap[ 3.0E4 ] = 20.0 * Eigen::MatrixXd::Random( 3, 1 );
        randomThrustMap[ 4.0E4 ] = 20.0 * Eigen::MatrixXd::Random( 3, 1 );
        randomThrustMap[ 5.0E4 ] = 20.0 * Eigen::MatrixXd::Random( 3, 1 );
        randomThrustMap[ 6.0E4 ] = 20.0 * Eigen::MatrixXd::Random( 3, 1 );
        randomThrustMap[ 7.0E4 ] = 20.0 * Eigen::MatrixXd::Random( 3, 1 );
        randomThrustMap[ 8.0E4 ] = 20.0 * Eigen::MatrixXd::Random( 3, 1 );
        randomThrustMap[ 9.0E4 ] = 20.0 * Eigen::MatrixXd::Random( 3, 1 );

        std::shared_ptr< DataInterpolationSettings< double, Eigen::Vector3d > > thrustDataInterpolation =
                std::make_shared< DataInterpolationSettings< double, Eigen::Vector3d > >(
                    std::make_shared< DataMapSettings< double, Eigen::Vector3d > >( randomThrustMap ),
                    std::make_shared< InterpolatorSettings >( linear_interpolator ) );

        std::shared_ptr< OneDimensionalInterpolator< double, Eigen::Vector3d > > thrustInterpolator =
                interpolators::createOneDimensionalInterpolator( thrustDataInterpolation );
        typedef interpolators::OneDimensionalInterpolator< double, Eigen::Vector3d > LocalInterpolator;
        std::function< Eigen::Vector3d( const double ) > thrustFunction =
                std::bind(
                    static_cast< Eigen::Vector3d( LocalInterpolator::* )( const double ) >
                    ( &LocalInterpolator::interpolate ), thrustInterpolator, std::placeholders::_1 );
//        std::function< Eigen::Vector3d( const double ) > thrustFunction =
//                [=](const double time){
//            std::cout<<time<<" "<<thrustFunction2( time ).transpose( )<<std::endl<<std::endl;
//            return thrustFunction2( time );

//        };

        createRotationAndEngineModelForFullThrust(
                    "Asterix", thrustFunction, "MainEngine", "Vehicle_Fixed", bodies,
                    testCase == 0 ? inertial_satellite_based_frame : tnw_satellite_based_frame );

        // Define propagator settings variables.
        SelectedAccelerationMap accelerationMap;
        std::vector< std::string > bodiesToPropagate;
        std::vector< std::string > centralBodies;

        // Define propagation settings.
        std::map< std::string, std::vector< std::shared_ptr< AccelerationSettings > > > accelerationsOfAsterix;
        accelerationsOfAsterix[ "Earth" ].push_back( std::make_shared< AccelerationSettings >(
                                                         basic_astrodynamics::point_mass_gravity ) );


        std::shared_ptr< ThrustAccelerationSettings > thrustSettings =
<<<<<<< HEAD
                std::make_shared< ThrustAccelerationSettings >(
                        thrustFunction, [ & ](  const double ){ return 300.0; },
                    testCase == 0 ? reference_frames::global_reference_frame : reference_frames::tnw_reference_frame, "Earth" );
=======
                std::make_shared< ThrustAccelerationSettings >( "MainEngine" );
>>>>>>> 09333b6a

        accelerationsOfAsterix[ "Asterix" ].push_back( thrustSettings );
        accelerationMap[ "Asterix" ] = accelerationsOfAsterix;
        bodiesToPropagate.push_back( "Asterix" );
        centralBodies.push_back( "Earth" );

        // Create acceleration models and propagation settings.
        basic_astrodynamics::AccelerationMap accelerationModelMap = createAccelerationModelsMap(
                    bodies, accelerationMap, bodiesToPropagate, centralBodies );



        ///////////////////////////////////////////////////////////////////////////////////////////////////////////////////////
        ///////////////////////             CREATE PROPAGATION SETTINGS            ////////////////////////////////////////////
        ///////////////////////////////////////////////////////////////////////////////////////////////////////////////////////

        // Set initial conditions for the Asterix satellite that will be propagated in this simulation.
        // The initial conditions are given in Keplerian elements and later on converted to Cartesian
        // elements.


        // Convert Asterix state from Keplerian elements to Cartesian elements.
        double earthGravitationalParameter = bodies.at( "Earth" )->getGravityFieldModel( )->getGravitationalParameter( );
        Eigen::VectorXd systemInitialState = convertKeplerianToCartesianElements(
                    asterixInitialStateInKeplerianElements,
                    earthGravitationalParameter );

        // Define list of dependent variables to save.
        std::vector< std::shared_ptr< SingleDependentVariableSaveSettings > > dependentVariables;
        dependentVariables.push_back(
                    std::make_shared< SingleAccelerationDependentVariableSaveSettings >(
                        basic_astrodynamics::thrust_acceleration, "Asterix", "Asterix", 0 ) );
        dependentVariables.push_back(
                    std::make_shared< SingleDependentVariableSaveSettings >(
                        relative_position_dependent_variable, "Asterix", "Earth" ) );
        dependentVariables.push_back(
                    std::make_shared< SingleDependentVariableSaveSettings >(
                        relative_velocity_dependent_variable, "Asterix", "Earth" ) );
        dependentVariables.push_back(
                    std::make_shared< SingleDependentVariableSaveSettings >(
                        tnw_to_inertial_frame_rotation_dependent_variable, "Asterix", "Earth" ) );


        std::shared_ptr< TranslationalStatePropagatorSettings< double > > propagatorSettings =
                std::make_shared< TranslationalStatePropagatorSettings< double > >
                ( centralBodies, accelerationModelMap, bodiesToPropagate, systemInitialState, simulationEndEpoch,
                  cowell, dependentVariables );
        std::shared_ptr< IntegratorSettings< > > integratorSettings =
                std::make_shared< IntegratorSettings< > >
                ( rungeKutta4, 0.0, fixedStepSize );


        ////////////////////////////////////////////////////////////////////////////////////////////////////////////////////
        ///////////////////////             PROPAGATE ORBIT            /////////////////////////////////////////////////////
        ////////////////////////////////////////////////////////////////////////////////////////////////////////////////////


        // Create simulation object and propagate dynamics.
        SingleArcDynamicsSimulator< > dynamicsSimulator(
                    bodies, integratorSettings, propagatorSettings, true, false, false );
        std::map< double, Eigen::VectorXd > integrationResult = dynamicsSimulator.getEquationsOfMotionNumericalSolution( );
        std::map< double, Eigen::VectorXd > dependentVariableResult = dynamicsSimulator.getDependentVariableHistory( );


        Eigen::Vector3d thrustDifference;

        if( testCase == 0 )
        {
            // Test whether thrust direction is indeed the imposed direction (in inertial frame).
            for( std::map< double, Eigen::VectorXd >::iterator outputIterator = dependentVariableResult.begin( );
                 outputIterator != dependentVariableResult.end( ); outputIterator++ )
            {
                thrustDifference =  outputIterator->second.segment( 0, 3 ) -
                        thrustFunction( outputIterator->first );

                for( unsigned int i = 0; i < 3; i++ )
                {
                    BOOST_CHECK_SMALL( std::fabs( thrustDifference( i ) ), 1.0E-14 );
                }
            }
        }
        else if( testCase == 1 )
        {
            // Test whether thrust direction is indeed the imposed direction (in tnw frame).
            for( std::map< double, Eigen::VectorXd >::iterator outputIterator = dependentVariableResult.begin( );
                 outputIterator != dependentVariableResult.end( ); outputIterator++ )
            {
                Eigen::Matrix3d manualRotationMatrix =
                        reference_frames::getTnwToInertialRotation(
                            outputIterator->second.segment( 3, 6 ), Eigen::Vector6d::Zero( ) );
                Eigen::Matrix3d currentRotationMatrix =
                        getMatrixFromVectorRotationRepresentation( outputIterator->second.segment( 9, 9 ) );
                thrustDifference = manualRotationMatrix
                        * thrustFunction( outputIterator->first ) - outputIterator->second.segment( 0, 3 );
                double currentThrustMagnitude = thrustFunction( outputIterator->first ).norm( ) ;

                for( unsigned int i = 0; i < 3; i++ )
                {
                    BOOST_CHECK_SMALL( std::fabs( thrustDifference( i ) ), 1.0E-12 * currentThrustMagnitude );
                    for( unsigned int j = 0; j < 3; j++ )
                    {
                        BOOST_CHECK_SMALL( std::fabs( manualRotationMatrix( i, j ) -
                                                      currentRotationMatrix( i, j ) ), 1.0E-12 );
                    }
                }
            }
        }
    }
}

//! Class that is used in the following unit test to check whether the parameterized thrust guidance is working correctly.
//! This class sets (using an algorithm with no physical basis). It computes a 'regular' guidance input, as well as a thrust
//! multiplier (throttle) if required. The regular guidance input is used as the Mach number when interpolating the thrust
//! tables.
class ThrustMultiplierComputation: public simulation_setup::ThrustInputParameterGuidance
{
public:
    ThrustMultiplierComputation( const double startTime, const double endTime,
                                 const bool useDummyMachNumber, const bool useThrustMultiplier ):
        ThrustInputParameterGuidance(
            static_cast< int >( useDummyMachNumber ) + static_cast< int >( useThrustMultiplier ), 0,
            useThrustMultiplier, ( useThrustMultiplier == true ) ? static_cast< int >( useDummyMachNumber ) : -1 ),
        startTime_( startTime ), endTime_( endTime ),
        useDummyMachNumber_( useDummyMachNumber ), useThrustMultiplier_( useThrustMultiplier ){ }

    void updateGuidanceParameters(  )
    {
        if( useDummyMachNumber_ )
        {
            currentThrustGuidanceParameters_[ 0 ] = ( currentTime_ - startTime_ ) / ( endTime_ - startTime_ ) * 15.0;
            if( useThrustMultiplier_ )
            {
                currentThrustGuidanceParameters_[ 1 ] = 1.0 - ( currentTime_ - startTime_ ) / ( endTime_ - startTime_ );
            }
        }
        else if( useThrustMultiplier_ )
        {
            currentThrustGuidanceParameters_[ 0 ] = 1.0 - ( currentTime_ - startTime_ ) / ( endTime_ - startTime_ );
        }
    }

private:

    double startTime_;

    double endTime_;

    bool useDummyMachNumber_;

    bool useThrustMultiplier_;
};

//! Test to check whether the parameterized thrust settings (i.e. thrust as a function of environment and/or guidance input)
//! is working correctly
BOOST_AUTO_TEST_CASE( testConcurrentThrustAndAerodynamicAccelerationWithEnvironmentDependentThrust )
{
    using namespace tudat;
    using namespace ephemerides;
    using namespace interpolators;
    using namespace numerical_integrators;
    using namespace spice_interface;
    using namespace simulation_setup;
    using namespace basic_astrodynamics;
    using namespace orbital_element_conversions;
    using namespace propagators;
    using namespace aerodynamics;
    using namespace basic_mathematics;
    using namespace input_output;

    // Load Spice kernels.
    spice_interface::loadStandardSpiceKernels( );


    // Set simulation start epoch.
    const double simulationStartEpoch = 0.0;

    // Set simulation end epoch.
    const double simulationEndEpoch = 200.0;

    // Set numerical integration fixed step size.
    const double fixedStepSize = 1.0;


    // Set spherical elements for Apollo.
    Vector6d apolloSphericalEntryState;
    apolloSphericalEntryState( SphericalOrbitalStateElementIndices::radiusIndex ) =
            spice_interface::getAverageRadius( "Earth" ) + 50.0E3;
    apolloSphericalEntryState( SphericalOrbitalStateElementIndices::latitudeIndex ) = 0.0;
    apolloSphericalEntryState( SphericalOrbitalStateElementIndices::longitudeIndex ) = 1.2;
    apolloSphericalEntryState( SphericalOrbitalStateElementIndices::speedIndex ) = 6.0E3;
    apolloSphericalEntryState( SphericalOrbitalStateElementIndices::flightPathIndex ) =
            1.0 * mathematical_constants::PI / 180.0;
    apolloSphericalEntryState( SphericalOrbitalStateElementIndices::headingAngleIndex ) = 0.6;

    // Convert apollo state from spherical elements to Cartesian elements.
    Vector6d apolloInitialState = orbital_element_conversions::convertSphericalOrbitalToCartesianState(
                apolloSphericalEntryState );

    // Define simulation body settings.
    BodyListSettings bodySettings =
            getDefaultBodySettings( { "Earth", "Moon" }, simulationStartEpoch - 1.0E4,
                                    simulationEndEpoch + 1.0E4 );
    bodySettings.at( "Earth" )->gravityFieldSettings =
            std::make_shared< simulation_setup::GravityFieldSettings >( central_spice );

    // Create Earth object
    simulation_setup::SystemOfBodies bodies = simulation_setup::createSystemOfBodies( bodySettings );

    // Create vehicle objects.
    bodies.createEmptyBody( "Apollo" );
    double vehicleMass = 5.0E5;
    bodies.at( "Apollo" )->setConstantBodyMass( vehicleMass );

    // Create vehicle aerodynamic coefficients
    bodies.at( "Apollo" )->setAerodynamicCoefficientInterface( unit_tests::getApolloCoefficientInterface( ) );
    bodies.at( "Apollo" )->setRotationalEphemeris(
                createRotationModel(
                    std::make_shared< PitchTrimRotationSettings >( "Earth", "ECLIPJ2000", "VehicleFixed" ),
                    "Apollo", bodies ) );

    int numberOfCasesPerSet = 4;
    for( int i = 0; i < numberOfCasesPerSet * 2; i++ )
    {
        // Define propagator settings variables.
        SelectedAccelerationMap accelerationMap;
        std::vector< std::string > bodiesToPropagate;
        std::vector< std::string > centralBodies;

        // Define acceleration model settings.
        std::map< std::string, std::vector< std::shared_ptr< AccelerationSettings > > > accelerationsOfApollo;
        accelerationsOfApollo[ "Earth" ].push_back( std::make_shared< AccelerationSettings >( point_mass_gravity ) );
        accelerationsOfApollo[ "Earth" ].push_back( std::make_shared< AccelerationSettings >( aerodynamic ) );
        accelerationsOfApollo[ "Moon" ].push_back( std::make_shared< AccelerationSettings >( point_mass_gravity ) );

        // Define specific impulse dependencies.
        std::vector< propulsion::ThrustIndependentVariables > specificImpulseDependencies;
        specificImpulseDependencies.push_back( propulsion::mach_number_dependent_thrust );
        specificImpulseDependencies.push_back( propulsion::dynamic_pressure_dependent_thrust );

        // Define variables (thrust dependencies and guidance object) that are different per case.
        std::vector< propulsion::ThrustIndependentVariables > thrustDependencies;
        std::shared_ptr< ThrustMultiplierComputation > thrustInputParameterGuidance;

        // Use no guidance input
        if( ( i % numberOfCasesPerSet == 0 ) )
        {
            thrustDependencies.push_back( propulsion::mach_number_dependent_thrust );
            thrustDependencies.push_back( propulsion::dynamic_pressure_dependent_thrust );
        }
        // Use guidance for throttling the thrust
        if( ( i % numberOfCasesPerSet == 1 ) )
        {
            thrustDependencies.push_back( propulsion::mach_number_dependent_thrust );
            thrustDependencies.push_back( propulsion::dynamic_pressure_dependent_thrust );
            thrustDependencies.push_back( propulsion::throttle_dependent_thrust );

            thrustInputParameterGuidance =
                    std::make_shared< ThrustMultiplierComputation >( simulationStartEpoch, simulationEndEpoch, 0, 1 );
        }
        // Use guidance input to generate a 'fake' Mach number
        else if( ( i % numberOfCasesPerSet == 2 ) )
        {
            thrustDependencies.push_back( propulsion::guidance_input_dependent_thrust );
            thrustDependencies.push_back( propulsion::dynamic_pressure_dependent_thrust );

            thrustInputParameterGuidance =
                    std::make_shared< ThrustMultiplierComputation >( simulationStartEpoch, simulationEndEpoch, 1, 0 );
        }
        // Use guidance input to generate a 'fake' Mach number and a throttle
        else if( ( i % numberOfCasesPerSet == 3 ) )
        {
            thrustDependencies.push_back( propulsion::guidance_input_dependent_thrust );
            thrustDependencies.push_back( propulsion::throttle_dependent_thrust );
            thrustDependencies.push_back( propulsion::dynamic_pressure_dependent_thrust );

            thrustInputParameterGuidance =
                    std::make_shared< ThrustMultiplierComputation >( simulationStartEpoch, simulationEndEpoch, 1, 1 );

        }

        // Load thrust tables from files (as a function of Mach number and specific impulse) and create interpolators.
        std::pair< boost::multi_array< double, 2 >, std::vector< std::vector< double > > > thrustValues =
                MultiArrayFileReader< 2 >::readMultiArrayAndIndependentVariables(
                    tudat::paths::getTudatTestDataPath( ) + "/Tmax_test.txt" );
        std::pair< boost::multi_array< double, 2 >, std::vector< std::vector< double > > > specificImpulseValues =
                MultiArrayFileReader< 2 >::readMultiArrayAndIndependentVariables(
                    tudat::paths::getTudatTestDataPath( ) + "/Isp_test.txt" );

        std::shared_ptr< interpolators::Interpolator< double, double > > thrustMagnitudeInterpolator =
                std::make_shared< interpolators::MultiLinearInterpolator< double, double, 2 > >(
                    thrustValues.second, thrustValues.first );
        std::shared_ptr< interpolators::Interpolator< double, double > > specificImpulseInterpolator =
                std::make_shared< interpolators::MultiLinearInterpolator< double, double, 2 > >(
                    specificImpulseValues.second, specificImpulseValues.first );

        double constantSpecificImpulse = 1000.0;

        // Test with interpolated specific impulse
        if( i < numberOfCasesPerSet )
        {
            // Thrust requires no guidance.
            if( !( i % numberOfCasesPerSet == 0 ) )
            {
                addEngineModel(
                            "Apollo", "MainEngine",
                            createParameterizedThrustMagnitudeSettings(
                                thrustInputParameterGuidance, thrustMagnitudeInterpolator, thrustDependencies,
                                specificImpulseInterpolator, specificImpulseDependencies ), bodies );
                accelerationsOfApollo[ "Apollo" ].push_back(
                            std::make_shared< ThrustAccelerationSettings >(
                                 "MainEngine" ) );
            }
            // Thrust requires guidance.
            else
            {
                addEngineModel(
                            "Apollo", "MainEngine",
                            std::make_shared< ParameterizedThrustMagnitudeSettings >(
                                thrustMagnitudeInterpolator, thrustDependencies,
                                specificImpulseInterpolator, specificImpulseDependencies ), bodies );
                accelerationsOfApollo[ "Apollo" ].push_back(
                            std::make_shared< ThrustAccelerationSettings >(
                                 "MainEngine" ) );
            }



        }
        // Test with constant specific impulse
        else
        {
            // Thrust requires no guidance.
            if( !( i % numberOfCasesPerSet == 0 ) )
            {
                addEngineModel(
                            "Apollo", "MainEngine",
                            createParameterizedThrustMagnitudeSettings(
                                thrustInputParameterGuidance, thrustMagnitudeInterpolator, thrustDependencies,
                                constantSpecificImpulse ), bodies );
                accelerationsOfApollo[ "Apollo" ].push_back(
                            std::make_shared< ThrustAccelerationSettings >(
                                  "MainEngine") );
            }
            // Thrust requires guidance.
            else
            {
                addEngineModel(
                            "Apollo", "MainEngine",
                            std::make_shared< ParameterizedThrustMagnitudeSettings >(
                                thrustMagnitudeInterpolator, thrustDependencies,
                                constantSpecificImpulse ), bodies );
                accelerationsOfApollo[ "Apollo" ].push_back(
                            std::make_shared< ThrustAccelerationSettings >(
                                 "MainEngine") );
            }
        }

        // Finalize acceleration settings.
        accelerationMap[ "Apollo" ] = accelerationsOfApollo;
        bodiesToPropagate.push_back( "Apollo" );
        centralBodies.push_back( "Earth" );

        // Set initial state
        Eigen::Vector6d systemInitialState = apolloInitialState;


        // Create acceleration models and propagation settings.
        basic_astrodynamics::AccelerationMap accelerationModelMap = createAccelerationModelsMap(
                    bodies, accelerationMap, bodiesToPropagate, centralBodies );

//        // Set trimmed conditions for body orientation.
//        setTrimmedConditions( bodies.at( "Apollo" ) );

        // Define list of dependent variables to save.
        std::vector< std::shared_ptr< SingleDependentVariableSaveSettings > > dependentVariables;
        dependentVariables.push_back(
                    std::make_shared< SingleDependentVariableSaveSettings >(
                        mach_number_dependent_variable, "Apollo" ) );
        dependentVariables.push_back(
                    std::make_shared< SingleDependentVariableSaveSettings >(
                        airspeed_dependent_variable, "Apollo" ) );
        dependentVariables.push_back(
                    std::make_shared< SingleDependentVariableSaveSettings >(
                        local_density_dependent_variable, "Apollo" ) );
        dependentVariables.push_back(
                    std::make_shared< SingleAccelerationDependentVariableSaveSettings >(
                        thrust_acceleration, "Apollo", "Apollo", 1 ) );
        dependentVariables.push_back(
                    std::make_shared< SingleDependentVariableSaveSettings >(
                        total_mass_rate_dependent_variables, "Apollo" ) );

        // Define propagation settings.
        std::shared_ptr< TranslationalStatePropagatorSettings< double > > translationalPropagatorSettings =
                std::make_shared< TranslationalStatePropagatorSettings< double > >
                ( centralBodies, accelerationModelMap, bodiesToPropagate, systemInitialState,
                  std::make_shared< propagators::PropagationTimeTerminationSettings >( simulationEndEpoch ), cowell,
                  dependentVariables );

        std::map< std::string, std::shared_ptr< basic_astrodynamics::MassRateModel > > massRateModels;
        massRateModels[ "Apollo" ] = createMassRateModel( "Apollo", std::make_shared< FromThrustMassRateSettings >(1 ),
                                                          bodies, accelerationModelMap );

        std::shared_ptr< MassPropagatorSettings< double > > massPropagatorSettings =
                std::make_shared< MassPropagatorSettings< double > >(
                    std::vector< std::string >{ "Apollo" }, massRateModels,
                    ( Eigen::Matrix< double, 1, 1 >( ) << vehicleMass ).finished( ),
                    std::make_shared< propagators::PropagationTimeTerminationSettings >( simulationEndEpoch ) );

        std::vector< std::shared_ptr< SingleArcPropagatorSettings< double > > > propagatorSettingsVector;
        propagatorSettingsVector.push_back( translationalPropagatorSettings );
        propagatorSettingsVector.push_back( massPropagatorSettings );

        std::shared_ptr< SingleArcPropagatorSettings< double > > propagatorSettings =
                std::make_shared< MultiTypePropagatorSettings< double > >(
                    propagatorSettingsVector, std::make_shared< propagators::PropagationTimeTerminationSettings >(
                        simulationEndEpoch ),
                    dependentVariables );

        // Define integration settings.
        std::shared_ptr< IntegratorSettings< > > integratorSettings =
                std::make_shared< IntegratorSettings< > >
                ( rungeKutta4, simulationStartEpoch, fixedStepSize );

        // Create simulation object and propagate dynamics.
        SingleArcDynamicsSimulator< > dynamicsSimulator(
                    bodies, integratorSettings, propagatorSettings, true, false, false );

        // Retrieve numerical solutions for state and dependent variables
        std::map< double, Eigen::Matrix< double, Eigen::Dynamic, 1 > > numericalSolution =
                dynamicsSimulator.getEquationsOfMotionNumericalSolution( );
        std::map< double, Eigen::VectorXd > dependentVariableSolution =
                dynamicsSimulator.getDependentVariableHistory( );

        // Declare test variables
        double currentDynamicPressure, currentMachNumber, currentMass;
        double currentThrustForce, currentMassRate, expectedThrust, expectedMassRate;
        double currentSpecificImpulse;
        std::vector< double > currentThrustInput;
        std::vector< double > specificImpulseInput;

        for( std::map< double, Eigen::VectorXd >::iterator variableIterator = dependentVariableSolution.begin( );
             variableIterator != dependentVariableSolution.end( ); variableIterator++ )
        {
            // Retrieve data from dependent variables/propagated dynamics
            currentMass = numericalSolution.at( variableIterator->first )( 6 );

            currentDynamicPressure =
                    0.5 * variableIterator->second( 2 ) * variableIterator->second( 1 ) * variableIterator->second( 1 );
            currentMachNumber = variableIterator->second( 0 );
            currentThrustForce = variableIterator->second( 3 ) * currentMass;

            currentMassRate = -variableIterator->second( 4 );

            if( !( i % numberOfCasesPerSet == 0 ) )
            {
                thrustInputParameterGuidance->update( variableIterator->first );
            }
            currentThrustInput.clear( );

            if( ( i % numberOfCasesPerSet == 0 )  || ( i % numberOfCasesPerSet == 1 ) )
            {
                currentThrustInput.push_back( currentMachNumber );
            }
            else
            {
                currentThrustInput.push_back( thrustInputParameterGuidance->getThrustInputGuidanceParameter( 0 ) );
            }
            currentThrustInput.push_back( currentDynamicPressure );

            expectedThrust = thrustMagnitudeInterpolator->interpolate( currentThrustInput );
            if( ( i % numberOfCasesPerSet == 1 ) || ( i % numberOfCasesPerSet == 3 ) || ( i % numberOfCasesPerSet == 4 ) )
            {
                expectedThrust *= thrustInputParameterGuidance->getThrustInputGuidanceParameter(
                            thrustInputParameterGuidance->getThrottleSettingIndex( ) );
            }

            specificImpulseInput.clear( );
            specificImpulseInput.push_back( currentMachNumber );
            specificImpulseInput.push_back( currentDynamicPressure );

            if( !( i < numberOfCasesPerSet ) )
            {
                currentSpecificImpulse = constantSpecificImpulse;
            }
            else
            {
                currentSpecificImpulse = specificImpulseInterpolator->interpolate( specificImpulseInput );
            }

            expectedMassRate = expectedThrust /
                    ( currentSpecificImpulse * physical_constants::SEA_LEVEL_GRAVITATIONAL_ACCELERATION );

            BOOST_CHECK_CLOSE_FRACTION( expectedThrust, currentThrustForce,
                                        24.0 * std::numeric_limits< double >::epsilon( ) );
            BOOST_CHECK_CLOSE_FRACTION( currentMassRate, expectedMassRate,
                                        12.0 * std::numeric_limits< double >::epsilon( ) );
        }
    }
}


//! Test to check whether the acceleration-limited thrust guidance (i.e throttle from a maximum impoised acceleration)
//! works correctly
BOOST_AUTO_TEST_CASE( testAccelerationLimitedGuidedThrust )
{
    using namespace tudat;
    using namespace ephemerides;
    using namespace interpolators;
    using namespace numerical_integrators;
    using namespace spice_interface;
    using namespace simulation_setup;
    using namespace basic_astrodynamics;
    using namespace orbital_element_conversions;
    using namespace propagators;
    using namespace aerodynamics;
    using namespace basic_mathematics;
    using namespace input_output;

    // Load Spice kernels.
    spice_interface::loadStandardSpiceKernels( );

    // Set simulation start epoch.
    const double simulationStartEpoch = 0.0;

    // Set simulation end epoch.
    const double simulationEndEpoch = 200.0;

    // Set numerical integration fixed step size.
    const double fixedStepSize = 1.0;


    // Set spherical elements for Apollo.
    Vector6d apolloSphericalEntryState;
    apolloSphericalEntryState( SphericalOrbitalStateElementIndices::radiusIndex ) =
            spice_interface::getAverageRadius( "Earth" ) + 50.0E3;
    apolloSphericalEntryState( SphericalOrbitalStateElementIndices::latitudeIndex ) = 0.0;
    apolloSphericalEntryState( SphericalOrbitalStateElementIndices::longitudeIndex ) = 1.2;
    apolloSphericalEntryState( SphericalOrbitalStateElementIndices::speedIndex ) = 6.0E3;
    apolloSphericalEntryState( SphericalOrbitalStateElementIndices::flightPathIndex ) =
            1.0 * mathematical_constants::PI / 180.0;
    apolloSphericalEntryState( SphericalOrbitalStateElementIndices::headingAngleIndex ) = 0.6;

    // Convert apollo state from spherical elements to Cartesian elements.
    Vector6d apolloInitialState = orbital_element_conversions::convertSphericalOrbitalToCartesianState(
                apolloSphericalEntryState );

    // Define simulation body settings.
    BodyListSettings bodySettings =
            getDefaultBodySettings( { "Earth", "Moon" }, simulationStartEpoch - 1.0E4,
                                    simulationEndEpoch + 1.0E4 );
    bodySettings.at( "Earth" )->gravityFieldSettings =
            std::make_shared< simulation_setup::GravityFieldSettings >( central_spice );

    // Create Earth object
    simulation_setup::SystemOfBodies bodies = simulation_setup::createSystemOfBodies( bodySettings );

    // Create vehicle objects.
    bodies.createEmptyBody( "Apollo" );
    double vehicleMass = 5.0E5;
    bodies.at( "Apollo" )->setConstantBodyMass( vehicleMass );

    // Create vehicle aerodynamic coefficients
    bodies.at( "Apollo" )->setAerodynamicCoefficientInterface( unit_tests::getApolloCoefficientInterface( ) );
    bodies.at( "Apollo" )->setRotationalEphemeris(
                createRotationModel(
                    std::make_shared< PitchTrimRotationSettings >( "Earth", "ECLIPJ2000", "VehicleFixed" ),
                    "Apollo", bodies ) );

    // Define propagator settings variables.
    SelectedAccelerationMap accelerationMap;
    std::vector< std::string > bodiesToPropagate;
    std::vector< std::string > centralBodies;

    // Define acceleration model settings.
    std::map< std::string, std::vector< std::shared_ptr< AccelerationSettings > > > accelerationsOfApollo;
    accelerationsOfApollo[ "Earth" ].push_back( std::make_shared< AccelerationSettings >( point_mass_gravity ) );
    accelerationsOfApollo[ "Earth" ].push_back( std::make_shared< AccelerationSettings >( aerodynamic ) );
    accelerationsOfApollo[ "Moon" ].push_back( std::make_shared< AccelerationSettings >( point_mass_gravity ) );

    std::vector< propulsion::ThrustIndependentVariables > thrustDependencies;
    thrustDependencies.push_back( propulsion::mach_number_dependent_thrust );
    thrustDependencies.push_back( propulsion::dynamic_pressure_dependent_thrust );
    thrustDependencies.push_back( propulsion::throttle_dependent_thrust );

    std::vector< propulsion::ThrustIndependentVariables > specificImpulseDependencies;
    specificImpulseDependencies.push_back( propulsion::mach_number_dependent_thrust );
    specificImpulseDependencies.push_back( propulsion::dynamic_pressure_dependent_thrust );

    std::string thrustFile =
            tudat::paths::getTudatTestDataPath( ) + "/Tmax_test.txt";
    std::string specificImpulseFile =
            tudat::paths::getTudatTestDataPath( ) + "/Isp_test.txt";

    addEngineModel(
                "Apollo", "MainEngine",
                createAccelerationLimitedParameterizedThrustMagnitudeSettings(
                    bodies, "Apollo", physical_constants::SEA_LEVEL_GRAVITATIONAL_ACCELERATION,
                    thrustFile, thrustDependencies,
                    specificImpulseFile, specificImpulseDependencies, "Earth" ), bodies );

    accelerationsOfApollo[ "Apollo" ].push_back(
                std::make_shared< ThrustAccelerationSettings >(
                     "MainEngine" ) );

    accelerationMap[ "Apollo" ] = accelerationsOfApollo;

    bodiesToPropagate.push_back( "Apollo" );
    centralBodies.push_back( "Earth" );

    // Set initial state
    Eigen::Vector6d systemInitialState = apolloInitialState;


    // Create acceleration models and propagation settings.
    basic_astrodynamics::AccelerationMap accelerationModelMap = createAccelerationModelsMap(
                bodies, accelerationMap, bodiesToPropagate, centralBodies );

    // Define list of dependent variables to save.
    std::vector< std::shared_ptr< SingleDependentVariableSaveSettings > > dependentVariables;
    dependentVariables.push_back(
                std::make_shared< SingleAccelerationDependentVariableSaveSettings >(
                    thrust_acceleration, "Apollo", "Apollo", 1 ) );


    std::shared_ptr< TranslationalStatePropagatorSettings< double > > translationalPropagatorSettings =
            std::make_shared< TranslationalStatePropagatorSettings< double > >
            ( centralBodies, accelerationModelMap, bodiesToPropagate, systemInitialState,
              std::make_shared< propagators::PropagationTimeTerminationSettings >( simulationEndEpoch ), cowell,
              dependentVariables );

    std::map< std::string, std::shared_ptr< basic_astrodynamics::MassRateModel > > massRateModels;
    massRateModels[ "Apollo" ] = createMassRateModel( "Apollo", std::make_shared< FromThrustMassRateSettings >(1 ),
                                                      bodies, accelerationModelMap );

    std::shared_ptr< MassPropagatorSettings< double > > massPropagatorSettings =
            std::make_shared< MassPropagatorSettings< double > >(
                std::vector< std::string >{ "Apollo" }, massRateModels,
                ( Eigen::Matrix< double, 1, 1 >( ) << vehicleMass ).finished( ),
                std::make_shared< propagators::PropagationTimeTerminationSettings >( simulationEndEpoch ) );

    std::vector< std::shared_ptr< SingleArcPropagatorSettings< double > > > propagatorSettingsVector;
    propagatorSettingsVector.push_back( translationalPropagatorSettings );
    propagatorSettingsVector.push_back( massPropagatorSettings );

    std::shared_ptr< SingleArcPropagatorSettings< double > > propagatorSettings =
            std::make_shared< MultiTypePropagatorSettings< double > >(
                propagatorSettingsVector, std::make_shared< propagators::PropagationTimeTerminationSettings >(
                    simulationEndEpoch ),
                dependentVariables );


    std::shared_ptr< IntegratorSettings< > > integratorSettings =
            std::make_shared< IntegratorSettings< > >
            ( rungeKutta4, simulationStartEpoch, fixedStepSize );

    // Create simulation object and propagate dynamics.
    SingleArcDynamicsSimulator< > dynamicsSimulator(
                bodies, integratorSettings, propagatorSettings, true, false, false );

    // Retrieve numerical solutions for state and dependent variables
    std::map< double, Eigen::Matrix< double, Eigen::Dynamic, 1 > > numericalSolution =
            dynamicsSimulator.getEquationsOfMotionNumericalSolution( );
    std::map< double, Eigen::VectorXd > dependentVariableSolution =
            dynamicsSimulator.getDependentVariableHistory( );

    for( std::map< double, Eigen::VectorXd >::iterator variableIterator = dependentVariableSolution.begin( );
         variableIterator != dependentVariableSolution.end( ); variableIterator++ )
    {

        BOOST_CHECK_EQUAL(
                    ( variableIterator->second( 0 ) ) <=
                    physical_constants::SEA_LEVEL_GRAVITATIONAL_ACCELERATION * (
                        1.0 + 4.0 * std::numeric_limits< double >::epsilon( ) ), true );
    }
}

//////! Test to check whether the mee-costate based thrust guidance is working correctly
////BOOST_AUTO_TEST_CASE( testMeeCostateBasedThrust )
////{
////    using namespace tudat;
////    using namespace ephemerides;
////    using namespace interpolators;
////    using namespace numerical_integrators;
////    using namespace spice_interface;
////    using namespace simulation_setup;
////    using namespace basic_astrodynamics;
////    using namespace orbital_element_conversions;
////    using namespace propagators;
////    using namespace aerodynamics;
////    using namespace basic_mathematics;
////    using namespace input_output;
////    using namespace unit_conversions;

////    // Load Spice kernels.
////    spice_interface::loadStandardSpiceKernels( );

////    // Set simulation start epoch.
////    const double simulationStartEpoch = 0.0;

////    // Set simulation end epoch.
////    const double simulationEndEpoch = 24.0 * 3600.0;

////    // Set numerical integration fixed step size.
////    const double fixedStepSize = 15.0;


////    // Set spherical elements for Apollo.
////    Eigen::Vector6d asterixInitialStateInKeplerianElements;
////    asterixInitialStateInKeplerianElements( semiMajorAxisIndex ) = 7500.0E3;
////    asterixInitialStateInKeplerianElements( eccentricityIndex ) = 0.1;
////    asterixInitialStateInKeplerianElements( inclinationIndex ) = 0.5;
////    asterixInitialStateInKeplerianElements( argumentOfPeriapsisIndex ) = 0.5;
////    asterixInitialStateInKeplerianElements( longitudeOfAscendingNodeIndex ) = 0.5;
////    asterixInitialStateInKeplerianElements( trueAnomalyIndex ) = convertDegreesToRadians( 139.87 );

////    // Convert asterix state from spherical elements to Cartesian elements.
////    Vector6d asterixInitialState = orbital_element_conversions::convertKeplerianToCartesianElements(
////                asterixInitialStateInKeplerianElements, getBodyGravitationalParameter( "Earth" ) );

////    // Define simulation body settings.
////    BodyListSettings bodySettings =
////            getDefaultBodySettings( { "Earth" }, simulationStartEpoch - 1.0E4,
////                                    simulationEndEpoch + 1.0E4, "Earth", "ECLIPJ2000" );
////    bodySettings.at( "Earth" )->gravityFieldSettings =
////            std::make_shared< simulation_setup::GravityFieldSettings >( central_spice );

////    // Create Earth object
////    simulation_setup::SystemOfBodies bodies = simulation_setup::createSystemOfBodies( bodySettings );

////    // Create vehicle objects.
////    bodies.createEmptyBody( "Asterix" );


////    double vehicleMass = 5.0E5;

////    // Run simulations for a single MEE costate not equal to zero, for each of the first 5 elements
////    for( unsigned int i = 0; i < 5; i++ )
////    {
////        bodies.at( "Asterix" )->setConstantBodyMass( vehicleMass );

////        // Define propagator settings variables.
////        SelectedAccelerationMap accelerationMap;
////        std::vector< std::string > bodiesToPropagate;
////        std::vector< std::string > centralBodies;

////        // Define acceleration model settings.
////        std::map< std::string, std::vector< std::shared_ptr< AccelerationSettings > > > accelerationsOfAsterix;
////        accelerationsOfAsterix[ "Earth" ].push_back( std::make_shared< AccelerationSettings >( point_mass_gravity ) );

////        Eigen::VectorXd costates = Eigen::VectorXd::Zero( 5 );
////        costates( i ) = 100.0;

////        std::shared_ptr< ThrustDirectionSettings > thrustDirectionGuidanceSettings =
////                std::make_shared< MeeCostateBasedThrustDirectionSettings >(
////                    "Asterix", "Earth", [ & ]( const double ){ return costates; } );
////        std::shared_ptr< ThrustMagnitudeSettings > thrustMagnitudeSettings =
////                std::make_shared< ConstantThrustMagnitudeSettings >( 1.0E4, 30000.0 );

////        accelerationsOfAsterix[ "Asterix" ].push_back(
////                    std::make_shared< ThrustAccelerationSettings >(
////                        thrustDirectionGuidanceSettings, thrustMagnitudeSettings ) );

////        accelerationMap[ "Asterix" ] = accelerationsOfAsterix;

////        bodiesToPropagate.push_back( "Asterix" );
////        centralBodies.push_back( "Earth" );

////        // Set initial state
////        Eigen::Vector6d systemInitialState = asterixInitialState;


////        // Create acceleration models and propagation settings.
////        basic_astrodynamics::AccelerationMap accelerationModelMap = createAccelerationModelsMap(
////                    bodies, accelerationMap, bodiesToPropagate, centralBodies );

////        // Define list of dependent variables to save.
////        std::vector< std::shared_ptr< SingleDependentVariableSaveSettings > > dependentVariables;
////        dependentVariables.push_back(
////                    std::make_shared< SingleDependentVariableSaveSettings >(
////                        modified_equinocial_state_dependent_variable, "Asterix", "Earth" ) );
////        dependentVariables.push_back(
////                    std::make_shared< SingleAccelerationDependentVariableSaveSettings >(
////                        thrust_acceleration, "Asterix", "Asterix" ) );

////        // Create propagator/integrator settings
////        std::shared_ptr< TranslationalStatePropagatorSettings< double > > translationalPropagatorSettings =
////                std::make_shared< TranslationalStatePropagatorSettings< double > >
////                ( centralBodies, accelerationModelMap, bodiesToPropagate, systemInitialState,
////                  std::make_shared< propagators::PropagationTimeTerminationSettings >( simulationEndEpoch ), cowell,
////                  dependentVariables );
////        std::map< std::string, std::shared_ptr< basic_astrodynamics::MassRateModel > > massRateModels;
////        massRateModels[ "Asterix" ] = createMassRateModel(
////                    "Asterix", std::make_shared< FromThrustMassRateSettings >(1 ),
////                    bodies, accelerationModelMap );
////        std::shared_ptr< MassPropagatorSettings< double > > massPropagatorSettings =
////                std::make_shared< MassPropagatorSettings< double > >(
////                    std::vector< std::string >{ "Asterix" }, massRateModels,
////                    ( Eigen::Matrix< double, 1, 1 >( ) << vehicleMass ).finished( ),
////                    std::make_shared< propagators::PropagationTimeTerminationSettings >( simulationEndEpoch ) );
////        std::vector< std::shared_ptr< SingleArcPropagatorSettings< double > > > propagatorSettingsVector;
////        propagatorSettingsVector.push_back( translationalPropagatorSettings );
////        propagatorSettingsVector.push_back( massPropagatorSettings );
////        std::shared_ptr< SingleArcPropagatorSettings< double > > propagatorSettings =
////                std::make_shared< MultiTypePropagatorSettings< double > >(
////                    propagatorSettingsVector, std::make_shared< propagators::PropagationTimeTerminationSettings >(
////                        simulationEndEpoch ),
////                    dependentVariables );

////        std::shared_ptr< IntegratorSettings< > > integratorSettings =
////                std::make_shared< IntegratorSettings< > >
////                ( rungeKutta4, simulationStartEpoch, fixedStepSize );

////        // Create simulation object and propagate dynamics.
////        SingleArcDynamicsSimulator< > dynamicsSimulator(
////                    bodies, integratorSettings, propagatorSettings, true, false, false );

////        // Retrieve change in Modified Equinoctial Elements
////        std::map< double, Eigen::VectorXd > dependentVariableSolution =
////                dynamicsSimulator.getDependentVariableHistory( );
////        Eigen::Vector6d finalModifiedEquinoctialElementsError =
////                dependentVariableSolution.rbegin( )->second.segment( 0, 6 ) -
////                dependentVariableSolution.begin( )->second.segment( 0, 6 );

////        // Test whether MEE rates are within reasonable bounds (values are determined empirically)
////        BOOST_CHECK_EQUAL( ( finalModifiedEquinoctialElementsError( i ) < 0 ), true );
////        if( i == 0 )
////        {
////            BOOST_CHECK_EQUAL( ( std::fabs( finalModifiedEquinoctialElementsError( 0 ) ) > 2.5E6 ), true );
////        }
////        else if( i < 3 )
////        {
////            BOOST_CHECK_EQUAL( ( std::fabs( finalModifiedEquinoctialElementsError( 0 ) ) < 2E5 ), true );
////        }
////        else
////        {
////            BOOST_CHECK_EQUAL( ( std::fabs( finalModifiedEquinoctialElementsError( 0 ) ) < 0.1 ), true );
////        }

////        if( i == 1 )
////        {
////            BOOST_CHECK_EQUAL( ( std::fabs( finalModifiedEquinoctialElementsError( 1 ) ) > 0.1 ), true );
////        }
////        else
////        {
////            BOOST_CHECK_EQUAL( ( std::fabs( finalModifiedEquinoctialElementsError( 1 ) ) < 0.025 ), true );
////        }

////        if( i == 2 )
////        {
////            BOOST_CHECK_EQUAL( ( std::fabs( finalModifiedEquinoctialElementsError( 2 ) ) > 0.1 ), true );
////        }
////        else
////        {
////            BOOST_CHECK_EQUAL( ( std::fabs( finalModifiedEquinoctialElementsError( 2 ) ) < 0.025 ), true );
////        }

////        if( i == 3 )
////        {
////            BOOST_CHECK_EQUAL( ( std::fabs( finalModifiedEquinoctialElementsError( 3 ) ) > 0.075 ), true );
////        }
////        else
////        {
////            BOOST_CHECK_EQUAL( ( std::fabs( finalModifiedEquinoctialElementsError( 3 ) ) < 0.005 ), true );
////        }

////        if( i == 4 )
////        {
////            BOOST_CHECK_EQUAL( ( std::fabs( finalModifiedEquinoctialElementsError( 4 ) ) > 0.075 ), true );
////        }
////        else
////        {
////            BOOST_CHECK_EQUAL( ( std::fabs( finalModifiedEquinoctialElementsError( 4 ) ) < 0.005 ), true );
////        }
////    }
////}

//! Test to check whether the mee-costate based thrust guidance is working correctly
BOOST_AUTO_TEST_CASE( testMomentumWheelDesaturationThrust )
{
    using namespace tudat;
    using namespace ephemerides;
    using namespace interpolators;
    using namespace numerical_integrators;
    using namespace spice_interface;
    using namespace simulation_setup;
    using namespace basic_astrodynamics;
    using namespace orbital_element_conversions;
    using namespace propagators;
    using namespace aerodynamics;
    using namespace basic_mathematics;
    using namespace input_output;
    using namespace unit_conversions;
    using namespace estimatable_parameters;

    // Load Spice kernels.
    spice_interface::loadStandardSpiceKernels( );

    // Set simulation start epoch.
    const double simulationStartEpoch = 0.2;

    // Set simulation end epoch.
    const double simulationEndEpoch = 4.0 * 3600.0;

    // Set numerical integration fixed step size.
    const double fixedStepSize = 2.0;


    // Create vehicle objects.
    simulation_setup::SystemOfBodies bodies;
    bodies.createEmptyBody( "Asterix" );




    double vehicleMass = 5.0E5;

    bodies.at( "Asterix" )->setConstantBodyMass( vehicleMass );

    // Define propagator settings variables.
    SelectedAccelerationMap accelerationMap;
    std::vector< std::string > bodiesToPropagate;
    std::vector< std::string > centralBodies;

    // Define times and deltaV magnitudes for momentum wheel desaturation maneuvers.
    std::vector< double > thrustMidTimes = { 1.0 * 3600.0, 2.0 * 3600.0, 3.0 * 3600.0 };
    std::vector< Eigen::Vector3d > deltaVValues =
    { 1.0E-3 * ( Eigen::Vector3d( ) << 0.3, -2.5, 3.4 ).finished( ),
      1.0E-3 * ( Eigen::Vector3d( ) << 2.0, 5.9, -0.5 ).finished( ),
      1.0E-3 * ( Eigen::Vector3d( ) << -1.6, 4.4, -5.8 ).finished( ) };
    double totalManeuverTime = 90.0;
    double maneuverRiseTime = 15.0;

    // Define acceleration model settings.
    std::map< std::string, std::vector< std::shared_ptr< AccelerationSettings > > > accelerationsOfAsterix;
    accelerationsOfAsterix[ "Asterix" ].push_back(
                std::make_shared< MomentumWheelDesaturationAccelerationSettings >(
                    thrustMidTimes, deltaVValues, totalManeuverTime, maneuverRiseTime ) );
    accelerationMap[ "Asterix" ] = accelerationsOfAsterix;

    bodiesToPropagate.push_back( "Asterix" );
    centralBodies.push_back( "SSB" );

    // Set initial state
    Eigen::Vector6d systemInitialState = Eigen::Vector6d::Zero( );

    // Create acceleration models and propagation settings.
    basic_astrodynamics::AccelerationMap accelerationModelMap = createAccelerationModelsMap(
                bodies, accelerationMap, bodiesToPropagate, centralBodies );

    // Define list of dependent variables to save.
    std::vector< std::shared_ptr< SingleDependentVariableSaveSettings > > dependentVariables;
    dependentVariables.push_back(
                std::make_shared< SingleAccelerationDependentVariableSaveSettings >(
                    momentum_wheel_desaturation_acceleration, "Asterix", "Asterix" ) );

    // Create propagator/integrator settings
    std::shared_ptr< TranslationalStatePropagatorSettings< double > > translationalPropagatorSettings =
            std::make_shared< TranslationalStatePropagatorSettings< double > >
            ( centralBodies, accelerationModelMap, bodiesToPropagate, systemInitialState,
              std::make_shared< propagators::PropagationTimeTerminationSettings >( simulationEndEpoch ), cowell,
              dependentVariables );

    std::shared_ptr< SingleArcPropagatorSettings< double > > propagatorSettings =
            translationalPropagatorSettings;

    std::shared_ptr< IntegratorSettings< > > integratorSettings =
            std::make_shared< IntegratorSettings< > >
            ( rungeKutta4, simulationStartEpoch, fixedStepSize );


    // Define list of parameters to estimate.
    std::vector< std::shared_ptr< EstimatableParameterSettings > > parameterNames =
            getInitialStateParameterSettings< double >( propagatorSettings, bodies );
    parameterNames.push_back( std::make_shared< EstimatableParameterSettings >( "Asterix", desaturation_delta_v_values ) );

    // Create parameters
    std::shared_ptr< estimatable_parameters::EstimatableParameterSet< double > > parametersToEstimate =
            createParametersToEstimate< double >( parameterNames, bodies, propagatorSettings );

    // Create simulation object and propagate dynamics.
    SingleArcVariationalEquationsSolver< > dynamicsSimulator(
                bodies, integratorSettings, propagatorSettings, parametersToEstimate,
                true, std::shared_ptr< numerical_integrators::IntegratorSettings< double > >( ),
                false, true, false );

    auto stateHistory = dynamicsSimulator.getDynamicsSimulator( )->getEquationsOfMotionNumericalSolution( );
    auto dependentVariableResult = dynamicsSimulator.getDynamicsSimulator( )->getDependentVariableHistory( );

    auto stateTransitionHistory = dynamicsSimulator.getStateTransitionMatrixSolution( );
    auto sensitivityHistory = dynamicsSimulator.getSensitivityMatrixSolution( );

    // Compute thrust start times from maneuvers mid-times.
    std::vector< double > thrustStartTimes;
    for( unsigned int i = 0; i < thrustMidTimes.size( ); i++ )
    {
        thrustStartTimes.push_back( thrustMidTimes.at( i ) - totalManeuverTime / 2.0 );
    }
    thrustStartTimes.push_back( std::numeric_limits< double >::max( ) );

    // Create interpolator to look up maneuvers start times.
    std::shared_ptr< tudat::interpolators::LookUpScheme< double > > timeLookup =
            std::make_shared< tudat::interpolators::HuntingAlgorithmLookupScheme< double > >(
                thrustStartTimes );

    for( auto variableIterator : dependentVariableResult )
    {
        // Identify maneuver start time closest to current time.
        double currentTime = variableIterator.first;
        int currentNearestNeighbour = timeLookup->findNearestLowerNeighbour( currentTime );

        double currentStartTime = thrustStartTimes.at( currentNearestNeighbour );

        Eigen::Vector3d expectedAcceleration = Eigen::Vector3d::Zero( );
        double scalingNorm = 0.0;

        // If maneuver still ongoing at current time.
        if( ( std::fabs( currentTime - currentStartTime ) < totalManeuverTime ) && ( currentTime > currentStartTime )  )
        {
            // Compute peak desaturation acceleration.
            Eigen::Vector3d peakAcceleration = deltaVValues.at( currentNearestNeighbour ) /
                    ( totalManeuverTime - maneuverRiseTime );
            scalingNorm = peakAcceleration.norm( );

            // Compute time elapsed since maneuver start.
            double timeSinceStart = currentTime - currentStartTime;

            // Compute expected acceleration from peak acceleration and time elapsed since maneuver initiation.
            if( timeSinceStart < maneuverRiseTime )
            {
                double timeRatio = timeSinceStart / maneuverRiseTime;
                expectedAcceleration = peakAcceleration * timeRatio * timeRatio * (
                            3.0 - 2.0 * timeRatio );
            }
            else if( timeSinceStart < totalManeuverTime - maneuverRiseTime )
            {
                expectedAcceleration = peakAcceleration;
            }
            else
            {
                double timeRatio = ( totalManeuverTime - timeSinceStart ) / maneuverRiseTime;
                expectedAcceleration = peakAcceleration * timeRatio * timeRatio * (
                            3.0 - 2.0 * timeRatio );
            }
        }

        // If maneuver already completed at current time.
        else if( currentTime > currentStartTime )
        {
            Eigen::Vector3d expectedDeltaV = Eigen::Vector3d::Zero( );
            for( int i = 0; i <= currentNearestNeighbour; i++ )
            {
                // Compute expected deltaV.
                expectedDeltaV += deltaVValues.at( i );

                // Check that the sensivity matrix blocks which describe the velocity partials w.r.t. the deltaV values
                // of all the maneuvers encountered until current time are almost identity blocks.
                if( currentTime - currentStartTime > totalManeuverTime )
                {
                    TUDAT_CHECK_MATRIX_CLOSE_FRACTION(
                                sensitivityHistory.at( currentTime ).block( 3, i * 3, 3, 3 ), Eigen::Matrix3d::Identity( ), 1.0E-4 );
                }
            }
            for( int i = currentNearestNeighbour + 1; i <= 2; i++ )
            {
                // Check that the sensitivity matrix blocks which describe the velocity partials w.r.t. the deltaV values
                // of the upcoming maneuvers are filled with zeros.
                TUDAT_CHECK_MATRIX_CLOSE_FRACTION(
                            sensitivityHistory.at( currentTime ).block( 3, i * 3, 3, 3 ), Eigen::Matrix3d::Zero( ),
                            std::numeric_limits< double >::epsilon( ) );
            }

            Eigen::Vector3d currentVelocity = stateHistory.at( variableIterator.first ).segment( 3, 3 );

            // Check deltaV values consistency.
            for( int i = 0; i < 3; i++ )
            {
                BOOST_CHECK_SMALL( std::fabs( expectedDeltaV( i ) - currentVelocity( i ) ), 1.0E-5 * currentVelocity.norm( ) );
            }

        }

        // Check accelerations consistency.
        for( int i = 0; i < 3; i++ )
        {
            BOOST_CHECK_SMALL( std::fabs( expectedAcceleration( i ) - variableIterator.second( i ) ),
                               5.0 * std::numeric_limits< double >::epsilon( ) * scalingNorm );
        }


        // Check state transition matrix consistency.
        // The state transition matrix is expected to be equal to the identity matrix, expect for the current
        // position partials w.r.t. the initial velocity, expected to show a linear time-dependence.
        Eigen::Matrix6d stateTransitionMatrix = stateTransitionHistory.at( currentTime );

        TUDAT_CHECK_MATRIX_CLOSE_FRACTION(
                    stateTransitionMatrix.block( 0, 3, 3, 3 ),
                    ( ( currentTime - simulationStartEpoch ) * Eigen::Matrix3d::Identity( ) ),
                    1.0E-8 );
        stateTransitionMatrix.block( 0, 3, 3, 3 ) = Eigen::Matrix3d::Zero( );

        TUDAT_CHECK_MATRIX_CLOSE_FRACTION(
                    stateTransitionMatrix, Eigen::Matrix6d::Identity( ),
                    std::numeric_limits< double >::epsilon( ) );
    }
}
BOOST_AUTO_TEST_SUITE_END( )

} // namespace unit_tests

} // namespace tudat<|MERGE_RESOLUTION|>--- conflicted
+++ resolved
@@ -1370,13 +1370,7 @@
 
 
         std::shared_ptr< ThrustAccelerationSettings > thrustSettings =
-<<<<<<< HEAD
-                std::make_shared< ThrustAccelerationSettings >(
-                        thrustFunction, [ & ](  const double ){ return 300.0; },
-                    testCase == 0 ? reference_frames::global_reference_frame : reference_frames::tnw_reference_frame, "Earth" );
-=======
                 std::make_shared< ThrustAccelerationSettings >( "MainEngine" );
->>>>>>> 09333b6a
 
         accelerationsOfAsterix[ "Asterix" ].push_back( thrustSettings );
         accelerationMap[ "Asterix" ] = accelerationsOfAsterix;
