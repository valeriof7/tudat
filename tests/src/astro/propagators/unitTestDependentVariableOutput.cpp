/*    Copyright (c) 2010-2019, Delft University of Technology
 *    All rigths reserved
 *
 *    This file is part of the Tudat. Redistribution and use in source and
 *    binary forms, with or without modification, are permitted exclusively
 *    under the terms of the Modified BSD license. You should have received
 *    a copy of the license with this file. If not, please or visit:
 *    http://tudat.tudelft.nl/LICENSE.
 */

#define BOOST_TEST_DYN_LINK
#define BOOST_TEST_MAIN

#include <boost/test/unit_test.hpp>




#include <memory>

#include "tudat/astro/aerodynamics/testApolloCapsuleCoefficients.h"
#include "tudat/astro/basic_astro/accelerationModel.h"
#include "tudat/astro/basic_astro/geodeticCoordinateConversions.h"
#include "tudat/astro/gravitation/gravityFieldVariations.h"
#include "tudat/basics/testMacros.h"
#include "tudat/simulation/estimation.h"
#include "tudat/astro/basic_astro/unitConversions.h"
#include "tudat/astro/basic_astro/sphericalStateConversions.h"
#include "tudat/astro/basic_astro/stateVectorIndices.h"
#include "tudat/interface/spice/spiceInterface.h"
#include "tudat/simulation/environment_setup/body.h"
#include "tudat/simulation/estimation_setup/createNumericalSimulator.h"
#include "tudat/simulation/environment_setup/defaultBodies.h"
#include "tudat/io/basicInputOutput.h"
#include <limits>
#include <string>
#include "tudat/astro/basic_astro/celestialBodyConstants.h"

#include <Eigen/Core>

namespace tudat
{

namespace unit_tests
{

using namespace tudat;
using namespace ephemerides;
using namespace interpolators;
using namespace numerical_integrators;
using namespace spice_interface;
using namespace simulation_setup;
using namespace basic_astrodynamics;
using namespace orbital_element_conversions;
using namespace unit_conversions;
using namespace propagators;
using namespace aerodynamics;
using namespace basic_mathematics;
using namespace input_output;
using namespace estimatable_parameters;

BOOST_AUTO_TEST_SUITE( test_dependent_variable_output )

Eigen::VectorXd customDependentVariable1( const simulation_setup::SystemOfBodies& bodies )
{
    return bodies.at( "Apollo" )->getPosition( ) / 2.0;
}

Eigen::VectorXd customDependentVariable2( const simulation_setup::SystemOfBodies& bodies )
{
    return ( Eigen::VectorXd( 1 ) << bodies.at( "Apollo" )->getPosition( ).norm( ) / 2.0 ).finished( );
}

//! Propagate entry of Apollo capsule, and save a list of dependent variables during entry. The saved dependent variables
//! are compared against theoretical/manual values in this test.
BOOST_AUTO_TEST_CASE( testDependentVariableOutput )
{
    // Load Spice kernels.
    spice_interface::loadStandardSpiceKernels( );

    // Set simulation start epoch.
    const double simulationStartEpoch = 0.0;

    // Set simulation end epoch.
    const double simulationEndEpoch = 3300.0;

    // Set numerical integration fixed step size.
    const double fixedStepSize = 1.0;


    // Set Keplerian elements for Capsule.
    Eigen::Vector6d apolloInitialStateInKeplerianElements;
    apolloInitialStateInKeplerianElements( semiMajorAxisIndex ) = spice_interface::getAverageRadius( "Earth" ) + 120.0E3;
    apolloInitialStateInKeplerianElements( eccentricityIndex ) = 0.005;
    apolloInitialStateInKeplerianElements( inclinationIndex ) = unit_conversions::convertDegreesToRadians( 85.3 );
    apolloInitialStateInKeplerianElements( argumentOfPeriapsisIndex )
            = unit_conversions::convertDegreesToRadians( 235.7 );
    apolloInitialStateInKeplerianElements( longitudeOfAscendingNodeIndex )
            = unit_conversions::convertDegreesToRadians( 23.4 );
    apolloInitialStateInKeplerianElements( trueAnomalyIndex ) = unit_conversions::convertDegreesToRadians( 139.87 );

    // Convert apollo state from Keplerian elements to Cartesian elements.
    const double earthGravitationalParameter = getBodyGravitationalParameter( "Earth" );
    const Eigen::Vector6d apolloInitialState = convertKeplerianToCartesianElements(
                apolloInitialStateInKeplerianElements,
                getBodyGravitationalParameter( "Earth" ) );

#if TUDAT_BUILD_WITH_NRLMSISE
    unsigned int maximumTestCase = 3;
#else
    unsigned int maximumTestCase = 2;
#endif
    for( unsigned int testCase = 0; testCase < maximumTestCase; testCase++ )
    {
        std::map< double, Eigen::Vector3d > cowellAcceleration;
        for( unsigned int propagatorType = 0; propagatorType < 2; propagatorType++ )
        {
            // Define simulation body settings.
            BodyListSettings bodySettings =
                    getDefaultBodySettings( { "Earth", "Moon" }, simulationStartEpoch - 10.0 * fixedStepSize,
                                            simulationEndEpoch + 10.0 * fixedStepSize, "Earth", "ECLIPJ2000" );
            bodySettings.at( "Earth" )->gravityFieldSettings =
                    std::make_shared< simulation_setup::GravityFieldSettings >( central_spice );

            if( testCase >= 2 )
            {
                bodySettings.at( "Earth" )->atmosphereSettings =
                        std::make_shared< simulation_setup::AtmosphereSettings >( nrlmsise00 );
            }

            bool isOblateSpheroidUsed = 0;
            double oblateSpheroidEquatorialRadius = 6378.0E3;
            double oblateSpheroidFlattening = 1.0 / 300.0;

            if( testCase% 2 == 0 )
            {
                isOblateSpheroidUsed = 1;
                bodySettings.at( "Earth" )->shapeModelSettings =
                        std::make_shared< simulation_setup::OblateSphericalBodyShapeSettings >(
                            oblateSpheroidEquatorialRadius, oblateSpheroidFlattening );
            }

            // Create Earth object
            simulation_setup::SystemOfBodies bodies = simulation_setup::createSystemOfBodies( bodySettings );

            // Create vehicle objects.
            bodies.createEmptyBody( "Apollo" );

            // Create vehicle aerodynamic coefficients
            bodies.at( "Apollo" )->setAerodynamicCoefficientInterface(
                        unit_tests::getApolloCoefficientInterface( ) );
            bodies.at( "Apollo" )->setConstantBodyMass( 5.0E3 );
            bodies.at( "Apollo" )->setRotationalEphemeris(
                        createRotationModel(
                            std::make_shared< PitchTrimRotationSettings >( "Earth", "ECLIPJ2000", "VehicleFixed" ),
                            "Apollo", bodies ) );

            std::shared_ptr< system_models::VehicleSystems > vehicleSystems =
                    std::make_shared< system_models::VehicleSystems >( );

            double noseRadius = 0.7;
            double wallEmissivity = 0.7;
            vehicleSystems->setNoseRadius( noseRadius );
            vehicleSystems->setWallEmissivity( wallEmissivity );

            bodies.at( "Apollo" )->setVehicleSystems( vehicleSystems );

            // Define propagator settings variables.
            SelectedAccelerationMap accelerationMap;
            std::vector< std::string > bodiesToPropagate;
            std::vector< std::string > centralBodies;

            // Define acceleration model settings.
            std::map< std::string, std::vector< std::shared_ptr< AccelerationSettings > > > accelerationsOfApollo;
            accelerationsOfApollo[ "Earth" ].push_back( std::make_shared< AccelerationSettings >( point_mass_gravity ) );
            accelerationsOfApollo[ "Earth" ].push_back( std::make_shared< AccelerationSettings >( aerodynamic ) );
            accelerationsOfApollo[ "Moon" ].push_back( std::make_shared< AccelerationSettings >( point_mass_gravity ) );
            accelerationMap[ "Apollo" ] = accelerationsOfApollo;

            bodiesToPropagate.push_back( "Apollo" );
            centralBodies.push_back( "Earth" );

            // Set initial state
            Eigen::Vector6d systemInitialState = apolloInitialState;

            // Define list of dependent variables to save.
            std::vector< std::shared_ptr< SingleDependentVariableSaveSettings > > dependentVariables;
            dependentVariables.push_back(
                        std::make_shared< SingleDependentVariableSaveSettings >( mach_number_dependent_variable, "Apollo" ) );
            dependentVariables.push_back(
                        std::make_shared< SingleDependentVariableSaveSettings >( altitude_dependent_variable,
                                                                                 "Apollo", "Earth" ) );
            dependentVariables.push_back(
                        std::make_shared< SingleDependentVariableSaveSettings >( relative_distance_dependent_variable,
                                                                                 "Apollo", "Earth" ) );
            dependentVariables.push_back(
                        std::make_shared< SingleDependentVariableSaveSettings >( relative_speed_dependent_variable,
                                                                                 "Apollo", "Earth" ) );
            dependentVariables.push_back(
                        std::make_shared< SingleAccelerationDependentVariableSaveSettings >(
                            point_mass_gravity, "Apollo", "Earth", 1 ) );

            dependentVariables.push_back(
                        std::make_shared< SingleDependentVariableSaveSettings >( total_aerodynamic_g_load_variable,
                                                                                 "Apollo", "Earth" ) );
            dependentVariables.push_back(
                        std::make_shared< SingleDependentVariableSaveSettings >( stagnation_point_heat_flux_dependent_variable,
                                                                                 "Apollo", "Earth" ) );

            dependentVariables.push_back(
                        std::make_shared< SingleDependentVariableSaveSettings >( local_temperature_dependent_variable,
                                                                                 "Apollo", "Earth" ) );
            dependentVariables.push_back(
                        std::make_shared< SingleDependentVariableSaveSettings >( geodetic_latitude_dependent_variable,
                                                                                 "Apollo", "Earth" ) );

            dependentVariables.push_back(
                        std::make_shared< SingleDependentVariableSaveSettings >( local_density_dependent_variable,
                                                                                 "Apollo", "Earth" ) );

            dependentVariables.push_back(
                        std::make_shared< BodyAerodynamicAngleVariableSaveSettings >(
                            "Apollo", reference_frames::latitude_angle ) );
            dependentVariables.push_back(
                        std::make_shared< BodyAerodynamicAngleVariableSaveSettings >(
                            "Apollo", reference_frames::longitude_angle ) );

            dependentVariables.push_back(
                        std::make_shared< BodyAerodynamicAngleVariableSaveSettings >(
                            "Apollo", reference_frames::angle_of_attack ) );
            dependentVariables.push_back(
                        std::make_shared< BodyAerodynamicAngleVariableSaveSettings >(
                            "Apollo", reference_frames::angle_of_sideslip ) );
            dependentVariables.push_back(
                        std::make_shared< BodyAerodynamicAngleVariableSaveSettings >(
                            "Apollo", reference_frames::bank_angle ) );




            dependentVariables.push_back(
                        std::make_shared< SingleDependentVariableSaveSettings >( relative_position_dependent_variable,
                                                                                 "Apollo", "Earth" ) );
            dependentVariables.push_back(
                        std::make_shared< SingleDependentVariableSaveSettings >( relative_velocity_dependent_variable,
                                                                                 "Apollo", "Earth" ) );
            dependentVariables.push_back(
                        std::make_shared< SingleAccelerationDependentVariableSaveSettings >(
                            point_mass_gravity, "Apollo", "Earth", 0 ) );
            dependentVariables.push_back(
                        std::make_shared< SingleDependentVariableSaveSettings >(
                            total_acceleration_dependent_variable, "Apollo" ) );
            dependentVariables.push_back(
                        std::make_shared< SingleDependentVariableSaveSettings >(
                            aerodynamic_moment_coefficients_dependent_variable, "Apollo" ) );
            dependentVariables.push_back(
                        std::make_shared< SingleDependentVariableSaveSettings >(
                            aerodynamic_force_coefficients_dependent_variable, "Apollo" ) );
            dependentVariables.push_back(
                        std::make_shared< SingleAccelerationDependentVariableSaveSettings >(
                            aerodynamic, "Apollo", "Earth", 0 ) );
            dependentVariables.push_back(
                        std::make_shared< SingleAccelerationDependentVariableSaveSettings >(
                            point_mass_gravity, "Apollo", "Moon", 0 ) );
            dependentVariables.push_back(
                        std::make_shared< SingleAccelerationDependentVariableSaveSettings >(
                            third_body_point_mass_gravity, "Apollo", "Moon", 0 ) );
            dependentVariables.push_back(
                        std::make_shared< SingleDependentVariableSaveSettings >(
                            keplerian_state_dependent_variable,  "Apollo", "Earth" ) );
            dependentVariables.push_back(
                        std::make_shared< SingleDependentVariableSaveSettings >(
                            modified_equinocial_state_dependent_variable,  "Apollo", "Earth" ) );
            dependentVariables.push_back(
                        std::make_shared< SingleDependentVariableSaveSettings >(
                            body_fixed_relative_cartesian_position,  "Apollo", "Earth" ) );


            // Create acceleration models and propagation settings.
            basic_astrodynamics::AccelerationMap accelerationModelMap = createAccelerationModelsMap(
                        bodies, accelerationMap, bodiesToPropagate, centralBodies );

            std::shared_ptr< TranslationalStatePropagatorSettings< double > > propagatorSettings;
            if( propagatorType == 0 )
            {
                propagatorSettings = std::make_shared< TranslationalStatePropagatorSettings< double > >
                        ( centralBodies, accelerationModelMap, bodiesToPropagate, systemInitialState,
                          std::make_shared< propagators::PropagationTimeTerminationSettings >( 3200.0 ), cowell,
                          dependentVariables );
            }
            else
            {
                propagatorSettings = std::make_shared< TranslationalStatePropagatorSettings< double > >
                        ( centralBodies, accelerationModelMap, bodiesToPropagate, systemInitialState,
                          std::make_shared< propagators::PropagationTimeTerminationSettings >( 3200.0 ), gauss_modified_equinoctial,
                          dependentVariables );
            }

            std::vector< std::shared_ptr< SingleDependentVariableSaveSettings > > dependentVariablesToAdd;
            dependentVariablesToAdd.push_back(
                        std::make_shared< SingleDependentVariableSaveSettings >(
                            body_fixed_relative_spherical_position,  "Apollo", "Earth" ) );
            dependentVariablesToAdd.push_back(
                        std::make_shared< SingleDependentVariableSaveSettings >(
                            rsw_to_inertial_frame_rotation_dependent_variable,  "Apollo", "Earth" ) );
            dependentVariablesToAdd.push_back(
                        std::make_shared< CustomDependentVariableSaveSettings >(
                            std::bind( &customDependentVariable1, bodies ), 3 ) );
            dependentVariablesToAdd.push_back(
                        std::make_shared< CustomDependentVariableSaveSettings >(
                            std::bind( &customDependentVariable2, bodies ), 1 ) );
            dependentVariablesToAdd.push_back(
                        std::make_shared< SingleDependentVariableSaveSettings >(
                            gravity_field_potential_dependent_variable,  "Apollo", "Earth" ) );
            dependentVariablesToAdd.push_back(
                        std::make_shared< SingleDependentVariableSaveSettings >(
                            gravity_field_potential_dependent_variable,  "Apollo", "Moon" ) );
            dependentVariablesToAdd.push_back(
                        std::make_shared< SingleDependentVariableSaveSettings >(
                            body_fixed_relative_cartesian_position,  "Apollo", "Moon" ) );

            addDepedentVariableSettings< double, double >( dependentVariablesToAdd, propagatorSettings );


            std::shared_ptr< IntegratorSettings< > > integratorSettings =
                    std::make_shared< IntegratorSettings< > >
                    ( rungeKutta4, simulationStartEpoch, fixedStepSize );

            // Create simulation object and propagate dynamics.
            SingleArcDynamicsSimulator< > dynamicsSimulator(
                        bodies, integratorSettings, propagatorSettings, true, false, false );

            std::cout<<"Propagation finished "<<std::endl;

            // Retrieve numerical solutions for state and dependent variables
            std::map< double, Eigen::Matrix< double, Eigen::Dynamic, 1 > > numericalSolution =
                    dynamicsSimulator.getEquationsOfMotionNumericalSolution( );
            std::map< double, Eigen::Matrix< double, Eigen::Dynamic, 1 > > rawNumericalSolution =
                    dynamicsSimulator.getEquationsOfMotionNumericalSolutionRaw( );
            std::map< double, Eigen::VectorXd > dependentVariableSolution =
                    dynamicsSimulator.getDependentVariableHistory( );

            std::vector< std::shared_ptr< SingleDependentVariableSaveSettings > > originalDependentVariables =
                dynamicsSimulator.getSingleArcPropagationResults( )->getOriginalDependentVariableSettings( );

            std::map <std::pair<int, int>, std::string> dependentVariableId =
                dynamicsSimulator.getSingleArcPropagationResults( )->getDependentVariableId( );

            std::map< std::pair< int, int >, std::shared_ptr< SingleDependentVariableSaveSettings > > orderedDependentVariableSettings =
            dynamicsSimulator.getSingleArcPropagationResults( )-> getOrderedDependentVariableSettings( );

            BOOST_CHECK_EQUAL(
                originalDependentVariables.size( ), propagatorSettings->getDependentVariablesToSave( ).size( ) );
            for( unsigned int k = 0; k < originalDependentVariables.size( ); k++ )
            {
                BOOST_CHECK_EQUAL( originalDependentVariables.at( k ), propagatorSettings->getDependentVariablesToSave( ).at( k ) );
            }


            // Iterate over results for dependent variables, and check against manually retrieved values.
            Eigen::Vector6d currentStateDerivative;
            Eigen::Vector3d manualCentralGravity;
            std::shared_ptr< ephemerides::RotationalEphemeris > earthRotationModel =
                    bodies.at( "Earth" )->getRotationalEphemeris( );
            std::shared_ptr< aerodynamics::AtmosphereModel > earthAtmosphereModel =
                    bodies.at( "Earth" )->getAtmosphereModel( );
            std::shared_ptr< gravitation::GravityFieldModel > earthGravityModel =
                    bodies.at( "Earth" )->getGravityFieldModel( );
            std::shared_ptr< gravitation::GravityFieldModel > moonGravityModel =
                    bodies.at( "Moon" )->getGravityFieldModel( );

            std::shared_ptr< aerodynamics::AtmosphericFlightConditions > apolloFlightConditions =
                    std::dynamic_pointer_cast< aerodynamics::AtmosphericFlightConditions >(
                        bodies.at( "Apollo" )->getFlightConditions( ) );
            std::shared_ptr< aerodynamics::AerodynamicCoefficientInterface > apolloCoefficientInterface =
                    bodies.at( "Apollo" )->getAerodynamicCoefficientInterface( );
            bodies.at( "Apollo" )->setIsBodyInPropagation( true );

            std::cout<<"Number of points: "<<dependentVariableSolution.size( )<<std::endl;
            for( std::map< double, Eigen::VectorXd >::iterator variableIterator = dependentVariableSolution.begin( );
                 variableIterator != dependentVariableSolution.end( ); variableIterator++ )
            {
                Eigen::VectorXd currentDependentVariables = variableIterator->second;

                double machNumber = currentDependentVariables( 0 );
                double altitude = currentDependentVariables( 1 );
                double relativeDistance = currentDependentVariables( 2 );
                double relativeSpeed= currentDependentVariables( 3 );
                double gravitationalAccelerationNorm = currentDependentVariables( 4 );
                double gLoad = currentDependentVariables( 5 );
                double stagnationPointHeatFlux = currentDependentVariables( 6 );
                double freestreamTemperature = currentDependentVariables( 7 );
                double geodeticLatitude = currentDependentVariables( 8 );
                double freestreamDensity = currentDependentVariables( 9 );
                double latitude = currentDependentVariables( 10 );
                double longitude = currentDependentVariables( 11 );
                double angleOfAttack = currentDependentVariables( 12 );
                double sideslipAngle = currentDependentVariables( 13 );
                double bankAngle = currentDependentVariables( 14 );

                Eigen::Vector3d relativePosition = currentDependentVariables.segment( 15, 3 );
                Eigen::Vector3d computedBodyFixedPosition =
                        earthRotationModel->getRotationToTargetFrame( variableIterator->first ) * relativePosition;
                Eigen::Vector3d computedSphericalBodyFixedPosition =
                        coordinate_conversions::convertCartesianToSpherical( computedBodyFixedPosition );

                Eigen::Vector3d relativeVelocity = currentDependentVariables.segment( 18, 3 );
                Eigen::Vector3d gravitationalAcceleration = currentDependentVariables.segment( 21, 3 );
                Eigen::Vector3d totalAcceleration = currentDependentVariables.segment( 24, 3 );
                Eigen::Vector3d momentCoefficients = currentDependentVariables.segment( 27, 3 );
                Eigen::Vector3d forceCoefficients = currentDependentVariables.segment( 30, 3 );
                Eigen::Vector3d aerodynamicAcceleration = currentDependentVariables.segment( 33, 3 );
                Eigen::Vector3d moonAcceleration1 = currentDependentVariables.segment( 36, 3 );
                Eigen::Vector3d moonAcceleration2 = currentDependentVariables.segment( 39, 3 );

                Eigen::Vector6d keplerElements =  currentDependentVariables.segment( 42, 6 );
                Eigen::Vector6d modifiedEquinoctialElements =  currentDependentVariables.segment( 48, 6 );
                Eigen::Vector3d bodyFixedCartesianPosition = currentDependentVariables.segment( 54, 3 );
                Eigen::Vector3d bodyFixedSphericalPosition = currentDependentVariables.segment( 57, 3 );
                Eigen::Matrix3d rswToInertialRotationMatrix =
                        propagators::getMatrixFromVectorRotationRepresentation( currentDependentVariables.segment( 60, 9 ) );
                Eigen::Vector3d customVariable1 = currentDependentVariables.segment( 69, 3 );
                Eigen::Vector1d customVariable2 = currentDependentVariables.segment( 72, 1 );

                double earthGravitationalPotential = variableIterator->second( 73 );
                double moonGravitationalPotential = variableIterator->second( 74 );
                Eigen::Vector3d moonBodyFixedCartesianPosition = variableIterator->second.segment( 75, 3 );

                currentStateDerivative = dynamicsSimulator.getDynamicsStateDerivative( )->computeStateDerivative(
                            variableIterator->first, rawNumericalSolution.at( variableIterator->first ) );

                // Manually compute central gravity.
                manualCentralGravity =
                        -bodies.at( "Earth" )->getGravityFieldModel( )->getGravitationalParameter( ) *
                        relativePosition /
                        std::pow( relativePosition.norm( ), 3 );

                // Check output time consistency
                BOOST_CHECK_EQUAL( numericalSolution.count( variableIterator->first ), 1 );

                // Check relative position and velocity against state
                for( unsigned int i = 0; i < 3; i++ )
                {
                    BOOST_CHECK_SMALL(
                                std::fabs( numericalSolution.at( variableIterator->first )( i ) -
                                           relativePosition( i ) ), 2.0E-5 );
                    BOOST_CHECK_SMALL(
                                std::fabs( numericalSolution.at( variableIterator->first )( 3 + i ) -
                                           relativeVelocity( i ) ), 5.0E-11 );
                }

                // Check central gravity acceleration
                TUDAT_CHECK_MATRIX_CLOSE_FRACTION(
                            manualCentralGravity.segment( 0, 3 ),
                            gravitationalAcceleration, ( 6.0 * std::numeric_limits< double >::epsilon( ) ) );

                if( propagatorType == 0 )
                {
                    // Check total acceleration (tolerance is not epsilon due to numerical root finding for trim)
                    for( unsigned int i = 0; i < 3; i++ )
                    {
                        BOOST_CHECK_SMALL(
                                    std::fabs( currentStateDerivative( 3 + i ) - totalAcceleration( i ) ), 1.0E-13 );
                    }
                    cowellAcceleration[ variableIterator->first ] = totalAcceleration;
                }
                else if( variableIterator->first < 100.0 )
                {
                    for( unsigned int i = 0; i < 3; i++ )
                    {
                        BOOST_CHECK_SMALL(
                                    std::fabs( cowellAcceleration[ variableIterator->first ]( i ) - totalAcceleration( i ) ), 1.0E-8 );
                    }
                }

                // Check relative position and velocity norm.
                BOOST_CHECK_SMALL(
                            std::fabs( ( numericalSolution.at( variableIterator->first ).segment( 0, 3 ) ).norm( ) -
                                       relativeDistance ), 2.0E-5 );
                BOOST_CHECK_SMALL(
                            std::fabs( ( numericalSolution.at( variableIterator->first ).segment( 3, 3 ) ).norm( ) -
                                       relativeSpeed ), 2.0E-11 );

                // Check central gravity acceleration norm
                BOOST_CHECK_CLOSE_FRACTION(
                            manualCentralGravity.norm( ),
                            gravitationalAccelerationNorm, 6.0 * std::numeric_limits< double >::epsilon( ) );

                // Check Mach number
                BOOST_CHECK_CLOSE_FRACTION(
                            apolloFlightConditions->getCurrentAirspeed( ) /
                            apolloFlightConditions->getCurrentSpeedOfSound( ),
                            machNumber , std::numeric_limits< double >::epsilon( ) );

                // Check altitude.
                BOOST_CHECK_CLOSE_FRACTION(
                            apolloFlightConditions->getCurrentAltitude( ),
                            altitude, std::numeric_limits< double >::epsilon( ) );

                // Check latitude and longitude
                BOOST_CHECK_SMALL(
                            std::fabs( mathematical_constants::PI / 2.0 - computedSphericalBodyFixedPosition( 1 ) - latitude ),
                            6.0 * std::numeric_limits< double >::epsilon( ) );
                BOOST_CHECK_SMALL(
                            std::fabs( computedSphericalBodyFixedPosition( 2 ) - longitude ),
                            8.0 * std::numeric_limits< double >::epsilon( ) );

                // Check geodetic latitude.
                if( !isOblateSpheroidUsed )
                {
                    BOOST_CHECK_SMALL(
                                std::fabs( latitude - geodeticLatitude ),
                                6.0 * std::numeric_limits< double >::epsilon( ) );
                }
                else
                {
                    double computedGeodeticLatitude = coordinate_conversions::calculateGeodeticLatitude(
                                computedBodyFixedPosition, oblateSpheroidEquatorialRadius, oblateSpheroidFlattening, 1.0E-4 );
                    BOOST_CHECK_SMALL(
                                std::fabs( computedGeodeticLatitude - geodeticLatitude ),
                                6.0 * std::numeric_limits< double >::epsilon( ) );
                }
                BOOST_CHECK_SMALL(
                            std::fabs( geodeticLatitude - apolloFlightConditions->getCurrentGeodeticLatitude( ) ),
                            6.0 * std::numeric_limits< double >::epsilon( ) );

                // Check sideslip anf bank angle
                BOOST_CHECK_SMALL(
                            std::fabs( sideslipAngle ),
                            6.0 * std::numeric_limits< double >::epsilon( ) );
                BOOST_CHECK_SMALL(
                            std::fabs( bankAngle ),
                            6.0 * std::numeric_limits< double >::epsilon( ) );

                // Check g-load
                BOOST_CHECK_CLOSE_FRACTION(
                            gLoad, aerodynamicAcceleration.norm( ) / physical_constants::SEA_LEVEL_GRAVITATIONAL_ACCELERATION,
                            6.0 * std::numeric_limits< double >::epsilon( ) );

                // Check density and temperature
                BOOST_CHECK_CLOSE_FRACTION(
                            freestreamDensity,
                            earthAtmosphereModel->getDensity( altitude, longitude, latitude, variableIterator->first ),
                            6.0 * std::numeric_limits< double >::epsilon( ) );
                BOOST_CHECK_CLOSE_FRACTION(
                            freestreamDensity,
                            apolloFlightConditions->getCurrentDensity( ),
                            6.0 * std::numeric_limits< double >::epsilon( ) );
                BOOST_CHECK_CLOSE_FRACTION(
                            freestreamTemperature,
                            earthAtmosphereModel->getTemperature( altitude, longitude, latitude, variableIterator->first ),
                            6.0 * std::numeric_limits< double >::epsilon( ) );
                BOOST_CHECK_CLOSE_FRACTION(
                            freestreamTemperature,
                            apolloFlightConditions->getCurrentFreestreamTemperature( ),
                            6.0 * std::numeric_limits< double >::epsilon( ) );

                // Check aerodynamic force coefficients
                std::vector< double > aerodynamicCoefficientInput;
                aerodynamicCoefficientInput.push_back( machNumber );
                aerodynamicCoefficientInput.push_back( angleOfAttack );
                aerodynamicCoefficientInput.push_back( sideslipAngle );
                apolloCoefficientInterface->updateCurrentCoefficients( aerodynamicCoefficientInput );
                Eigen::Vector3d computedForceCoefficients = apolloCoefficientInterface->getCurrentForceCoefficients( );

                BOOST_CHECK_SMALL( std::fabs( computedForceCoefficients( 1 ) ), 1.0E-14 );
                for( unsigned int i = 0; i < 3; i ++ )
                {
                    BOOST_CHECK_SMALL(
                                std::fabs( computedForceCoefficients( i ) - forceCoefficients( i ) ),
                                6.0 * std::numeric_limits< double >::epsilon( ) );
                }

                // Check heat flux
                double expectedHeatFlux = aerodynamics::computeEquilibriumFayRiddellHeatFlux(
                            freestreamDensity, apolloFlightConditions->getCurrentAirspeed( ),
                            freestreamTemperature, machNumber, noseRadius, wallEmissivity );
                BOOST_CHECK_CLOSE_FRACTION(
                            expectedHeatFlux, stagnationPointHeatFlux,
                            6.0 * std::numeric_limits< double >::epsilon( ) );

                // Check trimmed condition (y-term)/symmetric vehicle shape (x- and z-term).
                BOOST_CHECK_SMALL(
                            std::fabs( momentCoefficients( 0 ) ), 1.0E-14 );
                BOOST_CHECK_SMALL(
                            std::fabs( momentCoefficients( 1 ) ), 1.0E-10 );
                BOOST_CHECK_SMALL(
                            std::fabs( momentCoefficients( 2 ) ), 1.0E-14 );

                // Check if third-body gravity saving is done correctly
                TUDAT_CHECK_MATRIX_CLOSE_FRACTION( moonAcceleration1, moonAcceleration2,
                                                   ( 2.0 * std::numeric_limits< double >::epsilon( ) ) );

                Eigen::Vector6d expectedKeplerElements =
                        tudat::orbital_element_conversions::convertCartesianToKeplerianElements(
                            Eigen::Vector6d( numericalSolution.at( variableIterator->first ) ), earthGravitationalParameter );

                TUDAT_CHECK_MATRIX_CLOSE_FRACTION( expectedKeplerElements, keplerElements,
                                                   ( 10.0 * std::numeric_limits< double >::epsilon( ) ) );

                Eigen::Vector6d expectedModifiedEquinoctialElements =
                        tudat::orbital_element_conversions::convertCartesianToModifiedEquinoctialElements(
                            Eigen::Vector6d( numericalSolution.at( variableIterator->first ) ), earthGravitationalParameter );

                TUDAT_CHECK_MATRIX_CLOSE_FRACTION( expectedModifiedEquinoctialElements, modifiedEquinoctialElements,
                                                   ( 10.0 * std::numeric_limits< double >::epsilon( ) ) );

                for( unsigned int i = 0; i < 3; i ++ )
                {
                    BOOST_CHECK_SMALL(
                                std::fabs( computedBodyFixedPosition( i ) - bodyFixedCartesianPosition( i ) ),
                                1.0E-8 );
                }
                BOOST_CHECK_SMALL(
                            std::fabs( computedSphericalBodyFixedPosition( 0 ) - bodyFixedSphericalPosition( 0 ) ),
                            1.0E-8 );
                BOOST_CHECK_SMALL(
                            std::fabs( tudat::mathematical_constants::PI / 2.0 - computedSphericalBodyFixedPosition( 1 ) -
                                       bodyFixedSphericalPosition( 1 ) ),
                            10.0 * std::numeric_limits< double >::epsilon( ) );
                BOOST_CHECK_SMALL(
                            std::fabs( computedSphericalBodyFixedPosition( 2 ) - bodyFixedSphericalPosition( 2 ) ),
                            10.0 * std::numeric_limits< double >::epsilon( ) );
                Eigen::Matrix3d computedRswRotationMatrix =
                        tudat::reference_frames::getRswSatelliteCenteredToInertialFrameRotationMatrix( numericalSolution.at( variableIterator->first ) );

                TUDAT_CHECK_MATRIX_CLOSE_FRACTION( rswToInertialRotationMatrix, computedRswRotationMatrix,
                                                   ( 10.0 * std::numeric_limits< double >::epsilon( ) ) );
                TUDAT_CHECK_MATRIX_CLOSE_FRACTION(  customVariable1, ( relativePosition / 2.0 ),
                                                    ( 10.0 * std::numeric_limits< double >::epsilon( ) ) );
                BOOST_CHECK_CLOSE_FRACTION(  customVariable2( 0 ), ( relativePosition.norm( ) / 2.0 ),
                                             ( 10.0 * std::numeric_limits< double >::epsilon( ) ) );


                // Check central body gravitational potential
                BOOST_CHECK_CLOSE_FRACTION(
                            earthGravitationalPotential,
                            earthGravityModel->getGravitationalPotential( computedBodyFixedPosition ),
                            6.0 * std::numeric_limits< double >::epsilon( ) );

                // Check 3rd body gravitational potential - not sure why the tolerance needs to be so large
                BOOST_CHECK_CLOSE_FRACTION(
                            moonGravitationalPotential,
                            moonGravityModel->getGravitationalPotential( moonBodyFixedCartesianPosition ),
                            1e-8 );
            }
        }
    }
}

//! Function to test whether separate spherical harmonic acceleration contributions are correctly saved.
BOOST_AUTO_TEST_CASE( testSphericalHarmonicDependentVariableOutput )
{
    // Load Spice kernels.
    spice_interface::loadStandardSpiceKernels( );

    // Create body objects.
    std::vector< std::string > bodiesToCreate;
    bodiesToCreate.push_back( "Earth" );
    BodyListSettings bodySettings = getDefaultBodySettings( bodiesToCreate, "Earth", "ECLIPJ2000" );

    // Create Body objects
    SystemOfBodies bodies = createSystemOfBodies( bodySettings );
    bodies.createEmptyBody( "Asterix" );

    // Define propagator settings variables.
    SelectedAccelerationMap accelerationMap;
    std::vector< std::string > bodiesToPropagate;
    std::vector< std::string > centralBodies;

    bodiesToPropagate.push_back( "Asterix" );
    centralBodies.push_back( "Earth" );

    // Define propagation settings.
    std::map< std::string, std::vector< std::shared_ptr< AccelerationSettings > > > accelerationsOfAsterix;
    accelerationsOfAsterix[ "Earth" ].push_back( std::make_shared< SphericalHarmonicAccelerationSettings >(
                                                     6, 6 ) );
    accelerationMap[ "Asterix" ] = accelerationsOfAsterix;

    // Create acceleration models and propagation settings.
    basic_astrodynamics::AccelerationMap accelerationModelMap = createAccelerationModelsMap(
                bodies, accelerationMap, bodiesToPropagate, centralBodies );

    // Set Keplerian elements for Asterix.
    Eigen::Vector6d asterixInitialStateInKeplerianElements;
    asterixInitialStateInKeplerianElements( semiMajorAxisIndex ) = 7500.0E3;
    asterixInitialStateInKeplerianElements( eccentricityIndex ) = 0.1;
    asterixInitialStateInKeplerianElements( inclinationIndex ) = convertDegreesToRadians( 85.3 );
    asterixInitialStateInKeplerianElements( argumentOfPeriapsisIndex )
            = convertDegreesToRadians( 235.7 );
    asterixInitialStateInKeplerianElements( longitudeOfAscendingNodeIndex )
            = convertDegreesToRadians( 23.4 );
    asterixInitialStateInKeplerianElements( trueAnomalyIndex ) = convertDegreesToRadians( 139.87 );

    // Convert Asterix state from Keplerian elements to Cartesian elements.
    double earthGravitationalParameter = bodies.at( "Earth" )->getGravityFieldModel( )->getGravitationalParameter( );
    Eigen::VectorXd systemInitialState = convertKeplerianToCartesianElements(
                asterixInitialStateInKeplerianElements,
                earthGravitationalParameter );

    double simulationEndEpoch = 10.0;
    std::shared_ptr< TranslationalStatePropagatorSettings< double > > propagatorSettings =
            std::make_shared< TranslationalStatePropagatorSettings< double > >
            ( centralBodies, accelerationModelMap, bodiesToPropagate, systemInitialState, simulationEndEpoch, cowell );

    std::vector< std::shared_ptr< SingleDependentVariableSaveSettings > > dependentVariables;

    dependentVariables.push_back(
                std::make_shared< SingleAccelerationDependentVariableSaveSettings >(
                    spherical_harmonic_gravity, "Asterix", "Earth" ) );

    std::vector< std::pair< int, int > > separateTermsToSave;
    separateTermsToSave.push_back( std::make_pair( 1, 0 ) );
    separateTermsToSave.push_back( std::make_pair( 3, 0 ) );
    separateTermsToSave.push_back( std::make_pair( 3, 2 ) );
    separateTermsToSave.push_back( std::make_pair( 3, 1 ) );
    dependentVariables.push_back(
                std::make_shared< SphericalHarmonicAccelerationTermsDependentVariableSaveSettings >(
                    "Asterix", "Earth", separateTermsToSave ) );

    dependentVariables.push_back(
                std::make_shared< SphericalHarmonicAccelerationTermsDependentVariableSaveSettings >(
                    "Asterix", "Earth", 6, 6 ) );
    std::vector< std::pair< int, int > > singleTermToSave;
    singleTermToSave.push_back( std::make_pair( 6, 6 ) );
    dependentVariables.push_back( sphericalHarmonicAccelerationTermsNormDependentVariable(
                                      "Asterix", "Earth", singleTermToSave ) );

    addDepedentVariableSettings< double, double >( dependentVariables, propagatorSettings );

    // Create numerical integrator.
    double simulationStartEpoch = 0.0;
    const double fixedStepSize = 10.0;
    std::shared_ptr< IntegratorSettings< > > integratorSettings =
            std::make_shared< IntegratorSettings< > >
            ( rungeKutta4, simulationStartEpoch, fixedStepSize );

    // Create simulation object and propagate dynamics.
    SingleArcDynamicsSimulator< > dynamicsSimulator(
                bodies, integratorSettings, propagatorSettings );

    std::map< double, Eigen::VectorXd > integrationResult = dynamicsSimulator.getEquationsOfMotionNumericalSolution( );
    std::map< double, Eigen::VectorXd > depdendentVariableResult = dynamicsSimulator.getDependentVariableHistory( );

    for( std::map< double, Eigen::VectorXd >::iterator variableIterator = depdendentVariableResult.begin( );
         variableIterator != depdendentVariableResult.end( ); variableIterator++ )
    {
        Eigen::VectorXd currentDependentVariables = variableIterator->second;

        Eigen::Vector3d manualAccelerationSum = Eigen::Vector3d::Zero( );
        for( unsigned int i = 5; i < 33; i++ )
        {
            manualAccelerationSum += currentDependentVariables.segment( i * 3, 3 );
        }

        BOOST_CHECK_SMALL(
                    std::fabs( ( currentDependentVariables.segment( 96, 3 ) ).norm( ) - currentDependentVariables( 99 ) ),
                    10.0 * ( currentDependentVariables.segment( 96, 3 ) ).norm( ) * std::numeric_limits< double >::epsilon( ) );
        for( unsigned int i = 0; i < 3; i ++ )
        {
            BOOST_CHECK_SMALL(
                        std::fabs( manualAccelerationSum( i ) - currentDependentVariables( i ) ),
                        10.0 * manualAccelerationSum.norm( ) * std::numeric_limits< double >::epsilon( ) );
            BOOST_CHECK_SMALL(
                        std::fabs( currentDependentVariables( 3 + i ) - currentDependentVariables( 15 + 3 * 1 + i ) ),
                        10.0 * ( currentDependentVariables.segment( 3, 3 ) ).norm( ) * std::numeric_limits< double >::epsilon( ) );
            BOOST_CHECK_SMALL(
                        std::fabs( currentDependentVariables( 6 + i ) - currentDependentVariables( 15 + 3 * 6 + i ) ),
                        10.0 * ( currentDependentVariables.segment( 6, 3 ) ).norm( ) * std::numeric_limits< double >::epsilon( ) );
            BOOST_CHECK_SMALL(
                        std::fabs( currentDependentVariables( 9 + i ) - currentDependentVariables( 15 + 3 * 8 + i ) ),
                        10.0 * ( currentDependentVariables.segment( 9, 3 ) ).norm( ) * std::numeric_limits< double >::epsilon( ) );
            BOOST_CHECK_SMALL(
                        std::fabs( currentDependentVariables( 12 + i ) - currentDependentVariables( 15 + 3 * 7 + i ) ),
                        10.0 * ( currentDependentVariables.segment( 12, 3 ) ).norm( ) * std::numeric_limits< double >::epsilon( ) );

        }
    }
}

Eigen::VectorXd getCustomDependentVariable(
        const SystemOfBodies& bodies )
{
    Eigen::Vector6d sunState = bodies.at( "Sun" )->getState( );
    Eigen::Vector6d moonState = bodies.at( "Moon" )->getState( );
    return sunState.cwiseQuotient( moonState );

}

BOOST_AUTO_TEST_CASE( testDependentVariableEnvironmentUpdate )
{
    std::string kernelsPath = paths::getSpiceKernelPath( );
    spice_interface::loadStandardSpiceKernels( );

    // Define bodies in simulation.
    unsigned int totalNumberOfBodies = 4;
    std::vector< std::string > bodyNames;
    bodyNames.resize( totalNumberOfBodies );
    bodyNames[ 0 ] = "Moon";
    bodyNames[ 1 ] = "Earth";
    bodyNames[ 2 ] = "Venus";
    bodyNames[ 3 ] = "Sun";

    // Create bodies needed in simulation
    BodyListSettings bodySettings =
            getDefaultBodySettings( bodyNames );
    bodySettings.at("Sun")->radiationSourceModelSettings =
            isotropicPointRadiationSourceModelSettings(
                    irradianceBasedLuminosityModelSettings(1371, physical_constants::ASTRONOMICAL_UNIT));
    auto earthRadius = spice_interface::getAverageRadius("Earth");
    bodySettings.at("Earth")->radiationPressureTargetModelSettings =
            cannonballRadiationPressureTargetModelSettings(
                    4 * mathematical_constants::PI * earthRadius * earthRadius, 1.5);
    SystemOfBodies bodies = createSystemOfBodies( bodySettings );


    SelectedAccelerationMap accelerationMap;
    accelerationMap[ "Earth" ][ "Moon" ].push_back(
                std::make_shared< AccelerationSettings >( point_mass_gravity ) );
    accelerationMap[ "Earth" ][ "Sun" ].push_back(
                std::make_shared< AccelerationSettings >( point_mass_gravity ) );
    accelerationMap[ "Earth" ][ "Sun" ].push_back(
                std::make_shared< AccelerationSettings >( radiation_pressure ) );

    std::vector< std::string > bodiesToPropagate;
    bodiesToPropagate.push_back( "Earth" );

    std::vector< std::string > centralBodies;
    centralBodies.push_back( "SSB" );

    // Create acceleration models and propagation settings.
    AccelerationMap accelerationModelMap = createAccelerationModelsMap(
                bodies, accelerationMap, bodiesToPropagate, centralBodies );

    // Specify initial time
    double initialEphemerisTime = 0.0;
    double finalEphemerisTime = 28.0 * 86400.0;

    // Get initial state vector as input to integration.
    Eigen::VectorXd systemInitialState = getInitialStatesOfBodies(
                bodiesToPropagate, centralBodies, bodies, initialEphemerisTime );

    std::vector< std::shared_ptr< SingleDependentVariableSaveSettings > > dependentVariables;

    dependentVariables.push_back(
                std::make_shared< SingleDependentVariableSaveSettings >(
                    relative_position_dependent_variable, "Sun", "Venus" ) );
    dependentVariables.push_back(
                std::make_shared< BodyAerodynamicAngleVariableSaveSettings >(
                    "Moon", reference_frames::latitude_angle, "Earth" ) );
    dependentVariables.push_back(
                std::make_shared< BodyAerodynamicAngleVariableSaveSettings >(
                    "Moon", reference_frames::longitude_angle, "Earth" ) );
    dependentVariables.push_back(
                std::make_shared< BodyAerodynamicAngleVariableSaveSettings >(
                    "Moon", reference_frames::heading_angle, "Earth" ) );
    dependentVariables.push_back(
                std::make_shared< BodyAerodynamicAngleVariableSaveSettings >(
                    "Moon", reference_frames::flight_path_angle, "Earth" ) );
    // Earth-Sun distance is not tested, only used to calculate expected received irradiance
    dependentVariables.push_back(
                std::make_shared< SingleDependentVariableSaveSettings >(
                    relative_distance_dependent_variable, "Earth", "Sun" ) );
    dependentVariables.push_back(
                std::make_shared< SingleDependentVariableSaveSettings >(
                    received_irradiance, "Earth", "Sun" ) );
    dependentVariables.push_back(
                std::make_shared< SingleDependentVariableSaveSettings >(
                    received_fraction, "Earth", "Sun" ) );
    dependentVariables.push_back(
                std::make_shared< CustomDependentVariableSaveSettings >(
                    [=]( ){ return getCustomDependentVariable( bodies ); }, 6 ) );


    std::shared_ptr< TranslationalStatePropagatorSettings< double > > propagatorSettings =
            std::make_shared< TranslationalStatePropagatorSettings< double > >
            ( centralBodies, accelerationModelMap, bodiesToPropagate, systemInitialState, finalEphemerisTime, cowell,
              dependentVariables  );

    // Define numerical integrator settings.
    std::shared_ptr< IntegratorSettings< > > integratorSettings =
            std::make_shared< IntegratorSettings< > >
            ( rungeKutta4, initialEphemerisTime, 3600.0 );


    // Create simulation object and propagate dynamics.
    SingleArcDynamicsSimulator< > dynamicsSimulator(
                bodies, integratorSettings, propagatorSettings, true, false, false );

    std::map< double, Eigen::VectorXd > stateResult = dynamicsSimulator.getEquationsOfMotionNumericalSolution( );
    std::map< double, Eigen::VectorXd > depdendentVariableResult = dynamicsSimulator.getDependentVariableHistory( );

    for( std::map< double, Eigen::VectorXd >::iterator variableIterator = depdendentVariableResult.begin( );
         variableIterator != depdendentVariableResult.end( ); variableIterator++ )
    {
        Eigen::VectorXd currentDependentVariables = variableIterator->second;

        Eigen::Vector3d expectedRelativePosition =
                tudat::spice_interface::getBodyCartesianPositionAtEpoch(
                    "Sun", "Venus", "ECLIPJ2000", "None", variableIterator->first );
        Eigen::Vector3d computedRelativePosition = currentDependentVariables.segment( 0, 3 );


        for( unsigned int i = 0; i < 3; i ++ )
        {
            BOOST_CHECK_SMALL(
                        std::fabs( expectedRelativePosition( i ) - computedRelativePosition( i ) ), 1.0E-4 );
        }

        Eigen::Vector6d moonRelativeCartesianState = tudat::spice_interface::getBodyCartesianStateAtEpoch(
                    "Moon", "SSB", "ECLIPJ2000", "None", variableIterator->first ) -
                stateResult.at( variableIterator->first );
        Eigen::Vector6d moonRelativeEarthFixedCartesianState = ephemerides::transformStateToTargetFrame(
                    moonRelativeCartesianState, variableIterator->first, bodies.at( "Earth" )->getRotationalEphemeris( ) );
        Eigen::Vector3d moonSphericalPosition = tudat::coordinate_conversions::convertCartesianToSpherical< double >(
                    Eigen::Vector3d( moonRelativeEarthFixedCartesianState.segment( 0, 3 ) ) );

        BOOST_CHECK_SMALL(
                    std::fabs( currentDependentVariables( 3 ) - (
                                   tudat::mathematical_constants::PI / 2.0 - moonSphericalPosition( 1 ) ) ), 1.0E-14 );
        BOOST_CHECK_SMALL(
                    std::fabs( currentDependentVariables( 4 ) - moonSphericalPosition( 2 ) ), 1.0E-14 );

        Eigen::Vector6d moonRelativeSphericalState =
                tudat::orbital_element_conversions::convertCartesianToSphericalOrbitalState(
                    moonRelativeEarthFixedCartesianState );

        BOOST_CHECK_SMALL(
                    std::fabs( currentDependentVariables( 3 ) - moonRelativeSphericalState(
                                   orbital_element_conversions::latitudeIndex ) ), 1.0E-14 );
        BOOST_CHECK_SMALL(
                    std::fabs( currentDependentVariables( 4 ) - moonRelativeSphericalState(
                                   orbital_element_conversions::longitudeIndex ) ), 1.0E-14 );
        BOOST_CHECK_SMALL(
                    std::fabs( currentDependentVariables( 5 ) - moonRelativeSphericalState(
                                   orbital_element_conversions::headingAngleIndex ) ), 1.0E-14 );
        BOOST_CHECK_SMALL(
                    std::fabs( currentDependentVariables( 6 ) - moonRelativeSphericalState(
                                   orbital_element_conversions::flightPathIndex ) ), 1.0E-14 );

        double earthSunDistance = currentDependentVariables ( 7 );
        double expectedReceivedIrradiance =
                1371 * physical_constants::ASTRONOMICAL_UNIT * physical_constants::ASTRONOMICAL_UNIT
                / (earthSunDistance * earthSunDistance);
        double computedReceivedIrradiance = currentDependentVariables ( 8 );
        BOOST_CHECK_SMALL(std::fabs( expectedReceivedIrradiance - computedReceivedIrradiance ), 1.0E-10 );

        double expectedReceivedFraction = 1.0;
        double computedReceivedFraction = currentDependentVariables ( 9 );
        BOOST_CHECK_SMALL(std::fabs( expectedReceivedFraction - computedReceivedFraction ), 1.0E-10 );

        Eigen::Vector6d sunState = bodies.at( "Sun" )->getStateInBaseFrameFromEphemeris( variableIterator->first );
        Eigen::Vector6d moonState = bodies.at( "Moon" )->getStateInBaseFrameFromEphemeris(variableIterator->first  );
        Eigen::Vector6d customDependentVariable = sunState.cwiseQuotient( moonState );
        TUDAT_CHECK_MATRIX_CLOSE_FRACTION( customDependentVariable, ( currentDependentVariables.segment( 10, 6 ) ), 1.0E-14 );
    }
}

//! Function to get tidal deformation model for Earth
std::vector< std::shared_ptr< GravityFieldVariationSettings > > getEarthGravityFieldVariationSettings( )
{
    std::vector< std::shared_ptr< GravityFieldVariationSettings > > gravityFieldVariations;

    std::vector< std::string > deformingBodies;
    deformingBodies.push_back( "Moon" );

    std::map< int, std::vector< std::complex< double > > > loveNumbers;

    std::vector< std::complex< double > > degreeTwoLoveNumbers_;
    degreeTwoLoveNumbers_.push_back( std::complex< double >( 0.29525, -0.00087 ) );
    degreeTwoLoveNumbers_.push_back( std::complex< double >( 0.29525, -0.00087 ) );
    degreeTwoLoveNumbers_.push_back( std::complex< double >( 0.29525, -0.00087 ) );
    std::vector< std::complex< double > > degreeThreeLoveNumbers_;
    degreeThreeLoveNumbers_.push_back( std::complex< double >( 0.093, 0.0 ) );
    degreeThreeLoveNumbers_.push_back( std::complex< double >( 0.093, 0.0 ) );
    degreeThreeLoveNumbers_.push_back( std::complex< double >( 0.093, 0.0 ) );
    degreeThreeLoveNumbers_.push_back( std::complex< double >( 0.093, 0.0 ) );
    loveNumbers[ 2 ] = degreeTwoLoveNumbers_;
    loveNumbers[ 3 ] = degreeThreeLoveNumbers_;


    std::shared_ptr< GravityFieldVariationSettings > moonGravityFieldVariation =
            std::make_shared< BasicSolidBodyGravityFieldVariationSettings >(
                deformingBodies, loveNumbers );
    gravityFieldVariations.push_back( moonGravityFieldVariation );

    deformingBodies[ 0 ] = "Sun";
    std::shared_ptr< GravityFieldVariationSettings > sunSingleGravityFieldVariation =
            std::make_shared< BasicSolidBodyGravityFieldVariationSettings >(
                deformingBodies, loveNumbers );
    gravityFieldVariations.push_back( sunSingleGravityFieldVariation );

    return gravityFieldVariations;
}

//! Unit test to check if acceleration contributions due to gravity field variations are being correctly stored
BOOST_AUTO_TEST_CASE( test_GravityFieldVariationAccelerationSaving )
{

    //Load spice kernels.
    spice_interface::loadStandardSpiceKernels( );

    // Define bodies in simulation
    std::vector< std::string > bodyNames;
    bodyNames.push_back( "Earth" );
    bodyNames.push_back( "Sun" );
    bodyNames.push_back( "Moon" );
    bodyNames.push_back( "Mars" );

    // Specify initial time
    double initialEphemerisTime = 1.0E7;
    double finalEphemerisTime = initialEphemerisTime + 3000.0;

    // Create bodies needed in simulation
    BodyListSettings bodySettings =
            getDefaultBodySettings( bodyNames,  "Earth", "ECLIPJ2000" );
    bodySettings.at( "Earth" )->gravityFieldVariationSettings = getEarthGravityFieldVariationSettings( );
    SystemOfBodies bodies = createSystemOfBodies( bodySettings );
    bodies.createEmptyBody( "Vehicle" );

    // Set accelerations on Vehicle that are to be taken into account.
    SelectedAccelerationMap accelerationMap;
    std::map< std::string, std::vector< std::shared_ptr< AccelerationSettings > > > accelerationsOfVehicle;
    accelerationsOfVehicle[ "Earth" ].push_back( std::make_shared< SphericalHarmonicAccelerationSettings >( 3, 3 ) );
    accelerationsOfVehicle[ "Sun" ].push_back( std::make_shared< AccelerationSettings >(
                                                   basic_astrodynamics::point_mass_gravity ) );
    accelerationsOfVehicle[ "Moon" ].push_back( std::make_shared< AccelerationSettings >(
                                                    basic_astrodynamics::point_mass_gravity ) );
    accelerationMap[ "Vehicle" ] = accelerationsOfVehicle;

    // Set bodies for which initial state is to be estimated and integrated.
    std::vector< std::string > bodiesToIntegrate;
    std::vector< std::string > centralBodies;
    bodiesToIntegrate.push_back( "Vehicle" );
    centralBodies.push_back( "Earth" );

    // Create acceleration models
    AccelerationMap accelerationModelMap = createAccelerationModelsMap(
                bodies, accelerationMap, bodiesToIntegrate, centralBodies );

    // Set Keplerian and Cartesian elements for spacecraft.
    Eigen::Vector6d asterixInitialStateInKeplerianElements;
    asterixInitialStateInKeplerianElements( semiMajorAxisIndex ) = 6600.0E3;
    asterixInitialStateInKeplerianElements( eccentricityIndex ) = 0.05;
    asterixInitialStateInKeplerianElements( inclinationIndex ) = unit_conversions::convertDegreesToRadians( 85.3 );
    asterixInitialStateInKeplerianElements( argumentOfPeriapsisIndex )
            = unit_conversions::convertDegreesToRadians( 235.7 );
    asterixInitialStateInKeplerianElements( longitudeOfAscendingNodeIndex )
            = unit_conversions::convertDegreesToRadians( 23.4 );
    asterixInitialStateInKeplerianElements( trueAnomalyIndex ) = unit_conversions::convertDegreesToRadians( 139.87 );
    double earthGravitationalParameter = bodies.at( "Earth" )->getGravityFieldModel( )->getGravitationalParameter( );
    Eigen::Vector6d systemInitialState = convertKeplerianToCartesianElements(
                asterixInitialStateInKeplerianElements, earthGravitationalParameter );

    // Create propagator settings
    std::vector< std::shared_ptr< SingleDependentVariableSaveSettings > > dependentVariables;
    dependentVariables.push_back(
                std::make_shared< SingleAccelerationDependentVariableSaveSettings >(
                    spherical_harmonic_gravity, "Vehicle", "Earth" ) );
    dependentVariables.push_back(
                std::make_shared< SingleDependentVariableSaveSettings >(
                    total_gravity_field_variation_acceleration, "Vehicle", "Earth" ) );
    dependentVariables.push_back(
                std::make_shared< SingleVariationSphericalHarmonicAccelerationSaveSettings >(
                    "Vehicle", "Earth", gravitation::basic_solid_body, "Sun" ) );
    dependentVariables.push_back(
                std::make_shared< SingleVariationSphericalHarmonicAccelerationSaveSettings >(
                    "Vehicle", "Earth", gravitation::basic_solid_body, "Moon" ) );
    dependentVariables.push_back(
                std::make_shared< SingleVariationSingleTermSphericalHarmonicAccelerationSaveSettings >(
                    "Vehicle", "Earth", 3, 3, gravitation::basic_solid_body, "Moon" ) );
    std::vector< std::pair< int, int > > componentIndices = { { 1, 0 }, { 2, 0 }, { 2, 2 }, { 3, 1 } };
    dependentVariables.push_back(
                std::make_shared< SingleVariationSingleTermSphericalHarmonicAccelerationSaveSettings >(
                    "Vehicle", "Earth", componentIndices, gravitation::basic_solid_body, "Moon" ) );
    dependentVariables.push_back(
                std::make_shared< TotalGravityFieldVariationSettings >(
                    "Earth", 1, 3, 0, 3, true ) );
    dependentVariables.push_back(
                std::make_shared< TotalGravityFieldVariationSettings >(
                    "Earth", 1, 3, 1, 3, false ) );

    std::shared_ptr< TranslationalStatePropagatorSettings< double > > propagatorSettings =
            std::make_shared< TranslationalStatePropagatorSettings< double > >
            ( centralBodies, accelerationModelMap, bodiesToIntegrate, systemInitialState,
              double( finalEphemerisTime ), cowell,
              dependentVariables );

    // Create integrator settings
    std::shared_ptr< IntegratorSettings< double > > integratorSettings =
            std::make_shared< RungeKuttaVariableStepSizeSettings< double > >
            ( double( initialEphemerisTime ), 300.0,
              CoefficientSets::rungeKuttaFehlberg78,
              300.0, 300.0, 1.0, 1.0 );

    // Create simulation object and propagate dynamics.
    SingleArcDynamicsSimulator< > dynamicsSimulator(
                bodies, integratorSettings, propagatorSettings, true, false, false );

    // Retrieve numerical solutions for state and dependent variables
    std::map< double, Eigen::Matrix< double, Eigen::Dynamic, 1 > > numericalSolution =
            dynamicsSimulator.getEquationsOfMotionNumericalSolution( );
    std::map< double, Eigen::VectorXd > dependentVariableSolution =
            dynamicsSimulator.getDependentVariableHistory( );

    std::shared_ptr< gravitation::SphericalHarmonicsGravitationalAccelerationModel >
            sphericalHarmonicAcceleration =
            std::dynamic_pointer_cast< gravitation::SphericalHarmonicsGravitationalAccelerationModel >(
                getAccelerationBetweenBodies(
                    "Vehicle", "Earth", dynamicsSimulator.getDynamicsStateDerivative( )->getStateDerivativeModels( ),
                    basic_astrodynamics::spherical_harmonic_gravity ).at( 0 ) );
    std::shared_ptr< gravitation::TimeDependentSphericalHarmonicsGravityField > earthGravityField =
            std::dynamic_pointer_cast< gravitation::TimeDependentSphericalHarmonicsGravityField >(
                bodies.at( "Earth" )->getGravityFieldModel( ) );


    // Iterate over results for dependent variables, and check against manually retrieved values.
    Eigen::Vector6d currentStateDerivative;
    for( std::map< double, Eigen::VectorXd >::iterator variableIterator = dependentVariableSolution.begin( );
         variableIterator != dependentVariableSolution.end( ); variableIterator++ )
    {
        currentStateDerivative = dynamicsSimulator.getDynamicsStateDerivative( )->computeStateDerivative(
                    variableIterator->first, numericalSolution.at( variableIterator->first ) );

        Eigen::Vector3d currentTotalAcceleration = dependentVariableSolution.at( variableIterator->first ).segment( 0, 3 );
        Eigen::Vector3d currentTotalTidalCorrection = dependentVariableSolution.at( variableIterator->first ).segment( 3, 3 );
        Eigen::Vector3d currentTotalSunTidalCorrection = dependentVariableSolution.at( variableIterator->first ).segment( 6, 3 );
        Eigen::Vector3d currentTotalMoonTidalCorrection = dependentVariableSolution.at( variableIterator->first ).segment( 9, 3 );
        Eigen::VectorXd perTermMoonTidalCorrections = dependentVariableSolution.at( variableIterator->first ).segment( 12, 30 );
        Eigen::VectorXd perTermMoonTidalSelectedCorrections = dependentVariableSolution.at( variableIterator->first ).segment( 42, 12 );
        Eigen::VectorXd sphericalHarmonicCosineCoefficientCorrection = dependentVariableSolution.at( variableIterator->first ).segment( 54, 9 );
        Eigen::VectorXd sphericalHarmonicSineCoefficientCorrection = dependentVariableSolution.at( variableIterator->first ).segment( 63, 6 );

        Eigen::Vector3d reconstructedTotalMoonTidalCorrection = Eigen::Vector3d::Zero( );
        for( int j = 0; j < 10; j++ )
        {
            reconstructedTotalMoonTidalCorrection += perTermMoonTidalCorrections.segment( j * 3, 3 );
        }
        Eigen::Vector3d computedTotalCoefficientAcceleration =
                sphericalHarmonicAcceleration->getAccelerationWithAlternativeCoefficients(
                    earthGravityField->getCosineCoefficients( ).block( 0, 0, 4, 4 ),
                    earthGravityField->getSineCoefficients( ).block( 0, 0, 4, 4 ) );
        Eigen::Vector3d computedNominalCoefficientAcceleration =
                sphericalHarmonicAcceleration->getAccelerationWithAlternativeCoefficients(
                    earthGravityField->getNominalCosineCoefficients( ).block( 0, 0, 4, 4 ),
                    earthGravityField->getNominalSineCoefficients( ).block( 0, 0, 4, 4 ) );
        Eigen::Vector3d computedTotalTidalCorrection =
                computedTotalCoefficientAcceleration - computedNominalCoefficientAcceleration;

        Eigen::MatrixXd computedCosineCorrection = earthGravityField->getTotalCosineCoefficientCorrection( 3, 3 );
        Eigen::MatrixXd computedSineCorrection = earthGravityField->getTotalSineCoefficientCorrection( 3, 3 );

        for( int i = 0; i < 3; i++ )
        {
            BOOST_CHECK_SMALL( std::fabs( currentTotalSunTidalCorrection( i ) + currentTotalMoonTidalCorrection( i ) -
                                          currentTotalTidalCorrection( i ) ), 1.0E-14 );

            BOOST_CHECK_SMALL( std::fabs( currentTotalAcceleration( i ) - currentTotalTidalCorrection( i ) -
                                          computedNominalCoefficientAcceleration( i ) ), 1.0E-14 );
            BOOST_CHECK_SMALL( std::fabs( currentTotalTidalCorrection( i ) - computedTotalTidalCorrection( i ) ), 1.0E-14 );
            BOOST_CHECK_SMALL( std::fabs( reconstructedTotalMoonTidalCorrection( i ) - currentTotalMoonTidalCorrection( i ) ),
                               1.0E-14 );
            BOOST_CHECK_SMALL( std::fabs( perTermMoonTidalCorrections( i + 3 ) - perTermMoonTidalSelectedCorrections( i ) ),
                               1.0E-14 );
            BOOST_CHECK_SMALL( std::fabs( perTermMoonTidalCorrections( i + 9 ) - perTermMoonTidalSelectedCorrections( i + 3 ) ),
                               1.0E-14 );
            BOOST_CHECK_SMALL( std::fabs( perTermMoonTidalCorrections( i + 15 ) - perTermMoonTidalSelectedCorrections( i + 6 ) ),
                               1.0E-14 );
            BOOST_CHECK_SMALL( std::fabs( perTermMoonTidalCorrections( i + 21 ) - perTermMoonTidalSelectedCorrections( i + 9 ) ),
                               1.0E-14 );
        }

        BOOST_CHECK_SMALL( std::fabs( computedCosineCorrection( 1, 0 ) - sphericalHarmonicCosineCoefficientCorrection( 0 ) ), 1.0E-25 );
        BOOST_CHECK_SMALL( std::fabs( computedCosineCorrection( 1, 1 ) - sphericalHarmonicCosineCoefficientCorrection( 1 ) ), 1.0E-25 );
        BOOST_CHECK_SMALL( std::fabs( computedCosineCorrection( 2, 0 ) - sphericalHarmonicCosineCoefficientCorrection( 2 ) ), 1.0E-25 );
        BOOST_CHECK_SMALL( std::fabs( computedCosineCorrection( 2, 1 ) - sphericalHarmonicCosineCoefficientCorrection( 3 ) ), 1.0E-25 );
        BOOST_CHECK_SMALL( std::fabs( computedCosineCorrection( 2, 2 ) - sphericalHarmonicCosineCoefficientCorrection( 4 ) ), 1.0E-25 );
        BOOST_CHECK_SMALL( std::fabs( computedCosineCorrection( 3, 0 ) - sphericalHarmonicCosineCoefficientCorrection( 5 ) ), 1.0E-25 );
        BOOST_CHECK_SMALL( std::fabs( computedCosineCorrection( 3, 1 ) - sphericalHarmonicCosineCoefficientCorrection( 6 ) ), 1.0E-25 );
        BOOST_CHECK_SMALL( std::fabs( computedCosineCorrection( 3, 2 ) - sphericalHarmonicCosineCoefficientCorrection( 7 ) ), 1.0E-25 );
        BOOST_CHECK_SMALL( std::fabs( computedCosineCorrection( 3, 3 ) - sphericalHarmonicCosineCoefficientCorrection( 8 ) ), 1.0E-25 );

        BOOST_CHECK_SMALL( std::fabs( computedSineCorrection( 1, 1 ) - sphericalHarmonicSineCoefficientCorrection( 0 ) ), 1.0E-25 );
        BOOST_CHECK_SMALL( std::fabs( computedSineCorrection( 2, 1 ) - sphericalHarmonicSineCoefficientCorrection( 1 ) ), 1.0E-25 );
        BOOST_CHECK_SMALL( std::fabs( computedSineCorrection( 2, 2 ) - sphericalHarmonicSineCoefficientCorrection( 2 ) ), 1.0E-25 );
        BOOST_CHECK_SMALL( std::fabs( computedSineCorrection( 3, 1 ) - sphericalHarmonicSineCoefficientCorrection( 3 ) ), 1.0E-25 );
        BOOST_CHECK_SMALL( std::fabs( computedSineCorrection( 3, 2 ) - sphericalHarmonicSineCoefficientCorrection( 4 ) ), 1.0E-25 );
        BOOST_CHECK_SMALL( std::fabs( computedSineCorrection( 3, 3 ) - sphericalHarmonicSineCoefficientCorrection( 5 ) ), 1.0E-25 );


    }
}

//! Unit test to check if acceleration contributions due to gravity field variations are being correctly stored
BOOST_AUTO_TEST_CASE( test_AccelerationPartialSaving )
{

    //Load spice kernels.
    spice_interface::loadStandardSpiceKernels( );

    // Define bodies in simulation
    std::vector< std::string > bodyNames;
    bodyNames.push_back( "Earth" );
    bodyNames.push_back( "Sun" );
    bodyNames.push_back( "Moon" );
    bodyNames.push_back( "Mars" );

    // Specify initial time
    double initialEphemerisTime = 1.0E7;
    double finalEphemerisTime = initialEphemerisTime + 300.0;

    // Create bodies needed in simulation
    BodyListSettings bodySettings =
            getDefaultBodySettings( bodyNames, "Earth", "ECLIPJ2000" );
    SystemOfBodies bodies = createSystemOfBodies( bodySettings );
    bodies.createEmptyBody( "Vehicle" );

    // Set accelerations on Vehicle that are to be taken into account.
    for( int test = 0; test < 5; test++ )
    {
        SelectedAccelerationMap accelerationMap;
        std::map< std::string, std::vector< std::shared_ptr< AccelerationSettings > > > accelerationsOfVehicle;

        if( test == 0 || test == 3 || test == 4 )
        {
            accelerationsOfVehicle[ "Earth" ].push_back( std::make_shared< SphericalHarmonicAccelerationSettings >( 3, 3 ) );
        }

        if( test > 0 )
        {
            accelerationsOfVehicle[ "Moon" ].push_back( std::make_shared< AccelerationSettings >(
                                                            basic_astrodynamics::point_mass_gravity ) );
        }

        if( test > 2 )
        {
            accelerationsOfVehicle[ "Sun" ].push_back( std::make_shared< AccelerationSettings >(
                                                           basic_astrodynamics::point_mass_gravity ) );
        }

        accelerationMap[ "Vehicle" ] = accelerationsOfVehicle;

        // Set bodies for which initial state is to be estimated and integrated.
        std::vector< std::string > bodiesToIntegrate;
        std::vector< std::string > centralBodies;
        bodiesToIntegrate.push_back( "Vehicle" );
        centralBodies.push_back( "Earth" );

        // Create acceleration models
        AccelerationMap accelerationModelMap = createAccelerationModelsMap(
                    bodies, accelerationMap, bodiesToIntegrate, centralBodies );

        // Set Keplerian and Cartesian elements for spacecraft.
        Eigen::Vector6d asterixInitialStateInKeplerianElements;
        asterixInitialStateInKeplerianElements( semiMajorAxisIndex ) = 9000.0E3;
        asterixInitialStateInKeplerianElements( eccentricityIndex ) = 0.05;
        asterixInitialStateInKeplerianElements( inclinationIndex ) = unit_conversions::convertDegreesToRadians( 85.3 );
        asterixInitialStateInKeplerianElements( argumentOfPeriapsisIndex )
                = unit_conversions::convertDegreesToRadians( 235.7 );
        asterixInitialStateInKeplerianElements( longitudeOfAscendingNodeIndex )
                = unit_conversions::convertDegreesToRadians( 23.4 );
        asterixInitialStateInKeplerianElements( trueAnomalyIndex ) = unit_conversions::convertDegreesToRadians( 139.87 );
        double earthGravitationalParameter = bodies.at( "Earth" )->getGravityFieldModel( )->getGravitationalParameter( );
        Eigen::Vector6d systemInitialState = convertKeplerianToCartesianElements(
                    asterixInitialStateInKeplerianElements, earthGravitationalParameter );

        // Create propagator settings
        std::vector< std::shared_ptr< SingleDependentVariableSaveSettings > > dependentVariables;
        if( test == 0 || test == 3 || test == 4 )
        {
            dependentVariables.push_back(
                        std::make_shared< AccelerationPartialWrtStateSaveSettings >(
                            "Vehicle", "Earth", spherical_harmonic_gravity, "Vehicle" ) );
        }

        if( test == 0 )
        {
            dependentVariables.push_back(
                        std::make_shared< AccelerationPartialWrtStateSaveSettings >(
                            "Vehicle", "Earth", spherical_harmonic_gravity, "Earth" ) );
            dependentVariables.push_back(
                        std::make_shared< AccelerationPartialWrtStateSaveSettings >(
                            "Vehicle", "Earth", spherical_harmonic_gravity, "Moon" ) );
        }

        if( test == 1 || test == 3 )
        {
            dependentVariables.push_back(
                        std::make_shared< AccelerationPartialWrtStateSaveSettings >(
                            "Vehicle", "Moon", point_mass_gravity, "Vehicle" ) );
            dependentVariables.push_back(
                        std::make_shared< AccelerationPartialWrtStateSaveSettings >(
                            "Vehicle", "Moon", point_mass_gravity, "Moon" ) );
        }
        else if( test == 2 || test == 4 )
        {
            dependentVariables.push_back(
                        std::make_shared< AccelerationPartialWrtStateSaveSettings >(
                            "Vehicle", "Moon", third_body_point_mass_gravity, "Vehicle" ) );
            dependentVariables.push_back(
                        std::make_shared< AccelerationPartialWrtStateSaveSettings >(
                            "Vehicle", "Moon", third_body_point_mass_gravity, "Moon" ) );
        }

        if( test == 3 )
        {
            dependentVariables.push_back(
                        std::make_shared< AccelerationPartialWrtStateSaveSettings >(
                            "Vehicle", "Sun", point_mass_gravity, "Vehicle" ) );
        }
        else if( test == 4 )
        {
            dependentVariables.push_back(
                        std::make_shared< AccelerationPartialWrtStateSaveSettings >(
                            "Vehicle", "Sun", third_body_point_mass_gravity, "Vehicle" ) );
        }
        dependentVariables.push_back(
                std::make_shared< TotalAccelerationPartialWrtStateSaveSettings >( "Vehicle", "Vehicle" ) );
        dependentVariables.push_back(
                std::make_shared< TotalAccelerationPartialWrtStateSaveSettings >( "Vehicle", "Moon" ) );

        std::shared_ptr< TranslationalStatePropagatorSettings< double > > propagatorSettings =
                std::make_shared< TranslationalStatePropagatorSettings< double > >
                ( centralBodies, accelerationModelMap, bodiesToIntegrate, systemInitialState,
                  double( finalEphemerisTime ), cowell,
                  dependentVariables );

        // Create integrator settings
        std::shared_ptr< IntegratorSettings< double > > integratorSettings =
                std::make_shared< RungeKuttaVariableStepSizeSettings< double > >
                ( double( initialEphemerisTime ), 0.1,
                  CoefficientSets::rungeKuttaFehlberg78,
                  0.1, 0.1, 1.0, 1.0 );


        // Define list of parameters to estimate.
        std::vector< std::shared_ptr< EstimatableParameterSettings > > parameterNames =
                getInitialStateParameterSettings< double >( propagatorSettings, bodies );

        // Create parameters
        std::shared_ptr< estimatable_parameters::EstimatableParameterSet< double > > parametersToEstimate =
                createParametersToEstimate( parameterNames, bodies );

        // Print identifiers and indices of parameters to terminal.
        printEstimatableParameterEntries( parametersToEstimate );

        ///////////////////////////////////////////////////////////////////////////////////////////////////////////////////////
        ///////////////////////             PROPAGATE ORBIT AND VARIATIONAL EQUATIONS         /////////////////////////////////
        ///////////////////////////////////////////////////////////////////////////////////////////////////////////////////////


        // Create simulation object and propagate dynamics.
        SingleArcVariationalEquationsSolver< > variationalEquationsSimulator(
                    bodies, integratorSettings, propagatorSettings, parametersToEstimate, true,
                    std::shared_ptr< numerical_integrators::IntegratorSettings< double > >( ), false, true );


        // Retrieve numerical solutions for state and dependent variables
        std::map< double, Eigen::MatrixXd > numericalSolution =
                variationalEquationsSimulator.getStateTransitionMatrixSolution( );
        std::map< double, Eigen::VectorXd > dependentVariableSolution =
                variationalEquationsSimulator.getDynamicsSimulator( )->getDependentVariableHistory( );

        // Iterate over results for dependent variables, and check against manually retrieved values.
        Eigen::Vector6d currentStateDerivative;

        auto variableIteratorBack = dependentVariableSolution.begin( );
        auto variableIteratorMid =  dependentVariableSolution.begin( );
        std::advance( variableIteratorMid, 1 );
        auto variableIteratorForward = dependentVariableSolution.begin( );
        std::advance( variableIteratorForward, 2 );

        for( unsigned int i = 0; i < dependentVariableSolution.size( ) - 2; i++ )
        {

            Eigen::MatrixXd currentPartial;
            if( test < 3 )
            {
                getOutputVectorInMatrixRepresentation( variableIteratorMid->second.segment( 0, 18 ), currentPartial, 3, 6 );
            }
            else
            {
                currentPartial.setZero( 3, 6 );
                for( int j = 0; j < 3; j++ )
                {
                    Eigen::MatrixXd currentPartialComponent;
                    getOutputVectorInMatrixRepresentation(
                                variableIteratorMid->second.segment( j * 18, 18 ), currentPartialComponent, 3, 6 );
                    currentPartial += currentPartialComponent;
                }
            }

            Eigen::MatrixXd currentNumericalPartial =
                    ( numericalSolution.at( variableIteratorForward->first ) - numericalSolution.at( variableIteratorBack->first ) ) /
                    ( variableIteratorForward->first - variableIteratorBack->first );

            currentPartial *= numericalSolution.at( variableIteratorMid->first );

            for( int j = 0; j < 3; j++ )
            {
                for( int k = 0; k < 3; k++ )
                {
                    BOOST_CHECK_SMALL( std::fabs( currentNumericalPartial( j + 3, k ) - currentPartial( j, k ) ), 1.0E-12 );
                    BOOST_CHECK_SMALL( std::fabs( currentNumericalPartial( j + 3, k + 3 ) - currentPartial( j, k + 3 ) ), 1.0E-9 );

                }
            }

            if( test == 0 )
            {
                TUDAT_CHECK_MATRIX_CLOSE_FRACTION(
                            variableIteratorMid->second.segment( 0, 18 ), (-variableIteratorMid->second.segment( 18, 18 ) ),
                            std::numeric_limits< double >::epsilon( ) );
                TUDAT_CHECK_MATRIX_CLOSE_FRACTION(
                            variableIteratorMid->second.segment( 36, 18 ), ( Eigen::VectorXd::Zero( 18 ) ),
                            std::numeric_limits< double >::epsilon( ) );
                // Check consistency of partial of total acceleration of Vehicle w.r.t. Vehicle's translational state.
                Eigen::VectorXd computedTotalAccelerationPartials = variableIteratorBack->second.segment( 0, 18 );
                TUDAT_CHECK_MATRIX_CLOSE_FRACTION(
                            computedTotalAccelerationPartials, variableIteratorBack->second.segment( 54, 18 ),
                            std::numeric_limits< double >::epsilon( ) );
            }
            else if ( test == 1 || test == 2 )
            {
                // Check consistency of partial of total acceleration of Vehicle w.r.t. Vehicle's translational state.
                Eigen::VectorXd computedTotalAccelerationPartials = variableIteratorBack->second.segment( 0, 18 );
                TUDAT_CHECK_MATRIX_CLOSE_FRACTION(
                            computedTotalAccelerationPartials, variableIteratorBack->second.segment( 36, 18 ),
                            std::numeric_limits< double >::epsilon( ) );

                // Check consistency of partial of total acceleration of Vehicle w.r.t. Moon's translational state.
                TUDAT_CHECK_MATRIX_CLOSE_FRACTION(
                            variableIteratorBack->second.segment( 18, 18 ), variableIteratorBack->second.segment( 54, 18 ),
                            std::numeric_limits< double >::epsilon( ) );
            }
            else if ( test == 3 || test == 4 )
            {
                // Check consistency of partial of total acceleration of Vehicle w.r.t. Vehicle's translational state.
                Eigen::VectorXd computedTotalAccelerationPartials = Eigen::VectorXd::Zero( 18 );
                computedTotalAccelerationPartials += variableIteratorBack->second.segment( 0, 18 );
                computedTotalAccelerationPartials += variableIteratorBack->second.segment( 18, 18 );
                computedTotalAccelerationPartials += variableIteratorBack->second.segment( 54, 18 );
                TUDAT_CHECK_MATRIX_CLOSE_FRACTION(
                            computedTotalAccelerationPartials, variableIteratorBack->second.segment( 72, 18 ),
                            std::numeric_limits< double >::epsilon( ) );

                // Check consistency of partial of total acceleration of Vehicle w.r.t. Moon's translational state.
                TUDAT_CHECK_MATRIX_CLOSE_FRACTION(
                            variableIteratorBack->second.segment( 36, 18 ), variableIteratorBack->second.segment( 90, 18 ),
                            std::numeric_limits< double >::epsilon( ) );
            }









            variableIteratorBack++;
            variableIteratorMid++;
            variableIteratorForward++;
        }
    }
}


// Check if gravitational potential and laplacian are being saved correctly for spherical harmonics and polyhedron models
BOOST_AUTO_TEST_CASE( test_GravitationalPotentialAndLaplacianSaving )
{
    // Load Spice kernels.
    spice_interface::loadStandardSpiceKernels( );

    for ( unsigned int gravityModelsId: {0, 1} )
    {
        // Create body objects.
        std::vector< std::string > bodiesToCreate;
        bodiesToCreate.push_back( "Earth" );
        bodiesToCreate.push_back( "Moon" );
        BodyListSettings bodySettings = getDefaultBodySettings( bodiesToCreate, "Earth", "ECLIPJ2000" );

        // Use polyhedron
        if ( gravityModelsId == 1 )
        {
            // Define cuboid polyhedron dimensions
            const double w = 3000e3; // width
            const double h = 3000e3; // height
            const double l = 3000e3; // length

            // Define cuboid
            Eigen::MatrixXd verticesCoordinates(8,3);
            verticesCoordinates <<
                0.0, 0.0, 0.0,
                l, 0.0, 0.0,
                0.0, w, 0.0,
                l, w, 0.0,
                0.0, 0.0, h,
                l, 0.0, h,
                0.0, w, h,
                l, w, h;
            Eigen::MatrixXi verticesDefiningEachFacet(12,3);
            verticesDefiningEachFacet <<
                2, 1, 0,
                1, 2, 3,
                4, 2, 0,
                2, 4, 6,
                1, 4, 0,
                4, 1, 5,
                6, 5, 7,
                5, 6, 4,
                3, 6, 7,
                6, 3, 2,
                5, 3, 7,
                3, 5, 1;

            bodySettings.at( "Earth" )->gravityFieldSettings = polyhedronGravitySettingsFromMu(
                celestial_body_constants::EARTH_GRAVITATIONAL_PARAMETER, verticesCoordinates,
                verticesDefiningEachFacet, "IAU_Earth");
            bodySettings.at( "Moon" )->gravityFieldSettings = polyhedronGravitySettingsFromMu(
                celestial_body_constants::MOON_GRAVITATIONAL_PARAMETER, verticesCoordinates,
                verticesDefiningEachFacet, "IAU_Moon");
        }

        // Create Body objects
        SystemOfBodies bodies = createSystemOfBodies( bodySettings );
        bodies.createEmptyBody( "Asterix" );

        // Define propagator settings variables.
        SelectedAccelerationMap accelerationMap;
        std::vector< std::string > bodiesToPropagate;
        std::vector< std::string > centralBodies;

        bodiesToPropagate.push_back( "Asterix" );
        centralBodies.push_back( "Earth" );

        // Define propagation settings.
        std::map< std::string, std::vector< std::shared_ptr< AccelerationSettings > > > accelerationsOfAsterix;
        if ( gravityModelsId == 0 )
        {
            accelerationsOfAsterix[ "Earth" ].push_back(
                    std::make_shared< SphericalHarmonicAccelerationSettings >( 6, 6 ) );
            accelerationsOfAsterix[ "Moon" ].push_back(
                    std::make_shared< SphericalHarmonicAccelerationSettings >( 2, 2 ) );
        }
        else
        {
            accelerationsOfAsterix[ "Earth" ].push_back( polyhedronAcceleration( ) );
            accelerationsOfAsterix[ "Moon" ].push_back( polyhedronAcceleration( ) );
        }
        accelerationMap[ "Asterix" ] = accelerationsOfAsterix;

        // Create acceleration models and propagation settings.
        basic_astrodynamics::AccelerationMap accelerationModelMap = createAccelerationModelsMap(
                bodies, accelerationMap, bodiesToPropagate, centralBodies );

        // Set Keplerian elements for Asterix.
        Eigen::Vector6d asterixInitialStateInKeplerianElements;
        asterixInitialStateInKeplerianElements( semiMajorAxisIndex ) = 7500.0E3;
        asterixInitialStateInKeplerianElements( eccentricityIndex ) = 0.1;
        asterixInitialStateInKeplerianElements( inclinationIndex ) = convertDegreesToRadians( 85.3 );
        asterixInitialStateInKeplerianElements( argumentOfPeriapsisIndex )
                = convertDegreesToRadians( 235.7 );
        asterixInitialStateInKeplerianElements( longitudeOfAscendingNodeIndex )
                = convertDegreesToRadians( 23.4 );
        asterixInitialStateInKeplerianElements( trueAnomalyIndex ) = convertDegreesToRadians( 139.87 );

        // Convert Asterix state from Keplerian elements to Cartesian elements.
        double earthGravitationalParameter = bodies.at(
                "Earth" )->getGravityFieldModel( )->getGravitationalParameter( );
        Eigen::VectorXd systemInitialState = convertKeplerianToCartesianElements(
                asterixInitialStateInKeplerianElements,
                earthGravitationalParameter );

        double simulationEndEpoch = 10.0;
        std::shared_ptr< TranslationalStatePropagatorSettings< double > > propagatorSettings =
                std::make_shared< TranslationalStatePropagatorSettings< double > >
                        ( centralBodies, accelerationModelMap, bodiesToPropagate, systemInitialState,
                          simulationEndEpoch, cowell );

        std::vector< std::shared_ptr< SingleDependentVariableSaveSettings > > dependentVariables;

        dependentVariables.push_back(
                std::make_shared< SingleDependentVariableSaveSettings >(
                        gravity_field_potential_dependent_variable, "Asterix", "Earth" ) );
        dependentVariables.push_back(
                std::make_shared< SingleDependentVariableSaveSettings >(
                        gravity_field_potential_dependent_variable, "Asterix", "Moon" ) );
        dependentVariables.push_back(
                std::make_shared< SingleDependentVariableSaveSettings >(
                        body_fixed_relative_cartesian_position, "Asterix", "Earth" ) );
        dependentVariables.push_back(
                std::make_shared< SingleDependentVariableSaveSettings >(
                        body_fixed_relative_cartesian_position, "Asterix", "Moon" ) );
//        dependentVariables.push_back(
//                std::make_shared< SingleDependentVariableSaveSettings >(
//                        gravity_field_laplacian_of_potential_dependent_variable, "Asterix", "Earth" ) );
        if ( gravityModelsId == 1 )
        {
            dependentVariables.push_back(
                std::make_shared< SingleDependentVariableSaveSettings >(
                        gravity_field_laplacian_of_potential_dependent_variable, "Asterix", "Earth" ) );
            dependentVariables.push_back(
                    std::make_shared< SingleDependentVariableSaveSettings >(
                            gravity_field_laplacian_of_potential_dependent_variable, "Asterix", "Moon" ) );
        }

        addDepedentVariableSettings< double, double >( dependentVariables, propagatorSettings );

        // Create numerical integrator.
        double simulationStartEpoch = 0.0;
        const double fixedStepSize = 10.0;
        std::shared_ptr< IntegratorSettings< > > integratorSettings =
                std::make_shared< IntegratorSettings< > >
                        ( rungeKutta4, simulationStartEpoch, fixedStepSize );

        // Create simulation object and propagate dynamics.
        SingleArcDynamicsSimulator< > dynamicsSimulator(
                bodies, integratorSettings, propagatorSettings );

        std::map< double, Eigen::VectorXd > integrationResult = dynamicsSimulator.getEquationsOfMotionNumericalSolution( );
        std::map< double, Eigen::VectorXd > depdendentVariableResult = dynamicsSimulator.getDependentVariableHistory( );

        // Get gravity models
        std::shared_ptr< gravitation::GravityFieldModel > earthGravityModel =
                bodies.at( "Earth" )->getGravityFieldModel( );
        std::shared_ptr< gravitation::GravityFieldModel > moonGravityModel =
                bodies.at( "Moon" )->getGravityFieldModel( );

        for ( std::map< double, Eigen::VectorXd >::iterator variableIterator = depdendentVariableResult.begin( );
              variableIterator != depdendentVariableResult.end( ); variableIterator++ )
        {
            double earthGravitationalPotential = variableIterator->second( 0 );
            double moonGravitationalPotential = variableIterator->second( 1 );
            Eigen::Vector3d earthBodyFixedCartesianPosition = variableIterator->second.segment( 2, 3 );
            Eigen::Vector3d moonBodyFixedCartesianPosition = variableIterator->second.segment( 5, 3 );

            // Spherical harmonics
            if ( gravityModelsId == 0 )
            {
                // Check central body gravitational potential - not sure why the tolerance needs to be so large
                /*BOOST_CHECK_CLOSE_FRACTION(
                        earthGravitationalPotential,
                        earthGravityModel->getGravitationalPotential( earthBodyFixedCartesianPosition ),
                        1e-7 );*/
                BOOST_CHECK( std::fabs( earthGravitationalPotential - earthGravityModel->getGravitationalPotential( earthBodyFixedCartesianPosition ) )
                            < std::fabs( std::min( earthGravitationalPotential, earthGravityModel->getGravitationalPotential( earthBodyFixedCartesianPosition ) ) * 1e-7 ) );

                // Check 3rd body gravitational potential - not sure why the tolerance needs to be so large
                /*BOOST_CHECK_CLOSE_FRACTION(
                        moonGravitationalPotential,
                        moonGravityModel->getGravitationalPotential( moonBodyFixedCartesianPosition ),
                        1e-11 );*/
                BOOST_CHECK( std::fabs( moonGravitationalPotential - moonGravityModel->getGravitationalPotential( moonBodyFixedCartesianPosition ) )
                            < std::fabs( std::min( moonGravitationalPotential, moonGravityModel->getGravitationalPotential( moonBodyFixedCartesianPosition ) ) * 1e-11 ) );
            }
            // Polyhedron
            else
            {
                // Check central body gravitational potential
                /*BOOST_CHECK_CLOSE_FRACTION(
                        earthGravitationalPotential,
                        earthGravityModel->getGravitationalPotential( earthBodyFixedCartesianPosition ),
                        1e-15 );*/
                BOOST_CHECK( std::fabs( earthGravitationalPotential - earthGravityModel->getGravitationalPotential( earthBodyFixedCartesianPosition ) )
                            < std::fabs( std::min( earthGravitationalPotential, earthGravityModel->getGravitationalPotential( earthBodyFixedCartesianPosition ) ) * 1e-15 ) );

                // Check 3rd body gravitational potential
                /*BOOST_CHECK_CLOSE_FRACTION(
                        moonGravitationalPotential,
                        moonGravityModel->getGravitationalPotential( moonBodyFixedCartesianPosition ),
                        1e-15 );*/
                BOOST_CHECK( std::fabs( moonGravitationalPotential - moonGravityModel->getGravitationalPotential( moonBodyFixedCartesianPosition ) )
<<<<<<< HEAD
                            < std::fabs( std::min( moonGravitationalPotential, moonGravityModel->getGravitationalPotential( moonBodyFixedCartesianPosition ) ) * 1e-14 ) );
=======
                            < std::fabs( std::min( moonGravitationalPotential, moonGravityModel->getGravitationalPotential( moonBodyFixedCartesianPosition ) ) * 5.0e-12 ) );
>>>>>>> b153e763

                double earthGravitationalLaplacianOfPotential = variableIterator->second( 8 );
                double moonGravitationalLaplacianOfPotential = variableIterator->second( 9 );

                // Check central body gravitational potential: adding 1 because value is very close to 0
                /*BOOST_CHECK_CLOSE_FRACTION(
                        earthGravitationalLaplacianOfPotential + 1,
                        earthGravityModel->getLaplacianOfPotential( earthBodyFixedCartesianPosition ) + 1,
                        1e-15 );*/
<<<<<<< HEAD
                BOOST_CHECK( std::fabs( earthGravitationalLaplacianOfPotential - earthGravityModel->getLaplacianOfPotential( earthBodyFixedCartesianPosition ) )
                            < std::fabs( std::min( earthGravitationalLaplacianOfPotential, earthGravityModel->getLaplacianOfPotential( earthBodyFixedCartesianPosition ) ) * 1e-15 ) );
=======
                BOOST_CHECK_SMALL( std::fabs( earthGravitationalLaplacianOfPotential ), 1.0E-22 );
>>>>>>> b153e763

                // Check 3rd body gravitational potential: adding 1 because value is very close to 0
                /*BOOST_CHECK_CLOSE_FRACTION(
                        moonGravitationalLaplacianOfPotential + 1,
                        moonGravityModel->getLaplacianOfPotential( moonBodyFixedCartesianPosition ) + 1,
                        1e-15 );*/
<<<<<<< HEAD
                BOOST_CHECK( std::fabs( moonGravitationalLaplacianOfPotential - moonGravityModel->getLaplacianOfPotential( moonBodyFixedCartesianPosition ) )
                            < std::fabs( std::min( moonGravitationalLaplacianOfPotential, moonGravityModel->getLaplacianOfPotential( moonBodyFixedCartesianPosition ) ) * 1e-15 ) );
=======
                BOOST_CHECK_SMALL( std::fabs( moonGravitationalLaplacianOfPotential ), 1.0E-22 );
>>>>>>> b153e763
            }
        }
    }
}

std::pair< int, double > getClosestSatelliteDistance(
        const SystemOfBodies& bodies,
        const std::string body,
        const std::vector< std::string >& bodyList,
        const double time )
{
    std::vector< double > distances;
    distances.resize( bodyList.size( ) );
    for( unsigned int i = 0; i < distances.size( ); i++ )
    {
        distances[ i ] = ( bodies.at( body )->getEphemeris( )->getCartesianPosition( time ) -
                bodies.at( bodyList.at( i ) )->getEphemeris( )->getCartesianPosition( time ) ).norm( );
    }
    int minimumDistanceIndex = std::distance(std::begin(distances), std::min_element(std::begin(distances), std::end(distances)));

    return std::make_pair( minimumDistanceIndex, distances[ minimumDistanceIndex ] );
}

std::tuple< int, double, double > getClosestStationSatelliteDistance(
        const SystemOfBodies& bodies,
        const std::shared_ptr< ground_stations::GroundStation > groundStation,
        const std::vector< std::string >& bodyList,
        const double time )
{
    std::vector< double > distances;
    std::vector< double > elevationAngles;
    std::vector< int > indices;


    Eigen::Vector6d stationState = getLinkEndCompleteEphemerisFunction(
            bodies.at( "Earth" ), observation_models::LinkEndId( "Earth", groundStation->getStationId( ) ) )( time );

    for( unsigned int i = 0; i < bodyList.size( ); i++ )
    {
        Eigen::Vector3d relativePosition =
                bodies.at( bodyList.at( i ) )->getEphemeris( )->getCartesianPosition( time ) -
                stationState.segment( 0, 3 );
        double elevationAngle = groundStation->getPointingAnglesCalculator( )->calculateElevationAngleFromInertialVector(
                    relativePosition, time );
        if( elevationAngle > 0.0 )
        {
            elevationAngles.push_back( elevationAngle );
            distances.push_back( relativePosition.norm( ) );
            indices.push_back( i );
        }
    }

    if( elevationAngles.size( ) > 0 )
    {
        int minimumDistanceIndex = std::distance(std::begin(distances), std::min_element(std::begin(distances), std::end(distances)));
        return std::make_tuple( indices.at( minimumDistanceIndex ), distances.at( minimumDistanceIndex ), elevationAngles.at( minimumDistanceIndex ) );
    }
    else
    {
        return std::make_tuple( -1, TUDAT_NAN, TUDAT_NAN );
    }

}

BOOST_AUTO_TEST_CASE( test_ConstellationVariables )
{
    // Load Spice kernels.
    spice_interface::loadStandardSpiceKernels( );

    // Set simulation end epoch.
    const double simulationStartEpoch = 0.0 * tudat::physical_constants::JULIAN_DAY;
    const double simulationEndEpoch = 7.0 * tudat::physical_constants::JULIAN_DAY;

    // Set numerical integration fixed step size.
    const double fixedStepSize = 120.0;

    // Define body settings for simulation.
    BodyListSettings bodySettings =getDefaultBodySettings(
        {"Earth"}, "Earth", "J2000" );

    // Create Earth object
    SystemOfBodies bodies = createSystemOfBodies( bodySettings );

    // Create spacecraft object.
    bodies.createEmptyBody( "Satellite1" );
    bodies.createEmptyBody( "Satellite2" );
    bodies.createEmptyBody( "Satellite3" );
    bodies.createEmptyBody( "Satellite4" );
    bodies.createEmptyBody( "Satellite5" );

    // Define propagator settings variables.
    SelectedAccelerationMap accelerationMap;
    std::vector< std::string > bodiesToPropagate;
    std::vector< std::string > centralBodies;

    // Define propagation settings.
    std::map< std::string, std::vector< std::shared_ptr< AccelerationSettings > > > accelerationsOfSatellite1;
    std::map< std::string, std::vector< std::shared_ptr< AccelerationSettings > > > accelerationsOfSatellite2;
    accelerationsOfSatellite1[ "Earth" ].push_back( std::make_shared< SphericalHarmonicAccelerationSettings >(
                                                     2, 2 ) );
//    accelerationsOfSatellite1[ "Earth" ].push_back( std::make_shared< AccelerationSettings >(
//                                                     aerodynamic ) );
    accelerationsOfSatellite2[ "Earth" ].push_back( std::make_shared< SphericalHarmonicAccelerationSettings >(
                                                     2, 2 ) );
    accelerationMap[ "Satellite1" ] = accelerationsOfSatellite1;
    accelerationMap[ "Satellite2" ] = accelerationsOfSatellite1;

    bodiesToPropagate.push_back( "Satellite1" );
    bodiesToPropagate.push_back( "Satellite2" );

    centralBodies.push_back( "Earth" );
    centralBodies.push_back( "Earth" );

    // Create acceleration models and propagation settings.
    basic_astrodynamics::AccelerationMap accelerationModelMap = createAccelerationModelsMap(
                bodies, accelerationMap, bodiesToPropagate, centralBodies );

    double earthGravitationalParameter = bodies.at( "Earth" )->getGravityFieldModel( )->getGravitationalParameter( );

    // Set Keplerian elements for Asterix.
    Eigen::Vector6d satellite1InitialState;
    satellite1InitialState( semiMajorAxisIndex ) = 6800.0E3;
    satellite1InitialState( eccentricityIndex ) = 0.1;
    satellite1InitialState( inclinationIndex ) = convertDegreesToRadians( 85.3 );
    satellite1InitialState( argumentOfPeriapsisIndex ) = convertDegreesToRadians( 235.7 );
    satellite1InitialState( longitudeOfAscendingNodeIndex ) = convertDegreesToRadians( 23.4 );
    satellite1InitialState( trueAnomalyIndex ) = convertDegreesToRadians( 139.87 );

    Eigen::Vector6d satellite2InitialState = satellite1InitialState;
    satellite2InitialState( eccentricityIndex ) = 0.0;
    satellite2InitialState( inclinationIndex ) = convertDegreesToRadians( 86.3 );
    satellite2InitialState( trueAnomalyIndex ) = convertDegreesToRadians( 141.87 );

    Eigen::Vector6d satellite3InitialState = satellite1InitialState;
    satellite3InitialState( eccentricityIndex ) = 0.0;
    satellite3InitialState( inclinationIndex ) = convertDegreesToRadians( 86.3 );
    satellite3InitialState( trueAnomalyIndex ) = convertDegreesToRadians( 137.87 );
    bodies.at( "Satellite3" )->setEphemeris( createBodyEphemeris( std::make_shared< KeplerEphemerisSettings >(
                                                 satellite3InitialState, 0.0,earthGravitationalParameter, "Earth", "J2000" ),
                                             "Satellite3" ) );

    Eigen::Vector6d satellite4InitialState = satellite1InitialState;
    satellite4InitialState( longitudeOfAscendingNodeIndex ) = convertDegreesToRadians( 24.4 );
    bodies.at( "Satellite4" )->setEphemeris( createBodyEphemeris( std::make_shared< KeplerEphemerisSettings >(
                                                 satellite4InitialState, 0.0,earthGravitationalParameter, "Earth", "J2000" ),
                                             "Satellite4" ) );

    Eigen::Vector6d satellite5InitialState = satellite1InitialState;
    satellite5InitialState( semiMajorAxisIndex ) = 6810.0E3;
    bodies.at( "Satellite5" )->setEphemeris( createBodyEphemeris( std::make_shared< KeplerEphemerisSettings >(
                                                 satellite5InitialState, 0.0, earthGravitationalParameter, "Earth", "J2000" ),
                                             "Satellite5" ) );

    createGroundStation( bodies.at( "Earth" ), "Station", ( Eigen::Vector3d( ) << 0.0, 1.5, 2.1 ).finished( ),
                         coordinate_conversions::geodetic_position );

    // Convert Asterix state from Keplerian elements to Cartesian elements.
    Eigen::VectorXd systemInitialState = Eigen::VectorXd::Zero( 12 );
    systemInitialState.segment( 0, 6 ) = convertKeplerianToCartesianElements(
                satellite1InitialState,
                earthGravitationalParameter );
    systemInitialState.segment( 6, 6 ) = convertKeplerianToCartesianElements(
                satellite2InitialState,
                earthGravitationalParameter );

    std::shared_ptr< IntegratorSettings< > > integratorSettings =
            std::make_shared< IntegratorSettings< > >
            ( rungeKutta4, simulationStartEpoch, fixedStepSize );


    std::vector< std::shared_ptr< SingleDependentVariableSaveSettings > > dependentVariables;

    dependentVariables.push_back(
                std::make_shared< MinimumConstellationDistanceDependentVariableSaveSettings >(
                    "Satellite1", std::vector< std::string >( { "Satellite2", "Satellite3", "Satellite4", "Satellite5" } ) ) );
    dependentVariables.push_back(
                std::make_shared< MinimumConstellationDistanceDependentVariableSaveSettings >(
                    "Satellite2", std::vector< std::string >( { "Satellite1", "Satellite3", "Satellite4", "Satellite5" } ) ) );
    dependentVariables.push_back(
                std::make_shared< MinimumConstellationDistanceDependentVariableSaveSettings >(
                    "Satellite3", std::vector< std::string >( { "Satellite1", "Satellite2", "Satellite4", "Satellite5" } ) ) );
    dependentVariables.push_back(
                std::make_shared< MinimumConstellationStationDistanceDependentVariableSaveSettings >(
                    "Earth", "Station", std::vector< std::string >( { "Satellite1", "Satellite2", "Satellite3", "Satellite4", "Satellite5" } ), 0.0 ) );

    std::shared_ptr< TranslationalStatePropagatorSettings< double > > propagatorSettings =
            std::make_shared< TranslationalStatePropagatorSettings< double > >
            ( centralBodies, accelerationModelMap, bodiesToPropagate, systemInitialState, simulationEndEpoch, cowell, dependentVariables );


    // Create simulation object and propagate dynamics.
    SingleArcDynamicsSimulator< > dynamicsSimulator(
                bodies, integratorSettings, propagatorSettings, true, false, true );
    std::map< double, Eigen::VectorXd > dependentVariableResults = dynamicsSimulator.getDependentVariableHistory( );
    std::pair< int, double > testPair;
    std::tuple< int, double, double > testTuple;
    for( auto it : dependentVariableResults )
    {
        testPair = getClosestSatelliteDistance(
                bodies, "Satellite1", std::vector< std::string >( { "Satellite2", "Satellite3", "Satellite4", "Satellite5" } ), it.first );
        BOOST_CHECK_CLOSE_FRACTION( it.second( 0 ), testPair.second, 1.0E-12 );
        BOOST_CHECK_EQUAL( it.second( 1 ), testPair.first );

        testPair = getClosestSatelliteDistance(
                bodies, "Satellite2", std::vector< std::string >( { "Satellite1", "Satellite3", "Satellite4", "Satellite5" } ), it.first );
        BOOST_CHECK_CLOSE_FRACTION( it.second( 2 ), testPair.second, 1.0E-12 );
        BOOST_CHECK_EQUAL( it.second( 3 ), testPair.first );

        testPair = getClosestSatelliteDistance(
                bodies, "Satellite3", std::vector< std::string >( { "Satellite1", "Satellite2", "Satellite4", "Satellite5" } ), it.first );
        BOOST_CHECK_CLOSE_FRACTION( it.second( 4 ), testPair.second, 1.0E-12 );
        BOOST_CHECK_EQUAL( it.second( 5 ), testPair.first );

        testTuple = getClosestStationSatelliteDistance(
                bodies, bodies.at( "Earth" )->getGroundStation( "Station" ),
                     std::vector< std::string >( { "Satellite1", "Satellite2", "Satellite3", "Satellite4", "Satellite5" } ),
                    it.first );
        if( std::get< 0 >( testTuple ) == -1 )
        {
            BOOST_CHECK_EQUAL( it.second( 7 ), -1 );
            BOOST_CHECK_EQUAL( ( it.second( 6 ) != it.second( 6 ) ), true );
            BOOST_CHECK_EQUAL( ( it.second( 8 ) != it.second( 8 ) ), true );
        }
        else
        {
            BOOST_CHECK_EQUAL( it.second( 7 ), std::get< 0 >( testTuple ) );
            BOOST_CHECK_CLOSE_FRACTION( it.second( 6 ), std::get< 1 >( testTuple ), 1.0E-12 );
            BOOST_CHECK_CLOSE_FRACTION( it.second( 8 ), std::get< 2 >( testTuple ), 1.0E-12 );
        }

    }

}

BOOST_AUTO_TEST_SUITE_END( )

}

}<|MERGE_RESOLUTION|>--- conflicted
+++ resolved
@@ -1671,11 +1671,7 @@
                         moonGravityModel->getGravitationalPotential( moonBodyFixedCartesianPosition ),
                         1e-15 );*/
                 BOOST_CHECK( std::fabs( moonGravitationalPotential - moonGravityModel->getGravitationalPotential( moonBodyFixedCartesianPosition ) )
-<<<<<<< HEAD
-                            < std::fabs( std::min( moonGravitationalPotential, moonGravityModel->getGravitationalPotential( moonBodyFixedCartesianPosition ) ) * 1e-14 ) );
-=======
                             < std::fabs( std::min( moonGravitationalPotential, moonGravityModel->getGravitationalPotential( moonBodyFixedCartesianPosition ) ) * 5.0e-12 ) );
->>>>>>> b153e763
 
                 double earthGravitationalLaplacianOfPotential = variableIterator->second( 8 );
                 double moonGravitationalLaplacianOfPotential = variableIterator->second( 9 );
@@ -1685,24 +1681,14 @@
                         earthGravitationalLaplacianOfPotential + 1,
                         earthGravityModel->getLaplacianOfPotential( earthBodyFixedCartesianPosition ) + 1,
                         1e-15 );*/
-<<<<<<< HEAD
-                BOOST_CHECK( std::fabs( earthGravitationalLaplacianOfPotential - earthGravityModel->getLaplacianOfPotential( earthBodyFixedCartesianPosition ) )
-                            < std::fabs( std::min( earthGravitationalLaplacianOfPotential, earthGravityModel->getLaplacianOfPotential( earthBodyFixedCartesianPosition ) ) * 1e-15 ) );
-=======
                 BOOST_CHECK_SMALL( std::fabs( earthGravitationalLaplacianOfPotential ), 1.0E-22 );
->>>>>>> b153e763
 
                 // Check 3rd body gravitational potential: adding 1 because value is very close to 0
                 /*BOOST_CHECK_CLOSE_FRACTION(
                         moonGravitationalLaplacianOfPotential + 1,
                         moonGravityModel->getLaplacianOfPotential( moonBodyFixedCartesianPosition ) + 1,
                         1e-15 );*/
-<<<<<<< HEAD
-                BOOST_CHECK( std::fabs( moonGravitationalLaplacianOfPotential - moonGravityModel->getLaplacianOfPotential( moonBodyFixedCartesianPosition ) )
-                            < std::fabs( std::min( moonGravitationalLaplacianOfPotential, moonGravityModel->getLaplacianOfPotential( moonBodyFixedCartesianPosition ) ) * 1e-15 ) );
-=======
                 BOOST_CHECK_SMALL( std::fabs( moonGravitationalLaplacianOfPotential ), 1.0E-22 );
->>>>>>> b153e763
             }
         }
     }
