/*    Copyright (c) 2010-2018, Delft University of Technology
 *    All rigths reserved
 *
 *    This file is part of the Tudat. Redistribution and use in source and
 *    binary forms, with or without modification, are permitted exclusively
 *    under the terms of the Modified BSD license. You should have received
 *    a copy of the license with this file. If not, please or visit:
 *    http://tudat.tudelft.nl/LICENSE.
 */

#ifndef TUDAT_ENVIRONMENTUPDATER_H
#define TUDAT_ENVIRONMENTUPDATER_H

#include <vector>
#include <string>
#include <map>

#include <boost/bind.hpp>
#include <functional>
#include <boost/tuple/tuple.hpp>
#include <boost/tuple/tuple_comparison.hpp>
#include <boost/tuple/tuple_io.hpp>

#include "Tudat/SimulationSetup/EnvironmentSetup/body.h"
#include "Tudat/Astrodynamics/Gravitation/timeDependentSphericalHarmonicsGravityField.h"
#include "Tudat/SimulationSetup/PropagationSetup/propagationSettings.h"
#include "Tudat/Astrodynamics/Propagators/environmentUpdateTypes.h"

namespace tudat
{

namespace propagators
{

//! Class used to update the environment during numerical integration.
/*!
 *  Class used to update the environment during numerical integration. The class ensures that the
 *  current state of the numerical integration is properly set, and that all the environment models
 *  that are used during the numerical integration are updated to the current time and state in the
 *  correct order.
 */
template< typename StateScalarType, typename TimeType >
class EnvironmentUpdater
{
public:

    //! Constructor
    /*!
     * Constructor, provides the required settings for updating the environment.
     * \param bodyList List of body objects, this list encompasses all environment object in the
     * simulation.
     * \param updateSettings List of updates of the environment models that are required.
     * The list defines per model type (key) the bodies for which this environment model should be
     * updated (values)
     * \param integratedStates This map provides the list of identifiers for the numerically
     * integrated states. The type of integrated state (key) is defined for each reference
     * (value). Note that for the numerical integration of translational motion, the entry
     * in the pair will have a second entry that is empty (""), with the first entry defining
     * the body that is integrated.
     */
    EnvironmentUpdater(
            const simulation_setup::NamedBodyMap& bodyList,
            const std::map< EnvironmentModelsToUpdate, std::vector< std::string > >& updateSettings,
            const std::map< IntegratedStateType,
            std::vector< std::pair< std::string, std::string > > >& integratedStates =
            ( std::map< IntegratedStateType,
              std::vector< std::pair< std::string, std::string > > >( ) ) ):
        bodyList_( bodyList ), integratedStates_( integratedStates )
    {
        // Set update function to be evaluated as dependent variables of state and time during each
        // integration time step.
        setUpdateFunctions( updateSettings );
    }

    //! Function to update the environment to the current state and time.
    /*!
     * Function to update the environment to the current state and time. This function calls the
     * dependent variable functions set by the setUpdateFunctions function. By default, the
     * numerically integrated states are set in the environment first. This may be overridden by
     * using the setIntegratedStatesFromEnvironment variable, which forces the function to ignore
     * specific integrated states and update them from the existing environment models instead.
     * \param currentTime Current time.
     * \param integratedStatesToSet Current list of integrated states, with specific integrated
     * states defined by integratedStates_ member variable. Note that these states must have been
     * converted to the global state before input to this function, as is done by the
     * convertCurrentStateToGlobalRepresentationPerType function of the DynamicsStateDerivativeModel.
     * \param setIntegratedStatesFromEnvironment Integrated state types which are not to be used for
     * updating the environment, but which are to be set from existing environment models instead.
     */
    void updateEnvironment(
            const TimeType currentTime,
            const std::unordered_map< IntegratedStateType, Eigen::Matrix< StateScalarType, Eigen::Dynamic, 1 > >&
            integratedStatesToSet,
            const std::vector< IntegratedStateType >& setIntegratedStatesFromEnvironment =
            std::vector< IntegratedStateType >( ) )
    {
        // Check consistency of input.
        if( integratedStatesToSet.size( ) + setIntegratedStatesFromEnvironment.size( ) != integratedStates_.size( ) )
        {
            throw std::runtime_error( "Error when updating environment, input size is inconsistent " +
                                      std::to_string( integratedStatesToSet.size( ) ) + " " +
                                      std::to_string( setIntegratedStatesFromEnvironment.size( ) ) + " " +
                                      std::to_string( integratedStates_.size( ) ) );
        }

        for( unsigned int i = 0; i < resetFunctionVector_.size( ); i++ )
        {
            resetFunctionVector_.at( i ).template get< 2 >( )( );
        }

        // Set integrated state variables in environment.
        setIntegratedStatesInEnvironment( integratedStatesToSet );

        // Set current state from environment for override settings setIntegratedStatesFromEnvironment
        setStatesFromEnvironment( setIntegratedStatesFromEnvironment, currentTime );

        // Evaluate time-dependent update functions (dependent variables of state and time)
        // determined by setUpdateFunctions
        for( unsigned int i = 0; i < updateFunctionVector_.size( ); i++ )
        {
            updateFunctionVector_.at( i ).template get< 2 >( )( currentTime );
        }
    }

private:

    //! Function to set numerically integrated states in environment.
    /*!
     * Function to set numerically integrated states in environment.  Note that these states must
     * have been converted to the global state before input to this function, as is done by the
     * convertCurrentStateToGlobalRepresentationPerType function of the
     * DynamicsStateDerivativeModel.
     * \param integratedStatesToSet Integrated states which are to be set in environment.
     */
    void setIntegratedStatesInEnvironment(
            const std::unordered_map< IntegratedStateType, Eigen::Matrix< StateScalarType, Eigen::Dynamic, 1 > >&
            integratedStatesToSet )
    {
        // Iterate over state types and set states in environment
        for( integratedStateIterator_ = integratedStatesToSet.begin( );
             integratedStateIterator_ != integratedStatesToSet.end( );
             integratedStateIterator_++ )
        {
            switch( integratedStateIterator_->first )
            {
            case translational_state:
            {
                // Set translational states for bodies provided as input.
                for( unsigned int i = 0; i < integratedStates_[ translational_state ].size( ); i++ )
                {
                    bodyList_[ integratedStates_[ translational_state ][ i ].first ]->template
                            setTemplatedState< StateScalarType >(
                                integratedStateIterator_->second.segment( i * 6, 6 ) );
                }
                break;
            }
            case rotational_state:
            {
                std::vector< std::pair< std::string, std::string > > bodiesWithIntegratedStates =
                        integratedStates_.at( rotational_state );
                for( unsigned int i = 0; i < bodiesWithIntegratedStates.size( ); i++ )
                {
                    bodyList_[ bodiesWithIntegratedStates[ i ].first ]->setCurrentRotationalStateToLocalFrame(
                                integratedStateIterator_->second.segment( i * 7, 7 ).template cast< double >( ) );
                }
                break;
            }
            case body_mass_state:
            {
                // Set mass for bodies provided as input.
                std::vector< std::pair< std::string, std::string > > bodiesWithIntegratedMass =
                        integratedStates_.at( body_mass_state );

                for( unsigned int i = 0; i < bodiesWithIntegratedMass.size( ); i++ )
                {
                    bodyList_[ bodiesWithIntegratedMass[ i ].first ]
                            ->setConstantBodyMass( integratedStateIterator_->second( i ) );
                }
                break;
            }
            case custom_state:
            {
                break;
            }
            default:
                throw std::runtime_error( "Error, could not find integrated state settings for " +
                                          std::to_string( integratedStateIterator_->first ) );
            }
        }
    }
    //! Function to explicitly use existing environment models to update current states of integrated bodies
    /*!
     * Function to explicitly use existing environment models to update current states of integrated
     * bodies, overriding the numerically integrated states.
     * \param statesToSet Integrated state types which are not to be used for updating the environment,
     * but which are to be set from existing environment models instead.
     * \param currentTime Time to which environment is to be updated.
     */
    void setStatesFromEnvironment(
            const std::vector< IntegratedStateType >& statesToSet,
            const TimeType currentTime )
    {
        // Iterate over selected state types.
        for( unsigned int i = 0; i < statesToSet.size( ); i++ )
        {
            switch( statesToSet.at( i ) )
            {
            case translational_state:
            {
                // Iterate over all integrated translational states.
                std::vector< std::pair< std::string, std::string > > bodiesWithIntegratedStates =
                        integratedStates_[ translational_state ];
                for( unsigned int i = 0; i < bodiesWithIntegratedStates.size( ); i++ )
                {
                    bodyList_[ bodiesWithIntegratedStates[ i ].first ]->
                            template setStateFromEphemeris< StateScalarType, TimeType >( currentTime );

                }
                break;
            }
            case rotational_state:
            {
                std::vector< std::pair< std::string, std::string > > bodiesWithIntegratedStates =
                        integratedStates_.at( rotational_state );
                for( unsigned int i = 0; i < bodiesWithIntegratedStates.size( ); i++ )
                {
                    bodyList_[ bodiesWithIntegratedStates[ i ].first ]->template setCurrentRotationalStateToLocalFrameFromEphemeris< TimeType >(
                                currentTime );
                }
                break;
            }
            case body_mass_state:
            {
                // Iterate over all integrated masses.
                std::vector< std::pair< std::string, std::string > > bodiesWithIntegratedStates =
                        integratedStates_.at( body_mass_state );
                for( unsigned int i = 0; i < bodiesWithIntegratedStates.size( ); i++ )
                {
                    bodyList_[ bodiesWithIntegratedStates[ i ].first ]->
                            updateMass( currentTime );

                }
                break;
            }
            default:
                throw std::runtime_error( "Error, could not find  state settings for " +
                                          std::to_string( statesToSet.at( i ) ) );
            }
        }
    }

    //! Function to set the order in which the updateFunctionVector_ is to be updated.
    /*!
     *  Function to set the order in which the updateFunctionVector_ is to be updated. Order is determined recursively in
     *  this function,  the variable iterationNumber keeps track of the number of nested calls to the function.
     *  \param iterationNumber Number of subsequent calls to this funtion
     */
    void setUpdateFunctionOrder( const int iterationNumber = 0 )
    {
        bool rerunUpdateOrder = 0;

        // Iterate over all update functions
        for( unsigned int i = 0; i < updateFunctionVector_.size( ); i++ )
        {
            // Check if environment model is rotational state.
            if( updateFunctionVector_.at( i ).template get< 0 >( ) == body_rotational_state_update )
            {
                // Check id body has no rotational ephemeris (i.e. if rotation comes from iterationNumber ).
                if( bodyList_.at( updateFunctionVector_.at( i ).template get< 1 >( ) )->getRotationalEphemeris( ) == nullptr )
                {
                    // Check if DependentOrientationCalculator is an AerodynamicAngleCalculator.
                    std::shared_ptr< reference_frames::DependentOrientationCalculator > dependentOrientationCalculator =
                            bodyList_.at( updateFunctionVector_.at( i ).template get< 1 >( ) )->
                            getDependentOrientationCalculator( );
                    std::shared_ptr< reference_frames::AerodynamicAngleCalculator > aerodynamicAngleCalculator =
                            std::dynamic_pointer_cast< reference_frames::AerodynamicAngleCalculator >(
                                dependentOrientationCalculator );

                    // Check if properties of AerodynamicAngleCalculator are such that a different update order is warranted.
                    if( std::dynamic_pointer_cast< reference_frames::AerodynamicAngleCalculator >(
                                dependentOrientationCalculator ) != nullptr )
                    {
                        unsigned int centralTranslationalUpdateIndex = 0;
                        unsigned int centralRotationalUpdateIndex = 0;
                        unsigned int vehicleTranslationalUpdateIndex = 0;
                        unsigned int vehicleRotationalUpdateIndex = i;
                        unsigned int flightCoditionsUpdateIndex = 0;

                        bool centralTranslationalUpdateIndexSet = false;
                        bool centralRotationalUpdateIndexSet = false;
                        bool vehicleTranslationalUpdateIndexSet = false;
                        bool flightConditionsUpdateIndexSet = false;

                        // Check if the state or orientation of the central body of AerodynamicAngleCalculator is updated.
                        for( unsigned int j = 0; j < updateFunctionVector_.size( ); j++ )
                        {
                            if( ( updateFunctionVector_.at( j ).template get< 0 >( ) == body_translational_state_update ) &&
                                    ( updateFunctionVector_.at( j ).template get< 1 >( ) ==
                                      aerodynamicAngleCalculator->getCentralBodyName( ) ) )
                            {
                                centralTranslationalUpdateIndex = j;
                                centralTranslationalUpdateIndexSet = true;
                            }

                            if( ( updateFunctionVector_.at( j ).template get< 0 >( ) == body_rotational_state_update ) &&
                                    ( updateFunctionVector_.at( j ).template get< 1 >( ) ==
                                      aerodynamicAngleCalculator->getCentralBodyName( ) ) )
                            {
                                centralRotationalUpdateIndex = j;
                                centralRotationalUpdateIndexSet = true;
                            }

                            if( ( updateFunctionVector_.at( j ).template get< 0 >( ) == body_translational_state_update ) &&
                                    ( updateFunctionVector_.at( j ).template get< 1 >( ) ==
                                      updateFunctionVector_.at( i ).template get< 1 >( ) ) )
                            {
                                vehicleTranslationalUpdateIndex = j;
                                vehicleTranslationalUpdateIndexSet = true;
                            }

                            if( ( updateFunctionVector_.at( j ).template get< 0 >( ) == vehicle_flight_conditions_update ) &&
                                    ( updateFunctionVector_.at( j ).template get< 1 >( ) ==
                                      updateFunctionVector_.at( i ).template get< 1 >( ) ) )
                            {
                                flightCoditionsUpdateIndex = j;
                                flightConditionsUpdateIndexSet = true;
                            }
                        }


                        std::vector< int > indices;
                        std::vector< boost::tuple< EnvironmentModelsToUpdate, std::string, std::function< void( const double ) > > > updatesToMove;

                        if( centralTranslationalUpdateIndexSet )
                        {
                            indices.push_back( centralTranslationalUpdateIndex );
                            updatesToMove.push_back( updateFunctionVector_.at( centralTranslationalUpdateIndex ) );
                        }

                        if( centralRotationalUpdateIndexSet )
                        {
                            indices.push_back( centralRotationalUpdateIndex );
                            updatesToMove.push_back( updateFunctionVector_.at( centralRotationalUpdateIndex ) );
                        }

                        if( vehicleTranslationalUpdateIndexSet )
                        {
                            indices.push_back( vehicleTranslationalUpdateIndex );
                            updatesToMove.push_back( updateFunctionVector_.at( vehicleTranslationalUpdateIndex ) );
                        }

                        if( flightConditionsUpdateIndexSet )
                        {
                            indices.push_back( flightCoditionsUpdateIndex );
                            updatesToMove.push_back( updateFunctionVector_.at( flightCoditionsUpdateIndex ) );
                        }

                        indices.push_back( vehicleRotationalUpdateIndex );
                        updatesToMove.push_back( updateFunctionVector_.at( vehicleRotationalUpdateIndex ) );
                        std::vector< int > unorderedIndices = indices;
                        std::sort( indices.begin( ), indices.end( ) );

                        if( indices != unorderedIndices )
                        {

                            for( unsigned int k = 0; k < updatesToMove.size( ); k++ )
                            {
                                updateFunctionVector_[ indices.at( k ) ] = updatesToMove.at( k );
                            }
                            rerunUpdateOrder = true;
                            break;
                        }
                    }
                }
            }
        }

        // Define escape condition in case of infinite loop.
        if( iterationNumber > 10000 )
        {
            throw std::runtime_error( "Error when finding update order; stuck in infinite loop" );
        }

        // Rerun function if needed.
        if( rerunUpdateOrder )
        {
            setUpdateFunctionOrder( iterationNumber + 1 );
        }
    }

    //! Function to set the update functions for the environment from the required update settings.
    /*!
     * Function to set the update functions for the environment from the required update settings.
     * \param updateSettings Settings for the environment updates.
     */
    void setUpdateFunctions( const std::map< EnvironmentModelsToUpdate,
                             std::vector< std::string > >& updateSettings )
    {
        std::map< EnvironmentModelsToUpdate,
                std::vector< std::pair< std::string, std::function< void( const double ) > > > > updateTimeFunctionList;

        // Iterate over all required updates and set associated update function in lists
        for( std::map< EnvironmentModelsToUpdate,
             std::vector< std::string > >::const_iterator updateIterator =
             updateSettings.begin( ); updateIterator != updateSettings.end( ); updateIterator++ )
        {
            // Get list of bodies for which current environment type is to be updated.
            std::vector< std::string > currentBodies = updateIterator->second;
            for( unsigned int i = 0; i < currentBodies.size( ); i++ )
            {
                if( currentBodies.at( i ) != "" )
                {
                    // Check whether body exists
                    if( bodyList_.count( currentBodies.at( i ) ) == 0 )
                    {
                        throw std::runtime_error(
                                    "Error when setting environment update functions, could not find body " +
                                    currentBodies.at( i ) );
                    }

                    // Find type of environment.
                    switch( updateIterator->first )
                    {

                    // If requested body is not propagated, add to list.
                    case body_translational_state_update:
                    {
                        bool addUpdate = 1;

                        // Check if mass is propagated
                        if( integratedStates_.count( translational_state ) > 0 )
                        {
                            // Check if current body is propagated
                            std::pair< std::string, std::string > bodyToCheck
                                    = std::make_pair( currentBodies.at( i ), "" );
                            std::vector< std::pair< std::string, std::string > > integratedTranslationalStates
                                    = integratedStates_.at( translational_state );
                            if( std::find( integratedTranslationalStates.begin( ),
                                           integratedTranslationalStates.end( ),
                                           bodyToCheck ) != integratedTranslationalStates.end( ) )
                            {
                                addUpdate = 0;
                            }
                        }

                        // Add state update function to list.
                        if( addUpdate == 1 )
                        {
                            std::function< void( const TimeType ) > stateSetFunction =
                                    std::bind(
                                        &simulation_setup::Body
                                            ::setStateFromEphemeris< StateScalarType, TimeType >,
                                        bodyList_.at( currentBodies.at( i ) ), std::placeholders::_1 );

                            updateTimeFunctionList[ body_translational_state_update ].push_back(
                                        std::make_pair( currentBodies.at( i ), stateSetFunction ) );

                            resetFunctionVector_.push_back(
                                        boost::make_tuple(
<<<<<<< HEAD
                                            body_transational_state_update, currentBodies.at( i ),
                                            std::bind( &simulation_setup::Body::recomputeStateOnNextCall,
=======
                                            body_translational_state_update, currentBodies.at( i ),
                                            boost::bind( &simulation_setup::Body::recomputeStateOnNextCall,
>>>>>>> 7a334d32
                                                         bodyList_.at( currentBodies.at( i ) ) ) ) );
                        }
                        break;
                    }
                    case body_rotational_state_update:
                    {

                        bool addUpdate = 1;
                        if( integratedStates_.count( rotational_state ) > 0 )
                        {
                            std::pair< std::string, std::string > bodyToCheck = std::make_pair( currentBodies.at( i ), "" );
                            std::vector< std::pair< std::string, std::string > > integratedRotationalStates =
                                    integratedStates_.at( rotational_state );
                            if( std::find( integratedRotationalStates.begin( ), integratedRotationalStates.end( ), bodyToCheck ) !=
                                    integratedRotationalStates.end( ) )
                            {
                                addUpdate = 0;
                            }
                        }

                        if( addUpdate == 1 )
                        {

                            // Check if rotational ephemeris exists
                            if(  ( bodyList_.at( currentBodies.at( i ) )->getRotationalEphemeris( ) != nullptr ) ||
                                 ( bodyList_.at( currentBodies.at( i ) )->getDependentOrientationCalculator( ) != nullptr ) )
                            {
                                std::function< void( const TimeType ) > rotationalStateSetFunction =
                                        std::bind( &simulation_setup::Body
                                                     ::setCurrentRotationalStateToLocalFrameFromEphemeris< TimeType >,
                                                     bodyList_.at( currentBodies.at( i ) ), std::placeholders::_1 );
                                updateTimeFunctionList[ body_rotational_state_update ].push_back(
                                            std::make_pair( currentBodies.at( i ), rotationalStateSetFunction ) );

                                if( bodyList_.at( currentBodies.at( i ) )->getRotationalEphemeris( ) == nullptr )
                                {
                                    resetFunctionVector_.push_back(
                                                boost::make_tuple(
                                                    body_rotational_state_update, currentBodies.at( i ),
                                                    std::bind( &reference_frames::DependentOrientationCalculator::
                                                                 resetCurrentTime, bodyList_.at( currentBodies.at( i ) )->
                                                                 getDependentOrientationCalculator( ), TUDAT_NAN ) ) );
                                }
                            }
                            else
                            {
                                throw std::runtime_error(
                                            "Request rotation update of " + currentBodies.at( i ) +
                                            ", but body has no rotational ephemeris" );
                            }
                        }

                        break;

                    }
                    case body_mass_update:
                    {
                        bool addUpdate = 1;

                        // Check if translational state is propagated
                        if( integratedStates_.count( body_mass_state ) > 0 )
                        {
                            // Check if current body is propagated
                            std::pair< std::string, std::string > bodyToCheck
                                    = std::make_pair( currentBodies.at( i ), "" );
                            std::vector< std::pair< std::string, std::string > > integratedBodyMasses
                                    = integratedStates_.at( body_mass_state );
                            if( std::find( integratedBodyMasses.begin( ),
                                           integratedBodyMasses.end( ),
                                           bodyToCheck ) != integratedBodyMasses.end( ) )
                            {
                                addUpdate = 0;
                            }
                        }

                        if( addUpdate )
                        {
                            updateTimeFunctionList[ body_mass_update ].push_back(
                                        std::make_pair( currentBodies.at( i ),
                                                        std::bind( &simulation_setup::Body::updateMass,
                                                                     bodyList_.at( currentBodies.at( i ) ), std::placeholders::_1  ) ) );
                        }
                        break;
                    }
                    case spherical_harmonic_gravity_field_update:
                    {

                        // Check if body has time-dependent sh field
                        std::shared_ptr< gravitation::TimeDependentSphericalHarmonicsGravityField >
                                gravityField = std::dynamic_pointer_cast
                                < gravitation::TimeDependentSphericalHarmonicsGravityField >
                                (  bodyList_.at( currentBodies.at( i ) )->getGravityFieldModel( ) );
                        if( gravityField != nullptr )
                        {
                            updateTimeFunctionList[ spherical_harmonic_gravity_field_update ].push_back(
                                        std::make_pair(
                                            currentBodies.at( i ),
                                            std::bind( &gravitation
                                                         ::TimeDependentSphericalHarmonicsGravityField
                                                         ::update,
                                                         gravityField, std::placeholders::_1 ) ) );
                        }
                        // If no sh field at all, throw eeror.
                        else if( std::dynamic_pointer_cast< gravitation::SphericalHarmonicsGravityField >
                                 (  bodyList_.at( currentBodies.at( i ) )->getGravityFieldModel( ) ) == nullptr )
                        {
                            throw std::runtime_error( "Request sh update of " + currentBodies.at( i ) +
                                                      ", but body has no sh model" );
                        }

                        break;
                    }
                    case vehicle_flight_conditions_update:
                    {
                        // Check if current body has flight conditions set.
                        if( bodyList_.at( currentBodies.at( i ) )->getFlightConditions( ) != nullptr )
                        {
                            // If vehicle has flight conditions, add flight conditions update
                            // function to update list.
                            updateTimeFunctionList[ vehicle_flight_conditions_update ].push_back(
                                        std::make_pair(
                                            currentBodies.at( i ), std::bind(
                                                &aerodynamics::FlightConditions::updateConditions,
                                                bodyList_.at( currentBodies.at( i ) )
                                                ->getFlightConditions( ), std::placeholders::_1 ) ) );

                            resetFunctionVector_.push_back(
                                        boost::make_tuple(
                                            vehicle_flight_conditions_update, currentBodies.at( i ),
                                            std::bind( &aerodynamics::FlightConditions::
                                                         resetCurrentTime, bodyList_.at( currentBodies.at( i ) )->
                                                         getFlightConditions( ), TUDAT_NAN ) ) );
                        }
                        else
                        {
                            throw std::runtime_error(
                                        "Request flight condition update of " + currentBodies.at( i ) +
                                        ", but body has no flight conditions" );
                        }
                        break;
                    }

                    case radiation_pressure_interface_update:
                    {
                        // Get body radiation pressure interface(s) (one per source)
                        std::map< std::string, std::shared_ptr< electro_magnetism
                                ::RadiationPressureInterface > >
                                radiationPressureInterfaces =
                                bodyList_.at( currentBodies.at( i ) )->getRadiationPressureInterfaces( );

                        if( radiationPressureInterfaces.size( ) == 0 )
                        {
                            throw std::runtime_error(
                                        "Request radiation pressure update of " + currentBodies.at( i ) +
                                        ", but body has no radiation pressure interfaces" );
                        }
                        else if( radiationPressureInterfaces.size( ) > 1 )
                        {
                            std::cerr << "Warning, requested radiation pressure update of " << currentBodies.at( i ) <<
                                       ", but body has multiple radiation pressure interfaces: updating all." << std::endl;
                        }

                        // Add each interface update function to update list.
                        for( std::map< std::string,
                             std::shared_ptr< electro_magnetism::RadiationPressureInterface > >
                             ::iterator iterator = radiationPressureInterfaces.begin( );
                             iterator != radiationPressureInterfaces.end( ); iterator++ )
                        {
                            updateTimeFunctionList[ radiation_pressure_interface_update ].push_back(
                                        std::make_pair( currentBodies.at( i ),
                                                        std::bind(
                                                            &electro_magnetism
                                                            ::RadiationPressureInterface
                                                            ::updateInterface,
                                                            iterator->second, std::placeholders::_1 ) ) );
                        }
                        break;
                    }
                    }
                }
            }
        }

        // Create list of update functions.
        for( std::map< EnvironmentModelsToUpdate, std::vector< std::pair< std::string,
             std::function< void( const double ) > > > >::iterator updateTimeIterator  = updateTimeFunctionList.begin( );
             updateTimeIterator != updateTimeFunctionList.end( ); updateTimeIterator++ )
        {
            for( unsigned int i = 0; i < updateTimeIterator->second.size( ); i++ )
            {
                updateFunctionVector_.push_back(
                            boost::make_tuple( updateTimeIterator->first,  updateTimeIterator->second.at( i ).first,
                                               updateTimeIterator->second.at( i ).second ) );
            }
        }

        // Set update order of functions.
        setUpdateFunctionOrder( );
    }

    //! List of body objects, this list encompasses all environment object in the simulation.
    simulation_setup::NamedBodyMap bodyList_;


    //! list of identifiers for the numerically integrated states
    /*!
     * This map provides the list of identifiers for the numerically
     * integrated states. The type of integrated state (key) is defined for each reference
     * (value). Note that for the numerical integration of translational motion, the entry
     * in the pair will have a second entry that is empty (""), with the first entry defining
     * the body that is integrated.
     */
    std::map< IntegratedStateType, std::vector< std::pair< std::string, std::string > > >
    integratedStates_;

    //! List of time-dependent functions to call to update the environment.
    std::vector< boost::tuple< EnvironmentModelsToUpdate, std::string, std::function< void( const double ) > > >
    updateFunctionVector_;

    //! List of time-dependent functions to call to reset the time of the environment (to NaN signal recomputation for next
    //! time step).
    std::vector< boost::tuple< EnvironmentModelsToUpdate, std::string, std::function< void( ) > > > resetFunctionVector_;




    //! Predefined state history iterator for computational efficiency.
    typename std::unordered_map< IntegratedStateType, Eigen::Matrix< StateScalarType, Eigen::Dynamic, 1 > >::const_iterator
    integratedStateIterator_;


};

extern template class EnvironmentUpdater< double, double >;
extern template class EnvironmentUpdater< double, Time >;
extern template class EnvironmentUpdater< long double, double >;
extern template class EnvironmentUpdater< long double, Time >;

} // namespace propagators

} // namespace tudat

#endif // TUDAT_ENVIRONMENTUPDATER_H<|MERGE_RESOLUTION|>--- conflicted
+++ resolved
@@ -457,13 +457,8 @@
 
                             resetFunctionVector_.push_back(
                                         boost::make_tuple(
-<<<<<<< HEAD
-                                            body_transational_state_update, currentBodies.at( i ),
+                                            body_translational_state_update, currentBodies.at( i ),
                                             std::bind( &simulation_setup::Body::recomputeStateOnNextCall,
-=======
-                                            body_translational_state_update, currentBodies.at( i ),
-                                            boost::bind( &simulation_setup::Body::recomputeStateOnNextCall,
->>>>>>> 7a334d32
                                                          bodyList_.at( currentBodies.at( i ) ) ) ) );
                         }
                         break;
