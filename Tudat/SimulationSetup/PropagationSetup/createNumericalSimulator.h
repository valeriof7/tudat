--- conflicted
+++ resolved
@@ -13,12 +13,8 @@
 #define TUDAT_CREATENUMERICALSIMULATOR_H
 
 #include "Tudat/SimulationSetup/PropagationSetup/dynamicsSimulator.h"
-<<<<<<< HEAD
 #include "Tudat/SimulationSetup/PropagationSetup/variationalEquationsSolver.h"
 #include "Tudat/SimulationSetup/PropagationSetup/propagationSettings.h"
-=======
-#include "Tudat/SimulationSetup/EstimationSetup/variationalEquationsSolver.h"
->>>>>>> eaed7b43
 
 namespace tudat
 {
@@ -44,27 +40,15 @@
 template< typename StateScalarType = double, typename TimeType = double, typename ParameterType = double >
 std::shared_ptr< propagators::SingleArcVariationalEquationsSolver< StateScalarType, TimeType > >
 createSingleArcVariationalEquationsSolver(
-<<<<<<< HEAD
         const simulation_setup::NamedBodyMap& bodyMap,
-        const boost::shared_ptr< numerical_integrators::IntegratorSettings< TimeType > > integratorSettings,
-        const boost::shared_ptr< propagators::PropagatorSettings< StateScalarType > > propagatorSettings,
-        const boost::shared_ptr< estimatable_parameters::EstimatableParameterSet< ParameterType > > parametersToEstimate,
+        const std::shared_ptr< numerical_integrators::IntegratorSettings< TimeType > > integratorSettings,
+        const std::shared_ptr< propagators::PropagatorSettings< StateScalarType > > propagatorSettings,
+        const std::shared_ptr< estimatable_parameters::EstimatableParameterSet< ParameterType > > parametersToEstimate,
         const bool integrateDynamicalAndVariationalEquationsConcurrently = 1,
-        const boost::shared_ptr< numerical_integrators::IntegratorSettings< double > > variationalOnlyIntegratorSettings
-        = boost::shared_ptr< numerical_integrators::IntegratorSettings< double > >( ),
+        const std::shared_ptr< numerical_integrators::IntegratorSettings< double > > variationalOnlyIntegratorSettings
+        = std::shared_ptr< numerical_integrators::IntegratorSettings< double > >( ),
         const bool clearNumericalSolution = 1,
         const bool integrateEquationsOnCreation = 1 )
-=======
-                    const simulation_setup::NamedBodyMap& bodyMap,
-                    const std::shared_ptr< numerical_integrators::IntegratorSettings< TimeType > > integratorSettings,
-                    const std::shared_ptr< propagators::PropagatorSettings< StateScalarType > > propagatorSettings,
-                    const std::shared_ptr< estimatable_parameters::EstimatableParameterSet< ParameterType > > parametersToEstimate,
-                    const bool integrateDynamicalAndVariationalEquationsConcurrently = 1,
-                    const std::shared_ptr< numerical_integrators::IntegratorSettings< double > > variationalOnlyIntegratorSettings
-                    = std::shared_ptr< numerical_integrators::IntegratorSettings< double > >( ),
-                    const bool clearNumericalSolution = 1,
-                    const bool integrateEquationsOnCreation = 1 )
->>>>>>> eaed7b43
 {
     return std::make_shared< propagators::SingleArcVariationalEquationsSolver< StateScalarType, TimeType > >(
                 bodyMap, integratorSettings, propagatorSettings, parametersToEstimate,
@@ -73,42 +57,42 @@
 }
 
 template< typename StateScalarType = double, typename TimeType = double, typename ParameterType = double >
-boost::shared_ptr< propagators::HybridArcVariationalEquationsSolver< StateScalarType, TimeType > >
+std::shared_ptr< propagators::HybridArcVariationalEquationsSolver< StateScalarType, TimeType > >
 createHybridArcVariationalEquationsSolver(
         const simulation_setup::NamedBodyMap& bodyMap,
-        const boost::shared_ptr< numerical_integrators::IntegratorSettings< TimeType > > integratorSettings,
-        const boost::shared_ptr< propagators::PropagatorSettings< StateScalarType > > propagatorSettings,
-        const boost::shared_ptr< estimatable_parameters::EstimatableParameterSet< ParameterType > > parametersToEstimate,
+        const std::shared_ptr< numerical_integrators::IntegratorSettings< TimeType > > integratorSettings,
+        const std::shared_ptr< propagators::PropagatorSettings< StateScalarType > > propagatorSettings,
+        const std::shared_ptr< estimatable_parameters::EstimatableParameterSet< ParameterType > > parametersToEstimate,
         const bool integrateDynamicalAndVariationalEquationsConcurrently = 1,
-        const boost::shared_ptr< numerical_integrators::IntegratorSettings< double > > variationalOnlyIntegratorSettings
-        = boost::shared_ptr< numerical_integrators::IntegratorSettings< double > >( ),
+        const std::shared_ptr< numerical_integrators::IntegratorSettings< double > > variationalOnlyIntegratorSettings
+        = std::shared_ptr< numerical_integrators::IntegratorSettings< double > >( ),
         const bool clearNumericalSolution = 1,
         const bool integrateEquationsOnCreation = 1 )
 {
     std::vector< double > arcStartTimes = estimatable_parameters::getMultiArcStateEstimationArcStartTimes(
                 parametersToEstimate, false );
-    return boost::make_shared< propagators::HybridArcVariationalEquationsSolver< StateScalarType, TimeType > >(
+    return std::make_shared< propagators::HybridArcVariationalEquationsSolver< StateScalarType, TimeType > >(
                 bodyMap, integratorSettings, propagatorSettings, parametersToEstimate, arcStartTimes,
                 integrateDynamicalAndVariationalEquationsConcurrently,
                 clearNumericalSolution, integrateEquationsOnCreation );
 }
 
 template< typename StateScalarType = double, typename TimeType = double, typename ParameterType = double >
-boost::shared_ptr< propagators::MultiArcVariationalEquationsSolver< StateScalarType, TimeType > >
+std::shared_ptr< propagators::MultiArcVariationalEquationsSolver< StateScalarType, TimeType > >
 createMultiArcVariationalEquationsSolver(
         const simulation_setup::NamedBodyMap& bodyMap,
-        const boost::shared_ptr< numerical_integrators::IntegratorSettings< TimeType > > integratorSettings,
-        const boost::shared_ptr< propagators::PropagatorSettings< StateScalarType > > propagatorSettings,
-        const boost::shared_ptr< estimatable_parameters::EstimatableParameterSet< ParameterType > > parametersToEstimate,
+        const std::shared_ptr< numerical_integrators::IntegratorSettings< TimeType > > integratorSettings,
+        const std::shared_ptr< propagators::PropagatorSettings< StateScalarType > > propagatorSettings,
+        const std::shared_ptr< estimatable_parameters::EstimatableParameterSet< ParameterType > > parametersToEstimate,
         const bool integrateDynamicalAndVariationalEquationsConcurrently = 1,
-        const boost::shared_ptr< numerical_integrators::IntegratorSettings< double > > variationalOnlyIntegratorSettings
-        = boost::shared_ptr< numerical_integrators::IntegratorSettings< double > >( ),
+        const std::shared_ptr< numerical_integrators::IntegratorSettings< double > > variationalOnlyIntegratorSettings
+        = std::shared_ptr< numerical_integrators::IntegratorSettings< double > >( ),
         const bool clearNumericalSolution = 1,
         const bool integrateEquationsOnCreation = 1 )
 {
     std::vector< double > arcStartTimes = estimatable_parameters::getMultiArcStateEstimationArcStartTimes(
                 parametersToEstimate, true );
-    return boost::make_shared< propagators::MultiArcVariationalEquationsSolver< StateScalarType, TimeType > >(
+    return std::make_shared< propagators::MultiArcVariationalEquationsSolver< StateScalarType, TimeType > >(
                 bodyMap, integratorSettings, propagatorSettings, parametersToEstimate, arcStartTimes,
                 integrateDynamicalAndVariationalEquationsConcurrently, variationalOnlyIntegratorSettings,
                 clearNumericalSolution, integrateEquationsOnCreation );
@@ -116,15 +100,15 @@
 
 
 template< typename StateScalarType = double, typename TimeType = double, typename ParameterType = double >
-boost::shared_ptr< propagators::VariationalEquationsSolver< StateScalarType, TimeType > >
+std::shared_ptr< propagators::VariationalEquationsSolver< StateScalarType, TimeType > >
 createVariationalEquationsSolver(
         const simulation_setup::NamedBodyMap& bodyMap,
-        const boost::shared_ptr< numerical_integrators::IntegratorSettings< TimeType > > integratorSettings,
-        const boost::shared_ptr< propagators::PropagatorSettings< StateScalarType > > propagatorSettings,
-        const boost::shared_ptr< estimatable_parameters::EstimatableParameterSet< ParameterType > > parametersToEstimate,
+        const std::shared_ptr< numerical_integrators::IntegratorSettings< TimeType > > integratorSettings,
+        const std::shared_ptr< propagators::PropagatorSettings< StateScalarType > > propagatorSettings,
+        const std::shared_ptr< estimatable_parameters::EstimatableParameterSet< ParameterType > > parametersToEstimate,
         const bool integrateDynamicalAndVariationalEquationsConcurrently = 1,
-        const boost::shared_ptr< numerical_integrators::IntegratorSettings< double > > variationalOnlyIntegratorSettings
-        = boost::shared_ptr< numerical_integrators::IntegratorSettings< double > >( ),
+        const std::shared_ptr< numerical_integrators::IntegratorSettings< double > > variationalOnlyIntegratorSettings
+        = std::shared_ptr< numerical_integrators::IntegratorSettings< double > >( ),
         const bool clearNumericalSolution = 1,
         const bool integrateEquationsOnCreation = 1 )
 {
@@ -153,25 +137,25 @@
 }
 
 template< typename StateScalarType = double >
-boost::shared_ptr< propagators::CombinedStateTransitionAndSensitivityMatrixInterface > createStateTransitionAndSensitivityMatrixInterface(
-        const boost::shared_ptr< propagators::PropagatorSettings< StateScalarType > > propagatorSettings,
+std::shared_ptr< propagators::CombinedStateTransitionAndSensitivityMatrixInterface > createStateTransitionAndSensitivityMatrixInterface(
+        const std::shared_ptr< propagators::PropagatorSettings< StateScalarType > > propagatorSettings,
         const int dynamicalStateSize,
         const int totalParameterSize )
 {
     if( boost::dynamic_pointer_cast< propagators::SingleArcPropagatorSettings< StateScalarType > >( propagatorSettings ) != NULL )
     {
-        return  boost::make_shared<
+        return  std::make_shared<
                 propagators::SingleArcCombinedStateTransitionAndSensitivityMatrixInterface >(
-                    boost::shared_ptr< interpolators::OneDimensionalInterpolator< double, Eigen::MatrixXd > >( ),
-                    boost::shared_ptr< interpolators::OneDimensionalInterpolator< double, Eigen::MatrixXd > >( ),
+                    std::shared_ptr< interpolators::OneDimensionalInterpolator< double, Eigen::MatrixXd > >( ),
+                    std::shared_ptr< interpolators::OneDimensionalInterpolator< double, Eigen::MatrixXd > >( ),
                     dynamicalStateSize, totalParameterSize );
     }
     else if( boost::dynamic_pointer_cast< propagators::MultiArcPropagatorSettings< StateScalarType > >( propagatorSettings ) != NULL )
     {
-        return  boost::make_shared<
+        return  std::make_shared<
                 propagators::MultiArcCombinedStateTransitionAndSensitivityMatrixInterface >(
-                    std::vector< boost::shared_ptr< interpolators::OneDimensionalInterpolator< double, Eigen::MatrixXd > > >( ),
-                    std::vector< boost::shared_ptr< interpolators::OneDimensionalInterpolator< double, Eigen::MatrixXd > > >( ),
+                    std::vector< std::shared_ptr< interpolators::OneDimensionalInterpolator< double, Eigen::MatrixXd > > >( ),
+                    std::vector< std::shared_ptr< interpolators::OneDimensionalInterpolator< double, Eigen::MatrixXd > > >( ),
                     std::vector< double >( ),
                     dynamicalStateSize, totalParameterSize );
     }
