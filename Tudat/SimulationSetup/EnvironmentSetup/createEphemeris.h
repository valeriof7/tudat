/*    Copyright (c) 2010-2017, Delft University of Technology
 *    All rigths reserved
 *
 *    This file is part of the Tudat. Redistribution and use in source and
 *    binary forms, with or without modification, are permitted exclusively
 *    under the terms of the Modified BSD license. You should have received
 *    a copy of the license with this file. If not, please or visit:
 *    http://tudat.tudelft.nl/LICENSE.
 */

#ifndef TUDAT_CREATEEPHEMERIS_H
#define TUDAT_CREATEEPHEMERIS_H

#include <string>
#include <map>

#include <boost/shared_ptr.hpp>

#include "Tudat/InputOutput/matrixTextFileReader.h"
#include "Tudat/Astrodynamics/Ephemerides/ephemeris.h"
#include "Tudat/Astrodynamics/Ephemerides/tabulatedEphemeris.h"
#include "Tudat/Astrodynamics/Ephemerides/approximatePlanetPositionsBase.h"
#include "Tudat/Mathematics/Interpolators/createInterpolator.h"
#include "Tudat/External/SpiceInterface/spiceInterface.h"

namespace tudat
{

namespace simulation_setup
{

//! List of ephemeris models available in simulations
/*!
 *  List of ephemeris models available in simulations. Ephemeris models not defined by this
 *  given enum cannot be used for automatic model setup.
 */
enum EphemerisType
{
    approximate_planet_positions,
    direct_spice_ephemeris,
    tabulated_ephemeris,
    interpolated_spice,
    constant_ephemeris,
    kepler_ephemeris,
    custom_ephemeris
};

//! Class for providing settings for ephemeris model.
/*!
 *  Class for providing settings for automatic ephemeris model creation. This class is a
 *  functional (base) class for settings of ephemeris models that require no information in
 *  addition to their type (and frame origin and orientation). Ephemeris model classes defining
 *  requiring additional information must be created using an object derived from this class.
 */
class EphemerisSettings
{
public:

    //! Constructor, sets type of ephemeris model.
    /*!
     *  Constructor, sets type of ephemeris model and frame origin and orientation.
     *  Settings for ephemeris models requiring additional information should be defined in a
     *  derived class.
     *  \param ephemerisType Type of ephemeris model that is to be created.
     *  \param frameOrigin Origin of frame in which ephemeris data is defined
     *         (optional "SSB" by default).
     *  \param frameOrientation Orientation of frame in which ephemeris data is defined
     *         (optional "ECLIPJ2000" by default).
     */
    EphemerisSettings( const EphemerisType ephemerisType,
                       const std::string& frameOrigin = "SSB",
                       const  std::string& frameOrientation = "ECLIPJ2000" ):
        ephemerisType_( ephemerisType ),
        frameOrigin_( frameOrigin ),
        frameOrientation_( frameOrientation ),
        makeMultiArcEphemeris_( false ){ }

    //! Destructor
    virtual ~EphemerisSettings( ){ }

    //! Function to return type of gravity field model that is to be created.
    /*!
     *  Function to return type of gravity field model that is to be created.
     *  \return Type of gravity field model that is to be created.
     */
    EphemerisType getEphemerisType( ){ return ephemerisType_; }

    //! Function to return the origin of frame in which ephemeris data is defined.
    /*!
     *  Function to return the origin of frame in which ephemeris data is defined.
     *  \return Origin of frame in which ephemeris data is defined.
     */
    std::string getFrameOrigin( ){ return frameOrigin_; }

    //! Function to return the orientation of frame in which ephemeris data is defined.
    /*!
     *  Function to return the orientation of frame in which ephemeris data is defined.
     *  \return Orientation of frame in which ephemeris data is defined.
     */
    std::string getFrameOrientation( ){ return frameOrientation_;}

<<<<<<< HEAD
    bool getMakeMultiArcEphemeris( )
=======
    //! Function to retrieve boolean denoting whether the ephemeris that is to be created is a multi-arc ephemeris
    /*!
     * Function to retrieve boolean denoting whether the ephemeris that is to be created is a multi-arc ephemeris
     * \return Boolean denoting whether the ephemeris that is to be created is a multi-arc ephemeris
     */
    double getMakeMultiArcEphemeris( )
>>>>>>> 38d9622c
    {
        return makeMultiArcEphemeris_;
    }

    //! Function to reset the origin of the frame.
    /*!
     * Function to reset the origin of the frame.
     * \param frameOrigin New frame origin
     */
    void resetFrameOrigin( const std::string& frameOrigin ){ frameOrigin_ = frameOrigin; }

    //! Function to rese the orientation of the frame.
    /*!
     * Function to reset the orientation of the frame.
     * \param frameOrientation New frame orientation
     */
    void resetFrameOrientation( const std::string& frameOrientation ){ frameOrientation_ = frameOrientation; }

    //! Function to reset boolean denoting whether the ephemeris that is to be created is a multi-arc ephemeris
    /*!
     * Function to reset boolean denoting whether the ephemeris that is to be created is a multi-arc ephemeris
     * \param makeMultiArcEphemeris New boolean denoting whether the ephemeris that is to be created is a multi-arc ephemeris
     */
    void resetMakeMultiArcEphemeris( const bool makeMultiArcEphemeris )
    {
        makeMultiArcEphemeris_ = makeMultiArcEphemeris;
    }

protected:

    //! Type of ephemeris model that is to be created.
    EphemerisType ephemerisType_;

    //! Origin of frame in which ephemeris data is defined.
    std::string frameOrigin_;

    //! Orientation of frame in which ephemeris data is defined.
    std::string frameOrientation_;

    //! Boolean denoting whether the ephemeris that is to be created is a multi-arc ephemeris
    /*!
     *  Boolean denoting whether the ephemeris that is to be created is a multi-arc ephemeris. If true, the createEphemeris
     *  function creates a multi-arc ephemeris with a single arc spanning all time, created according to the contents of the
     *  EphemerisSettings object.
     */
    bool makeMultiArcEphemeris_;
};

//! EphemerisSettings derived class for defining settings of an ephemeris linked directly to Spice.
class DirectSpiceEphemerisSettings: public EphemerisSettings
{
public:

    //! Constructor.
    /*! Constructor, sets the properties from which the Spice ephemeris is to be retrieved.
     * \param frameOrigin Name of body relative to which the ephemeris is to be calculated
     *        (optional "SSB" by default).
     * \param correctForStellarAbberation Boolean whether to correct for stellar Abberation in
     *          retrieved values of (observed state) (optional "ECLIPJ2000" by defalut).
     * \param correctForLightTimeAbberation Boolean whether to correct for light time in
     *          retrieved values of (observed state) (optional false by default).
     * \param convergeLighTimeAbberation Boolean whether to use single iteration or max. 3
     *          iterations for calculating light time (optional false by default).
     * \param frameOrientation Orientatioan of the reference frame in which the epehemeris is to be
     *          calculated (optional false by default).
     * \param ephemerisType Type of ephemeris that is to be created, always set to
     *          direct_spice_ephemeris when using this class directly. The derived class
     *          InterpolatedSpiceEphemerisSettings sets this parameter to a different value. Not
     *          to be changed by used (optional direct_spice_ephemeris by default).
     */
    DirectSpiceEphemerisSettings( const std::string frameOrigin = "SSB",
                                  const std::string frameOrientation = "ECLIPJ2000",
                                  const bool correctForStellarAbberation = false,
                                  const bool correctForLightTimeAbberation = false,
                                  const bool convergeLighTimeAbberation = false,
                                  const EphemerisType ephemerisType = direct_spice_ephemeris ):
        EphemerisSettings( ephemerisType, frameOrigin, frameOrientation ),
        correctForStellarAbberation_( correctForStellarAbberation ),
        correctForLightTimeAbberation_( correctForLightTimeAbberation ),
        convergeLighTimeAbberation_( convergeLighTimeAbberation ){ }


    //! Destructor
    virtual ~DirectSpiceEphemerisSettings( ){ }

    //! Returns whether to correct for stellar abberation in retrieved values of (observed state).
    /*!
     *  Returns whether to correct for stellar abberation in retrieved values of (observed state).
     *  \return Boolean defining whether to correct for stellar abberation in retrieved
     *  values of (observed state).
     */
    bool getCorrectForStellarAbberation( ){ return correctForStellarAbberation_; }

    //! Returns whether to correct for light time in retrieved values of (observed state).
    /*!
     *  Returns whether to correct for light time in retrieved values of (observed state).
     *  \return Boolean defining whether to correct for light time in retrieved values of
     *  (observed state).
     */
    bool getCorrectForLightTimeAbberation( ){ return correctForLightTimeAbberation_; }

    //! Returns whether to use single iteration or max. 3 iterations for calculating light time.
    /*!
     *  Returns whether to use single iteration or max. 3 iterations for calculating light time.
     *  \return Boolean defining whether to use single iteration or max. 3 iterations for
     *  calculating light time.
     */
    bool getConvergeLighTimeAbberation( ){ return convergeLighTimeAbberation_; }
protected:

    //! Boolean whether to correct for stellar abberation in retrieved values of (observed state).
    bool correctForStellarAbberation_;

    //! Boolean whether to correct for light time in retrieved values of (observed state).
    bool correctForLightTimeAbberation_;

    //! Boolean whether to use single iteration or max. 3 iterations for calculating light time.
    bool convergeLighTimeAbberation_;
};

//! EphemerisSettings derived class for defining settings of a ephemeris interpolated from Spice
//! data.
/*!
 *  EphemerisSettings derived class for defining settings of a ephemeris interpolated from Spice
 *  data. Retrieving a state from Spice can be very computationally intensive. Using the
 *  settings of this class, ephemeris data for a body is pre-computed using a limited number
 *  of calls to Spice, which is then used to create an interpolator (6th order Lagrange). For
 *  many numerical integration scenarios, this approach may be faster than using
 *  DirectSpiceEphemerisSettings, with negligible influence on accuracy.
 */
class InterpolatedSpiceEphemerisSettings: public DirectSpiceEphemerisSettings
{
public:

    //! Constructor.
    /*! Constructor, sets the properties from which the tabulated spice data is to be created
     *  from which an ephemeris is to be created.
     * \param initialTime Initial time from which interpolated data from Spice should be created.
     * \param finalTime Final time from which interpolated data from Spice should be created.
     * \param timeStep Time step with which interpolated data from Spice should be created.
     * \param frameOrigin Name of body relative to which the ephemeris is to be calculated
     *        (optional "SSB" by default).
     * \param frameOrientation Orientatioan of the reference frame in which the epehemeris is to be
     *          calculated (optional "ECLIPJ2000" by default).
     * \param interpolatorSettings Settings to be used for the state interpolation.
     */
    InterpolatedSpiceEphemerisSettings( double initialTime,
                                        double finalTime,
                                        double timeStep,
                                        std::string frameOrigin = "SSB",
                                        std::string frameOrientation = "ECLIPJ2000",
                                        boost::shared_ptr< interpolators::InterpolatorSettings > interpolatorSettings =
            boost::make_shared< interpolators::LagrangeInterpolatorSettings >( 6 ) ):
        DirectSpiceEphemerisSettings( frameOrigin, frameOrientation, 0, 0, 0,
                                      interpolated_spice ),
        initialTime_( initialTime ), finalTime_( finalTime ), timeStep_( timeStep ),
        interpolatorSettings_( interpolatorSettings ), useLongDoubleStates_( 0 ){ }

    //! Function to return initial time from which interpolated data from Spice should be created.
    /*!
     *  Function to return initial time from which interpolated data from Spice should be created.
     *  \return Initial time from which interpolated data from Spice should be created.
     */
    double getInitialTime( ){ return initialTime_; }

    //! Function to return final time from which interpolated data from Spice should be created.
    /*!
     *  Function to return final time from which interpolated data from Spice should be created.
     *  \return Final time from which interpolated data from Spice should be created.
     */
    double getFinalTime( ){ return finalTime_; }

    //! Function to return time step with which interpolated data from Spice should be created.
    /*!
     *  Function to return time step with which interpolated data from Spice should be created.
     *  \return Time step with which interpolated data from Spice should be created.
     */
    double getTimeStep( ){ return timeStep_; }

    //! Function to return settings to be used for the state interpolation.
    /*!
     *  Function to return settings to be used for the state interpolation.
     *  \return Settings to be used for the state interpolation.
     */

    boost::shared_ptr< interpolators::InterpolatorSettings > getInterpolatorSettings( )
    {
        return interpolatorSettings_;
    }

    bool getUseLongDoubleStates( )
    {
        return useLongDoubleStates_;
    }

    void setUseLongDoubleStates( const bool useLongDoubleStates )
    {
        useLongDoubleStates_ = useLongDoubleStates;
    }

private:

    //! Initial time from which interpolated data from Spice should be created.
    double initialTime_;

    //! Final time from which interpolated data from Spice should be created.
    double finalTime_;

    //! Time step with which interpolated data from Spice should be created.
    double timeStep_;

    //! Settings to be used for the state interpolation.
    boost::shared_ptr< interpolators::InterpolatorSettings > interpolatorSettings_;

    bool useLongDoubleStates_;
};

//! EphemerisSettings derived class for defining settings of an approximate ephemeris for major
//! planets.
/*!
 *  EphemerisSettings derived class for defining settings of an approximate ephemeris for major
 *  planets, as inplemented in ApproximatePlanetPositions class and derived class,
 *  described on http://ssd.jpl.nasa.gov/txt/aprx_pos_planets.pdf.
 */
class ApproximatePlanetPositionSettings: public EphemerisSettings
{
public:

    //! Constructor.
    /*!
     *  Constructor.
     *  \param bodyIdentifier Parameter identifying for which body an ephemeris is to be created.
     *  \param useCircularCoplanarApproximation Boolean defining whether a circular, coplanar
     *  orbit of the body is to be assumed, or whether a non-zero inclination and long-period
     *  changes in the orbit are to be included.
     */
    ApproximatePlanetPositionSettings(
            const ephemerides::ApproximatePlanetPositionsBase::BodiesWithEphemerisData
            bodyIdentifier,
            const bool useCircularCoplanarApproximation ):
        EphemerisSettings( approximate_planet_positions ),
        bodyIdentifier_( bodyIdentifier ),
        useCircularCoplanarApproximation_( useCircularCoplanarApproximation ){ }

    //! Function to return parameter identifying for which body an ephemeris is to be created.
    /*!
     *  Function to return parameter identifying for which body an ephemeris is to be created.
     *  \return Parameter identifying for which body an ephemeris is to be created.
     */
    ephemerides::ApproximatePlanetPositionsBase::BodiesWithEphemerisData getBodyIdentifier( )
    {
        return bodyIdentifier_;
    }

    //! Function to return whether a circular, coplanar orbit of the body is to be assumed.
    /*!
     *  Function to return whether a circular, coplanar orbit of the body is to be assumed.
     *  \return Boolean defining whether a circular, coplanar orbit of the body is to be assumed.
     */
    bool getUseCircularCoplanarApproximation( )
    {
        return useCircularCoplanarApproximation_;
    }

private:

    //! Parameter identifying for which body an ephemeris is to be created.
    ephemerides::ApproximatePlanetPositionsBase::BodiesWithEphemerisData bodyIdentifier_;

    //!  Boolean defining whether a circular, coplanar orbit of the body is to be assumed,
    /*!
     *  Boolean defining whether a circular, coplanar orbit of the body is to be assumed
     *  (creating an ApproximatePlanetPositionsCircularCoplanar object), or whether
     *  a non-zero inclination and long-period changes in the orbit are to be included
     *  (creating an ApproximatePlanetPositions object).
     */
     bool useCircularCoplanarApproximation_;
};


//! EphemerisSettings derived class for defining settings of an ephemeris producing a constant
//! (time-independent) state
class ConstantEphemerisSettings: public EphemerisSettings
{
public:

    //! Constructor of settings for an ephemeris producing a constant (time-independent) state.
    /*!
     * Constructor of settings for an ephemeris producing a constant (time-independent) state.
     * \param constantState Constant state that will be provided as output of the ephemeris at all times.
     * \param frameOrigin Origin of frame in which ephemeris data is defined.
     * \param frameOrientation Orientation of frame in which ephemeris data is defined.
     */
    ConstantEphemerisSettings( const Eigen::Vector6d& constantState,
                               const std::string& frameOrigin = "SSB",
                               const std::string& frameOrientation = "ECLIPJ2000" ):
        EphemerisSettings( constant_ephemeris,
                           frameOrigin,
                           frameOrientation ), constantState_( constantState ){ }

    //! Function to return the constant state for output of the ephemeris at all times.
    /*!
     *  Function to return the constant state that will be provided as output of the ephemeris at
     *  all times.
     *  \return Boolean defining whether a circular, coplanar orbit of the body is to be assumed.
     */
    Eigen::Vector6d getConstantState( ){ return constantState_; }

private:

    //! Constant state that will be provided as output of the ephemeris at all times.
    Eigen::Vector6d constantState_;
};

//! EphemerisSettings derived class for defining settings of an ephemeris producing a custom
//! state (e.g. arbitrary state as a function of time)
class CustomEphemerisSettings: public EphemerisSettings
{
public:

    //! Constructor of settings for an ephemeris producing a constant (time-independent) state.
    /*!
     * Constructor of settings for an ephemeris producing a constant (time-independent) state.
     * \param customStateFunction Function returning the state as a function of time
     * \param frameOrigin Origin of frame in which ephemeris data is defined.
     * \param frameOrientation Orientation of frame in which ephemeris data is defined.
     */
    CustomEphemerisSettings( const boost::function< Eigen::Vector6d( const double ) > customStateFunction,
                               const std::string& frameOrigin = "SSB",
                               const std::string& frameOrientation = "ECLIPJ2000" ):
        EphemerisSettings( custom_ephemeris,
                           frameOrigin,
                           frameOrientation ), customStateFunction_( customStateFunction ){ }

    //! Function to return the function returning the state as a function of time
    /*!
     *  Function to return the function returning the state as a function of time
     *  \return  Function returning the state as a function of time
     */
    boost::function< Eigen::Vector6d( const double ) > getCustomStateFunction( )
    {
        return customStateFunction_;
    }

private:

    //! Function returning the state as a function of time
    boost::function< Eigen::Vector6d( const double ) > customStateFunction_;
};

//! EphemerisSettings derived class for defining settings of an ephemeris representing an ideal
//! Kepler orbit.
class KeplerEphemerisSettings: public EphemerisSettings
{
public:
    //! Constructor
    /*!
    *  Constructor
    *  \param initialStateInKeplerianElements Kepler elements at time epochOfInitialState.
    *  \param epochOfInitialState Time at which initialStateInKeplerianElements represents
    *  the Keplerian state.
    *  \param centralBodyGravitationalParameter Gravitational parameter of the central body
    *  that is used in the computations.
    *  \param referenceFrameOrigin Origin of reference frame (string identifier).
    *  \param referenceFrameOrientation Orientation of reference frame (string identifier)
    *  \param rootFinderAbsoluteTolerance Convergence tolerance for root finder used to
    *  convert mean to eccentric anomaly on each call to getCartesianState.
    *  \param rootFinderMaximumNumberOfIterations Maximum iteration for root finder used to
    *  convert mean to eccentric anomaly on each call to getCartesianState.
    */
    KeplerEphemerisSettings( const Eigen::Vector6d& initialStateInKeplerianElements,
                             const double epochOfInitialState,
                             const double centralBodyGravitationalParameter,
                             const std::string& referenceFrameOrigin = "SSB",
                             const std::string& referenceFrameOrientation = "ECLIPJ2000",
                             const double rootFinderAbsoluteTolerance =
            200.0 * std::numeric_limits< double >::epsilon( ),
                             const double rootFinderMaximumNumberOfIterations = 1000.0 ):
        EphemerisSettings( kepler_ephemeris, referenceFrameOrigin, referenceFrameOrientation ),
        initialStateInKeplerianElements_( initialStateInKeplerianElements ),
        epochOfInitialState_( epochOfInitialState ),
        centralBodyGravitationalParameter_( centralBodyGravitationalParameter ),
        rootFinderAbsoluteTolerance_( rootFinderAbsoluteTolerance ),
        rootFinderMaximumNumberOfIterations_( rootFinderMaximumNumberOfIterations ){ }


    //! Function to return the kepler elements at time epochOfInitialState.
    /*!
     *  Function to return the kepler elements at time epochOfInitialState.
     *  \return Kepler elements at time epochOfInitialState.
     */
    Eigen::Vector6d getInitialStateInKeplerianElements( )
    {
        return initialStateInKeplerianElements_;
    }

    //! Function to return the initial epoch from which propagation of Kepler orbit is performed.
    /*!
     *  Function to return the initial epoch from which propagation of Kepler orbit is performed.
     *  \return  Initial epoch from which propagation of Kepler orbit is performed.
     */
    double getEpochOfInitialState( )
    {
        return epochOfInitialState_;
    }

    //! Function to return the gravitational parameter of central body about which the Kepler orbit
    //! is defined.
    /*!
     *  Function to return the gravitational parameter of central body about which the Kepler orbit
     *  is defined.
     *  \return Gravitational parameter of central body about which the Kepler orbit is defined.
     */
    double getCentralBodyGravitationalParameter( )
    {
        return centralBodyGravitationalParameter_;
    }

    //! Function to return the convergence tolerance for root finder used to convert mean to
    //! eccentric anomaly
    /*!
     *  Function to return the convergence tolerance for root finder used to convert mean to
     *  eccentric anomaly
     *  \return Convergence tolerance for root finder used to convert mean to eccentric anomaly
     */
    double getRootFinderAbsoluteTolerance( )
    {
        return rootFinderAbsoluteTolerance_;
    }

    //! Function to return the maximum iteration for root finder used to convert mean to eccentric
    //! anomaly
    /*!
     *  Function to return the maximum iteration for root finder used to convert mean to eccentric
     *  anomaly
     *  \return Maximum iteration for root finder used to convert mean to eccentric anomaly
     */
    double getRootFinderMaximumNumberOfIterations( )
    {
        return rootFinderMaximumNumberOfIterations_;
    }

private:

    //! Kepler elements at time epochOfInitialState.
    Eigen::Vector6d initialStateInKeplerianElements_;

    //! Initial epoch from which propagation of Kepler orbit is performed.
    double epochOfInitialState_;

    //! Gravitational parameter of central body about which the Kepler orbit is defined.
    double centralBodyGravitationalParameter_;

    //! Convergence tolerance for root finder used to convert mean to eccentric anomaly.
    double rootFinderAbsoluteTolerance_;

    //! Maximum iteration for root finder used to convert mean to eccentric anomaly
    double rootFinderMaximumNumberOfIterations_;
};

//! EphemerisSettings derived class for defining settings of an ephemeris created from tabulated
//! data.
/*!
 *  EphemerisSettings derived class for defining settings of an ephemeris created from tabulated
 *  data. Currently the use of an 6th order Lagrange interpolator is hardcoded, which is created
 *  from the data that is provided. Note that at the edges of the interpolation interval, a
 *  Cubic spline interpolator is used to suppres the influence of Runge's phenomenon.
 */
class TabulatedEphemerisSettings: public EphemerisSettings
{
public:

    //! Constructor.
    /*!
     *  Constructor.
     *  \param bodyStateHistory Data map (time as key, Cartesian state as values) defining data
     *  from which an interpolated ephemeris is to be created.
     * \param frameOrigin Name of body relative to which the ephemeris is to be calculated
     *        (optional "SSB" by default).
     * \param frameOrientation Orientatioan of the reference frame in which the epehemeris is to be
     *          calculated (optional, "ECLIPJ2000" by default).
     */
    TabulatedEphemerisSettings(
            const std::map< double, Eigen::Vector6d >& bodyStateHistory,
            std::string frameOrigin = "SSB",
            std::string frameOrientation = "ECLIPJ2000" ):
        EphemerisSettings( tabulated_ephemeris, frameOrigin, frameOrientation ),
        bodyStateHistory_( bodyStateHistory ), useLongDoubleStates_( ){ }

    //! Function returning data map defining discrete data from which an ephemeris is to be created.
    /*!
     *  Function returning data map defining discrete data from which an ephemeris is to be created.
     *  \return Data map defining discrete data from which an ephemeris is to be created.
     */
    std::map< double, Eigen::Vector6d > getBodyStateHistory( )
    { return bodyStateHistory_; }


    bool getUseLongDoubleStates( )
    {
        return useLongDoubleStates_;
    }

    void setUseLongDoubleStates( const bool useLongDoubleStates )
    {
        useLongDoubleStates_ = useLongDoubleStates;
    }

private:

    //! Data map defining discrete data from which an ephemeris is to be created.
    /*!
     *  Data map (time as key, Cartesian state as values) defining data from which an interpolated
     *  ephemeris is to be created.
     */
    std::map< double, Eigen::Vector6d > bodyStateHistory_;

    bool useLongDoubleStates_;
};

#if USE_CSPICE

//! Function to create a tabulated ephemeris using data from Spice.
/*!
 *  Function to create a tabulated ephemeris using data from Spice.
 *  Retrieving a state from Spice can be very computationally intensive. Using this function,
 *  ephemeris data for a body is pre-computed using a limited number
 *  of calls to Spice, which is then used to create an interpolator (6th order Lagrange). For
 *  many numerical integration scenarios, this approach may be faster than using
 *  DirectSpiceEphemerisSettings, with negligible influence on accuracy.
 * \param body Name of body for which ephemeris data is to be retrieved.
 * \param initialTime Initial time from which interpolated data from Spice should be created.
 * \param endTime Final time from which interpolated data from Spice should be created.
 * \param timeStep Time step with which interpolated data from Spice should be created.
 * \param observerName Name of body relative to which the ephemeris is to be calculated.
 * \param referenceFrameName Orientatioan of the reference frame in which the epehemeris is to be
 *          calculated.
 * \return Tabulated ephemeris using data from Spice.
 */
template< typename StateScalarType = double, typename TimeType = double >
boost::shared_ptr< ephemerides::Ephemeris > createTabulatedEphemerisFromSpice(
        const std::string& body,
        const TimeType initialTime,
        const TimeType endTime,
        const TimeType timeStep,
        const std::string& observerName,
        const std::string& referenceFrameName,
        boost::shared_ptr< interpolators::InterpolatorSettings > interpolatorSettings =
        boost::make_shared< interpolators::LagrangeInterpolatorSettings >( 8 ) )
{
    using namespace interpolators;

    std::map< TimeType, Eigen::Matrix< StateScalarType, 6, 1 > > timeHistoryOfState;

    // Calculate state from spice at given time intervals and store in timeHistoryOfState.
    TimeType currentTime = initialTime;
    while( currentTime < endTime )
    {
        timeHistoryOfState[ currentTime ] = spice_interface::getBodyCartesianStateAtEpoch(
                    body, observerName, referenceFrameName, "none", static_cast< double >( currentTime ) ).
                template cast< StateScalarType >( );
        currentTime += timeStep;
    }

    // Create interpolator.
    boost::shared_ptr< OneDimensionalInterpolator< TimeType, Eigen::Matrix< StateScalarType, 6, 1 > > > interpolator =
            interpolators::createOneDimensionalInterpolator(
                timeHistoryOfState, interpolatorSettings );

    // Create ephemeris and return.
    return boost::make_shared< ephemerides::TabulatedCartesianEphemeris< StateScalarType, TimeType > >(
                interpolator, observerName, referenceFrameName );
}
#endif

//! Function to create a ephemeris model.
/*!
 *  Function to create a ephemeris model based on model-specific settings for the ephemeris.
 *  \param ephemerisSettings Settings for the ephemeris model that is to be created, defined
 *  a pointer to an object of class (derived from) EphemerisSettings.
 *  \param bodyName Name of the body for which the ephemeris model is to be created.
 *  \return Ephemeris model created according to settings in ephemerisSettings.
 */
boost::shared_ptr< ephemerides::Ephemeris > createBodyEphemeris(
        const boost::shared_ptr< EphemerisSettings > ephemerisSettings,
        const std::string& bodyName );

//! Function that retrieves the time interval at which an ephemeris can be safely interrogated
/*!
 * Function that retrieves the time interval at which an ephemeris can be safely interrogated. For most ephemeris types,
 * this function returns the full range of double values ( lowest( ) to max( ) ). For the tabulated ephemeris, the interval
 * on which the interpolator inside this object is valid is checked and returned
 * \param ephemerisModel Ephemeris model for which the interval is to be determined.
 * \return The time interval at which the ephemeris can be safely interrogated
 */
std::pair< double, double > getSafeInterpolationInterval( const boost::shared_ptr< ephemerides::Ephemeris > ephemerisModel );

} // namespace simulation_setup

} // namespace tudat

#endif // TUDAT_CREATEEPHEMERIS_H<|MERGE_RESOLUTION|>--- conflicted
+++ resolved
@@ -99,16 +99,12 @@
      */
     std::string getFrameOrientation( ){ return frameOrientation_;}
 
-<<<<<<< HEAD
-    bool getMakeMultiArcEphemeris( )
-=======
     //! Function to retrieve boolean denoting whether the ephemeris that is to be created is a multi-arc ephemeris
     /*!
      * Function to retrieve boolean denoting whether the ephemeris that is to be created is a multi-arc ephemeris
      * \return Boolean denoting whether the ephemeris that is to be created is a multi-arc ephemeris
      */
     double getMakeMultiArcEphemeris( )
->>>>>>> 38d9622c
     {
         return makeMultiArcEphemeris_;
     }
