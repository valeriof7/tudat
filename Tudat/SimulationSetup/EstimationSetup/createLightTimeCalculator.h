--- conflicted
+++ resolved
@@ -42,11 +42,7 @@
 
     // Create list of state/rotation functions that are to be used
     std::map< int, boost::function< Eigen::Matrix< StateScalarType, 6, 1 >( const TimeType& ) > > stationEphemerisVector;
-<<<<<<< HEAD
-    stationEphemerisVector[ 2 ] = boost::bind( &simulation_setup::Body::getTemplatedStateInBaseFrameFromEphemeris
-=======
     stationEphemerisVector[ 2 ] = boost::bind( &simulation_setup::Body::getStateInBaseFrameFromEphemeris
->>>>>>> d17e052d
                                                < StateScalarType, TimeType >, bodyWithReferencePoint, _1 );
     stationEphemerisVector[ 0 ] = referencePointStateFunction;
 
@@ -99,11 +95,7 @@
     else
     {
         // Create function to calculate state of transmitting ground station.
-<<<<<<< HEAD
-        linkEndCompleteEphemerisFunction = boost::bind( &simulation_setup::Body::getTemplatedStateInBaseFrameFromEphemeris< StateScalarType, TimeType >,
-=======
         linkEndCompleteEphemerisFunction = boost::bind( &simulation_setup::Body::getStateInBaseFrameFromEphemeris< StateScalarType, TimeType >,
->>>>>>> d17e052d
                                                         bodyWithLinkEnd, _1 );
     }
     return linkEndCompleteEphemerisFunction;
