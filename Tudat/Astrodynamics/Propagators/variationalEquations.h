/*    Copyright (c) 2010-2018, Delft University of Technology
 *    All rigths reserved
 *
 *    This file is part of the Tudat. Redistribution and use in source and
 *    binary forms, with or without modification, are permitted exclusively
 *    under the terms of the Modified BSD license. You should have received
 *    a copy of the license with this file. If not, please or visit:
 *    http://tudat.tudelft.nl/LICENSE.
 */
#ifndef TUDAT_VARIATIONALEQUATIONS_H
#define TUDAT_VARIATIONALEQUATIONS_H

#include <map>
#include <string>
#include <vector>

#include <memory>

#include "Tudat/Mathematics/BasicMathematics/linearAlgebra.h"

#include "Tudat/Astrodynamics/BasicAstrodynamics/accelerationModel.h"

#include "Tudat/Astrodynamics/Propagators/nBodyStateDerivative.h"
#include "Tudat/Astrodynamics/OrbitDetermination/EstimatableParameters/estimatableParameter.h"
#include "Tudat/Astrodynamics/OrbitDetermination/EstimatableParameters/initialTranslationalState.h"
#include "Tudat/Astrodynamics/OrbitDetermination/EstimatableParameters/initialRotationalState.h"
#include "Tudat/Astrodynamics/OrbitDetermination/AccelerationPartials/accelerationPartial.h"

namespace tudat
{

namespace propagators
{

//! Class from which the variational equations can be evaluated.
/*!
 *  Class from which the variational equations can be evaluated. The time derivative of the state transition  and
 *  sensitivity matrices are computed from a set of state derivative partials objects, at the current time and state.
 *  This class performs all required bookkeeping to update, evaluate and combine these state derivative partials into
 *  the variational equations. The VariationalEquationsSolver object is used to manage and execute the full numerical
 *  integration of these variational equations and equations of motion.
 */
class VariationalEquations
{
    
public:
    
    //! Constructor of variation equations class.
    /*!
     * Constructor of variation equations class. Since the vehicle state must be integrated along with
     * the variational equations, an object calculating the state derivative is required.
     * \param stateDerivativePartialList List partials of state derivative models from which the variational equations
     * are set up. The key is the type of dynamics for which partials are taken, the values are StateDerivativePartialsMap
     * (see StateDerivativePartialsMap definition for details)
     * \param parametersToEstimate Object containing all parameters that are to be estimated and their current settings and
     * values.
     * \param stateTypeStartIndices Start index (value) in vector of propagated state for each type of state (key)
     */
    template< typename ParameterType >
    VariationalEquations(
            const std::map< IntegratedStateType, orbit_determination::StateDerivativePartialsMap >
            stateDerivativePartialList,
            const std::shared_ptr< estimatable_parameters::EstimatableParameterSet< ParameterType > > parametersToEstimate,
            const std::map< IntegratedStateType, int >& stateTypeStartIndices ):
        stateDerivativePartialList_( stateDerivativePartialList ), stateTypeStartIndices_( stateTypeStartIndices )
    {
        dynamicalStatesToEstimate_ =
                estimatable_parameters::getListOfInitialDynamicalStateParametersEstimate< ParameterType >(
                    parametersToEstimate );

        // Get size of dynamical state to estimate
        numberOfParameterValues_ = estimatable_parameters::getSingleArcParameterSetSize( parametersToEstimate );
        totalDynamicalStateSize_ = 0;
        for( std::map< IntegratedStateType, orbit_determination::StateDerivativePartialsMap >::iterator
             partialTypeIterator = stateDerivativePartialList_.begin( );
             partialTypeIterator != stateDerivativePartialList_.end( ); partialTypeIterator++ )
        {

            if( dynamicalStatesToEstimate_.count( partialTypeIterator->first ) == 0 )
            {
                std::string errorMessage = "Error when making variational equations object, found no state to estimate of type " +
                        std::to_string( partialTypeIterator->first );
                throw std::runtime_error( errorMessage );
            }
            else if( dynamicalStatesToEstimate_.at( partialTypeIterator->first ).size( ) !=
                     partialTypeIterator->second.size( ) )
            {
                std::cout<<dynamicalStatesToEstimate_.at( partialTypeIterator->first ).size( )<<" "<<
                           partialTypeIterator->second.size( )<<" "<<partialTypeIterator->first<<std::endl;
                throw std::runtime_error( "Error when making variational equations object, input partial list size is inconsistent" );
            }

            totalDynamicalStateSize_ +=
                    getSingleIntegrationSize( partialTypeIterator->first ) * partialTypeIterator->second.size( );
        }

        // Initialize matrices.
        variationalMatrix_ = Eigen::MatrixXd::Zero( totalDynamicalStateSize_, totalDynamicalStateSize_ );
        variationalParameterMatrix_ =
                Eigen::MatrixXd::Zero( totalDynamicalStateSize_, numberOfParameterValues_ - totalDynamicalStateSize_ );

        // Set parameter partial functions.
        setStatePartialFunctionList( );
        setTranslationalStatePartialFrameScalingFunctions( parametersToEstimate );
        setRotationalStatePartialScalingFunctions( parametersToEstimate );
        setParameterPartialFunctionList( parametersToEstimate );
    }

    //! Calculates matrix containing partial derivatives of state derivatives w.r.t. body state.
    /*!
     *  Calculates matrix containing partial derivatives of state derivatives w.r.t. body state, i.e.
     *  first matrix in right hand side of Eq. (7.45) in (Montenbruck & Gill, 2000).
     *  \return Matrix containing partial derivatives of state derivative w.r.t. body state
     */
    void setBodyStatePartialMatrix( );

    //! Function to compute the contribution of the derivatives w.r.t. current states in the variational equations
    /*!
     *  Function to compute the contribution of the derivatives w.r.t. current states in the variational equations,
     *  e.g. first term in Eq. (7.45) in (Montenbruck & Gill, 2000).
     *  \param stateTransitionAndSensitivityMatrices Current combined state transition and sensitivity matric
     *  \param currentMatrixDerivative Matrix block which is to return (by reference) the given contribution to the
     *  variational equations.
     */
    template< typename StateScalarType >
    void getBodyInitialStatePartialMatrix(
            const Eigen::Matrix< StateScalarType, Eigen::Dynamic, Eigen::Dynamic >& stateTransitionAndSensitivityMatrices,
            Eigen::Block< Eigen::Matrix< StateScalarType, Eigen::Dynamic, Eigen::Dynamic > > currentMatrixDerivative );

    //! Calculates matrix containing partial derivatives of state derivatives w.r.t. parameters.
    /*!
     *  Calculates matrix containing partial derivatives of state derivatives  w.r.t. parameters, i.e.
     *  second matrix in rhs of Eq. (7.45) in (Montenbruck & Gill, 2000).
     *  \param currentMatrixDerivative Matrix block containing partial derivatives of accelerarion w.r.t. parameters
     *  (returned by reference).
     */
    template< typename StateScalarType >
    void getParameterPartialMatrix(
            Eigen::Block< Eigen::Matrix< StateScalarType, Eigen::Dynamic, Eigen::Dynamic > > currentMatrixDerivative )
    {
        // Initialize matrix to zeros
        variationalParameterMatrix_.setZero( );

        // Iterate over all bodies undergoing accelerations for which initial condition is to be estimated.
        for( std::map< IntegratedStateType, std::vector< std::multimap< std::pair< int, int >,
             std::function< void( Eigen::Block< Eigen::MatrixXd > ) > > > >::iterator typeIterator =
             parameterPartialList_.begin( ); typeIterator != parameterPartialList_.end( ); typeIterator++ )
        {
            int startIndex = stateTypeStartIndices_.at( typeIterator->first );
            int currentStateSize = getSingleIntegrationSize( typeIterator->first );
            int entriesToSkipPerEntry = currentStateSize - getAccelerationSize( typeIterator->first );

            // Iterate over all bodies being estimated.
            for( unsigned int i = 0; i < typeIterator->second.size( ); i++ )
            {
                // Iterate over all parameter partial functions determined by setParameterPartialFunctionList( )
                for( functionIterator = typeIterator->second[ i ].begin( );
                     functionIterator != typeIterator->second[ i ].end( );
                     functionIterator++ )
                {
                    functionIterator->second(
                                variationalParameterMatrix_.block(
                                    startIndex + entriesToSkipPerEntry + currentStateSize * i,
                                    functionIterator->first.first - totalDynamicalStateSize_,
                                    currentStateSize - entriesToSkipPerEntry,
                                    functionIterator->first.second ) );
                }
            }
        }

        for( unsigned int i = 0; i < inertiaTensorsForMultiplication_.size( ); i++ )
        {
            variationalParameterMatrix_.block( inertiaTensorsForMultiplication_.at( i ).first, 0, 3,
                                               numberOfParameterValues_ - totalDynamicalStateSize_ ) =
                    ( inertiaTensorsForMultiplication_.at( i ).second( ).inverse( ) ) *
                    variationalParameterMatrix_.block(
                        inertiaTensorsForMultiplication_.at( i ).first, 0, 3,
                        numberOfParameterValues_ - totalDynamicalStateSize_ ).eval( );
        }

        currentMatrixDerivative.block( 0, totalDynamicalStateSize_, totalDynamicalStateSize_,
                                       numberOfParameterValues_ - totalDynamicalStateSize_ ) +=
                variationalParameterMatrix_.template cast< StateScalarType >( );




    }
    
    //! Evaluates the complete variational equations.
    /*!
     *  Evaluates the complete variational equations at a given time and state transition matrix, sensitivity matrix and
     *  state (accessed indirectly). This function evaluates the complete Eq. (7.45) from (Montenbruck & Gill, 2000).
     *  \param time Current time
     *  \param stateTransitionAndSensitivityMatrices Combined state transition and sensitivity matrix.
     *  \param currentMatrixDerivative Variation equations result (returned by reference).
     */
    template< typename StateScalarType >
    void evaluateVariationalEquations(
            const double time, const Eigen::Matrix< StateScalarType, Eigen::Dynamic, Eigen::Dynamic >&
            stateTransitionAndSensitivityMatrices,
            Eigen::Block< Eigen::Matrix< StateScalarType, Eigen::Dynamic, Eigen::Dynamic > > currentMatrixDerivative )
    {
        // Compute and add state partials.
        getBodyInitialStatePartialMatrix< StateScalarType >( stateTransitionAndSensitivityMatrices, currentMatrixDerivative );

        if( numberOfParameterValues_ > totalDynamicalStateSize_ )
        {
            // Add partials of parameters.
            getParameterPartialMatrix< StateScalarType >( currentMatrixDerivative );
        }
//        currentMatrixDerivative.block( 0, 6, 6, 7 ).setZero( );
//        currentMatrixDerivative.block( 6, 0, 7, 6 ).setZero( );

    }

    //! Function to clear reference/cached values of state derivative partials.
    /*!
     * Function to clear reference/cached values of state derivative partials, to ensure that they are all recalculated.
     */
    void clearPartials( );
    
    //! This function updates all state derivative models to the current time and state.
    /*!
     *  This function updates all state derivative models to the current time and state.
     *  \param currentTime Time to  which the system is to be updated.
     */
    template< typename StateScalarType >
    void updatePartials( const double currentTime,
                         const std::unordered_map< IntegratedStateType, Eigen::Matrix< StateScalarType, Eigen::Dynamic, 1 > >
                         currentStatesPerTypeInConventionalRepresentation )
    {
        for( auto stateIterator = currentStatesPerTypeInConventionalRepresentation.begin( );
             stateIterator != currentStatesPerTypeInConventionalRepresentation.end( );
             stateIterator++ )
        {
            currentStatesPerTypeInConventionalRepresentation_[
                    stateIterator->first ] = stateIterator->second.template cast< double >( );
        }

        // Update all acceleration partials to current state and time. Information is passed indirectly from here, through
        // (function) pointers set in acceleration partial classes
        for( stateDerivativeTypeIterator_ = stateDerivativePartialList_.begin( );
             stateDerivativeTypeIterator_ != stateDerivativePartialList_.end( );
             stateDerivativeTypeIterator_++ )
        {
            for( unsigned int i = 0; i < stateDerivativeTypeIterator_->second.size( ); i++ )
            {
                for( unsigned int j = 0; j < stateDerivativeTypeIterator_->second.at( i ).size( ); j++ )
                {
                    stateDerivativeTypeIterator_->second.at( i ).at( j )->update( currentTime );
                }

            }
        }

        for( stateDerivativeTypeIterator_ = stateDerivativePartialList_.begin( );
             stateDerivativeTypeIterator_ != stateDerivativePartialList_.end( );
             stateDerivativeTypeIterator_++ )
        {
            for( unsigned int i = 0; i < stateDerivativeTypeIterator_->second.size( ); i++ )
            {
                for( unsigned int j = 0; j < stateDerivativeTypeIterator_->second.at( i ).size( ); j++ )
                {
                    stateDerivativeTypeIterator_->second.at( i ).at( j )->updateParameterPartials( );
                }
            }
        }
    }

    
    //! Returns the number of parameter values.
    /*!
     *  Returns the number of parameter values (i.e. number of columns in state transition matrix).
     *  \return Number of parameter values.
     */
    double getNumberOfParameterValues( )
    {
        return numberOfParameterValues_;
    }
    
protected:
    
private:
    
    //! Function (called by constructor) to set up the statePartialList_ member from the state derivative partials
    /*!
     * Function (called by constructor) to set up the functions to evaluate the partial derivatives of the state derivatives
     * w.r.t. a current state (stored in the statePartialList_ member) from the state derivative partials.
     */
    void setStatePartialFunctionList( );

    //! Function to add parameter partial functions for single state derivative model, and set of parameter objects.
    /*!
     *  Function to add parameter partial functions for single state derivative model, and set of parameter objects.
     *  Partial derivative functions that are not-empty are added to the functionListOfBody input (returned by reference).
     *  A list of parameters of a single type (double or vector) are handled a single function call.
     *  \param parameterList Map of parameters for which partial functions are to checked and created. Map keys are
     *  start entry of parameter in total parameter vector.
     *  \param partialObject State derivative partial object from which partial functions are to be retrieved.
     *  \param functionListOfBody Multimap of partial derivative functions to which entries are to be added by this function.
     *  Map key is start index and size of given parameter in sensitivity matrix. Map value is partial function.
     *  \param totalParameterVectorIndicesToSubtract Number of entries by which to shift start index in sensitivity
     *  matrix from entry in parameter vector (used for multi-arc estimation).
     */
    template< typename CurrentParameterType >
    void addParameterPartialToList(
            const std::map< int, std::shared_ptr< estimatable_parameters::EstimatableParameter< CurrentParameterType > > >&
            parameterList,
            const std::shared_ptr< orbit_determination::StateDerivativePartial > partialObject,
            std::multimap< std::pair< int, int >, std::function< void( Eigen::Block< Eigen::MatrixXd > ) > >&
            functionListOfBody,
            const int totalParameterVectorIndicesToSubtract = 0 )
    {
        using namespace acceleration_partials;

        // Iterate over all parameters.
        for( typename std::map< int,
             std::shared_ptr< estimatable_parameters::EstimatableParameter< CurrentParameterType > > >::const_iterator
             parameterIterator = parameterList.begin( ); parameterIterator != parameterList.end( ); parameterIterator++ )
        {
            // Add current parameter to list of partials to be computed for current acceleration (if dependency exists)
            int functionToEvaluate =
                    partialObject->setParameterPartialUpdateFunction( parameterIterator->second );
            
            // If function is non-nullptr, add to list
            if( functionToEvaluate != 0 )
            {
                // Make pair of indices for generating parameter partial matrix:
                //first is start column in matrix, second is number of entries (1 for double parameter)
                std::pair< int, int > indexPair = std::make_pair(
                            parameterIterator->first - totalParameterVectorIndicesToSubtract, functionToEvaluate );
                
                // Add to list.
                functionListOfBody.insert(
                            std::pair< std::pair< int, int >, std::function< void( Eigen::Block< Eigen::MatrixXd > ) > >
                            ( indexPair, std::bind(
                                  static_cast< void ( orbit_determination::StateDerivativePartial::* )
                                  ( const std::shared_ptr<
                                    estimatable_parameters::EstimatableParameter< CurrentParameterType > >,
                                    Eigen::Block< Eigen::MatrixXd > )>
                                  ( &orbit_determination::StateDerivativePartial::getCurrentParameterPartial ),
                                  partialObject, parameterIterator->second, std::placeholders::_1  ) ) );
            }
        }
    }
    
    //! This function creates the list of partial derivatives of the state w.r.t. parameter values.
    /*!
     *  This function creates the list of partial derivatives of the state w.r.t. parameter values.
     *  The function is called once by the constructor and the resulting functions are set as member variables.
     *  This prevents having to check whether an acceleration model depends on every parameter during every time step.
     *  \param parametersToEstimate Object containing all parameters that are to be estimated and their current settings and
     *  values.
     */
    template< typename ParameterType >
    void setParameterPartialFunctionList(
            const std::shared_ptr< estimatable_parameters::EstimatableParameterSet< ParameterType > >
            parametersToEstimate )
    {
        // Get double parameters.
        std::map< int, std::shared_ptr< estimatable_parameters::EstimatableParameter< double > > >
                doubleParametersToEstimate =
                parametersToEstimate->getDoubleParameters( );

        // Get vector parameters.
        std::map< int, std::shared_ptr< estimatable_parameters::EstimatableParameter< Eigen::VectorXd > > >
                vectorParametersToEstimate =
                parametersToEstimate->getVectorParameters( );
        
        int totalParameterVectorIndicesToSubtract = parametersToEstimate->getInitialDynamicalStateParameterSize( ) -
                estimatable_parameters::getSingleArcInitialDynamicalStateParameterSetSize( parametersToEstimate );

        for( std::map< propagators::IntegratedStateType,
             orbit_determination::StateDerivativePartialsMap >::iterator
             stateDerivativeTypeIterator = stateDerivativePartialList_.begin( );
             stateDerivativeTypeIterator != stateDerivativePartialList_.end( );
             stateDerivativeTypeIterator++ )
        {
            
            // Initialize vector of lists to correct size.
            parameterPartialList_[ stateDerivativeTypeIterator->first ].resize(
                        stateDerivativeTypeIterator->second.size( ) );
            
            // Iterate over all bodies of which initial position is being estimated.
            for( unsigned int i = 0; i < stateDerivativeTypeIterator->second.size( ); i++ )
            {
                // Initialize list of parameter partial functions for single body.
                std::multimap< std::pair< int, int >, std::function< void( Eigen::Block< Eigen::MatrixXd > ) > >
                        functionListOfBody;
                
                // Iterate over all accelerations due to this body on current body.
                for( unsigned int j = 0; j < stateDerivativeTypeIterator->second.at( i ).size( ); j++ )
                {
                    addParameterPartialToList< double >(
                                doubleParametersToEstimate, stateDerivativeTypeIterator->second.at( i ).at( j ),
                                functionListOfBody, totalParameterVectorIndicesToSubtract );
                    addParameterPartialToList< Eigen::VectorXd >(
                                vectorParametersToEstimate, stateDerivativeTypeIterator->second.at( i ).at( j ),
                                functionListOfBody, totalParameterVectorIndicesToSubtract );
                }

                // Add generated parameter partial list of current body.
                parameterPartialList_[ stateDerivativeTypeIterator->first ][ i ] = functionListOfBody;
            }
        }
    }

    //! Function called by constructor to handle estimation of hierarchical translational dynamics
    /*!
     *  Function called by constructor to handle estimation of hierarchical translational dynamics, i.e. where
     *  the state of body A is estimated w.r.t. body B, and body B is itself estimated w.r.t. to some third body (or inertial
     *  point) C.
     *  \param parametersToEstimate Total list of parameters to estimate.
     */
    template< typename ParameterType >
    void setTranslationalStatePartialFrameScalingFunctions(
            const std::shared_ptr< estimatable_parameters::EstimatableParameterSet< ParameterType > >
            parametersToEstimate )
    {
        std::vector< std::shared_ptr< estimatable_parameters::EstimatableParameter<
                Eigen::Matrix< ParameterType, Eigen::Dynamic, 1 > > > > initialDynamicalParameters =
                parametersToEstimate->getEstimatedInitialStateParameters( );

        std::vector< std::string > propagatedBodies;
        std::vector< std::string > centralBodies;

        // Retrieve propagated bodies and central bodies of estimation.
        for( unsigned int i = 0; i < initialDynamicalParameters.size( ); i++ )
        {
            if( initialDynamicalParameters.at( i )->getParameterName( ).first == estimatable_parameters::initial_body_state )
            {
                propagatedBodies.push_back(
                            initialDynamicalParameters.at( i )->getParameterName( ).second.first );
                centralBodies.push_back( std::dynamic_pointer_cast
                                         < estimatable_parameters::InitialTranslationalStateParameter< ParameterType > >(
                                             initialDynamicalParameters.at( i ) )->getCentralBody( ) );
            }
            else if( initialDynamicalParameters.at( i )->getParameterName( ).first == estimatable_parameters::arc_wise_initial_body_state )
            {
                propagatedBodies.push_back(
                            initialDynamicalParameters.at( i )->getParameterName( ).second.first );
                centralBodies.push_back( std::dynamic_pointer_cast< estimatable_parameters::ArcWiseInitialTranslationalStateParameter< ParameterType > >(
                                             initialDynamicalParameters.at( i ) )->getCentralBody( ) );
            }
        }

        if( propagatedBodies.size( ) > 0 )
        {
            // Get order in which ephemerides were to be updated.
            std::vector< std::string > updateOrder = determineEphemerisUpdateorder(
                        propagatedBodies, centralBodies, centralBodies );

            // Iterate over central bodies and propagated bodies and check for dependencies
            for( int i = updateOrder.size( ) - 1; i >= 0 ; i-- )
            {
                int currentBodyIndex = std::distance(
                            propagatedBodies.begin( ),
                            std::find( propagatedBodies.begin( ), propagatedBodies.end( ), updateOrder.at( i ) ) );
                for( unsigned int j = 0; j < propagatedBodies.size( ); j++ )
                {
                    if( centralBodies.at( currentBodyIndex ) == propagatedBodies.at( j ) )
                    {

                        statePartialAdditionIndices_.push_back(
                                    std::make_pair( stateTypeStartIndices_[ propagators::transational_state ] +
                                    currentBodyIndex * propagators::getSingleIntegrationSize( propagators::transational_state ),
                                    stateTypeStartIndices_[ propagators::transational_state ] +
                                j * propagators::getSingleIntegrationSize( propagators::transational_state ) ) );
                    }
                }
            }
        }
    }

    template< typename ParameterType >
    void setRotationalStatePartialScalingFunctions(
            const std::shared_ptr< estimatable_parameters::EstimatableParameterSet< ParameterType > >
            parametersToEstimate )
    {
        std::vector< std::shared_ptr< estimatable_parameters::EstimatableParameter<
                Eigen::Matrix< ParameterType, Eigen::Dynamic, 1 > > > > initialDynamicalParameters =
                parametersToEstimate->getEstimatedInitialStateParameters( );

        int rotationalBodyCounter = 0;
        for( unsigned int i = 0; i < initialDynamicalParameters.size( ); i++ )
        {
            if( initialDynamicalParameters.at( i )->getParameterName( ).first == estimatable_parameters::initial_rotational_body_state )
            {
<<<<<<< HEAD
                inertiaTensorsForMultiplication_.push_back( std::make_pair(
                                                                stateTypeStartIndices_[ propagators::rotational_state ] + rotationalBodyCounter * 7 + 4,
                                                            std::dynamic_pointer_cast< estimatable_parameters::InitialRotationalStateParameter< ParameterType > >(
                                                                initialDynamicalParameters.at( i ) )->getBodyInertiaTensorFunction( ) ) );
                rotationalBodyCounter++;
=======
                if( centralBodies.at( currentBodyIndex ) == propagatedBodies.at( j ) )
                {

                    statePartialAdditionIndices_.push_back(
                                std::make_pair( stateTypeStartIndices_[ propagators::translational_state ] +
                                currentBodyIndex * propagators::getSingleIntegrationSize( propagators::translational_state ),
                                stateTypeStartIndices_[ propagators::translational_state ] +
                            j * propagators::getSingleIntegrationSize( propagators::translational_state ) ) );
                }
>>>>>>> 4847478f
            }
        }
    }

    
    //! Map with list of StateDerivativePartialsMaps, with state type as key.
    /*!
     *  List partials of state derivative models from which the variational equations
     *  are set up. The key is the type of dynamics for which partials are taken, the values are StateDerivativePartialsMap
     *  (see StateDerivativePartialsMap definition for details)
     */
    std::map< propagators::IntegratedStateType, orbit_determination::StateDerivativePartialsMap >
    stateDerivativePartialList_;
    
    //! Map of start entry in sensitivity matrix of each type of estimated dynamics.
    std::map< IntegratedStateType, int > stateTypeStartIndices_;
    
    //! List of all functions returning current partial derivative w.r.t. a current dynamical state
    /*!
     *  List of all functions returning current partial derivative w.r.t. a current dynamical state (map key). The
     *  vector entries correspond to the entries in the outer vector of StateDerivativePartialsMaps in
     *  stateDerivativePartialList_. The multimaps inside the vector provide the functions (as values) adding the
     *  partials to a given matrix block and the start column and number of columns in matrix partial (as keys).
     */
    std::map< IntegratedStateType,
    std::vector< std::multimap< std::pair< int, int >, std::function< void( Eigen::Block< Eigen::MatrixXd > ) > > > >
    statePartialList_;
    
    //! Pre-defined iterator for efficiency.
    std::multimap< std::pair< int, int >, std::function< void( Eigen::Block< Eigen::MatrixXd > ) > >::iterator
    statePartialIterator_;
    
    //! Vector of pair providing indices of column blocks of variational equations to add to other column blocks
    /*!
     * Vector of pair providing indices of column blocks of variational equations to add to other column blocks,
     * which is needed by the hierarchical estimation fo dynamics. The second pair entry is the start of the column
     * block (of size 3) to where it should be copied. The first entry denotes from where it should be copied.
     * \sa setTranslationalStatePartialFrameScalingFunctions
     */
    std::vector< std::pair< int, int > > statePartialAdditionIndices_;

    std::vector< std::pair< int, std::function< Eigen::Matrix3d( ) > > > inertiaTensorsForMultiplication_;
    
    //! List of all functions returning current partial derivative w.r.t. a parameter
    /*!
     *  List of all functions returning current partial derivative w.r.t. a parameter.
     *  Map key denotes associated dynamics type w.r.t which partial is taken. The
     *  vector entries correspond to the entries in the outer vector of StateDerivativePartialsMaps in
     *  stateDerivativePartialList_. The multimaps inside the vector provide the functions (as values) adding the
     *  partials to a given matrix block and the start column and number of columns in matrix partial (as keys).
     */
    std::map< IntegratedStateType, std::vector< std::multimap< std::pair< int, int >,
    std::function< void( Eigen::Block< Eigen::MatrixXd > ) > > > > parameterPartialList_;
    
    //! Pre-declared iterator over all parameter partial functions.
    std::multimap< std::pair< int, int >, std::function< void( Eigen::Block< Eigen::MatrixXd > ) > >
    ::iterator functionIterator;

    //! Pre-declared iterator over all state types
    std::map< propagators::IntegratedStateType, orbit_determination::StateDerivativePartialsMap >
    ::iterator stateDerivativeTypeIterator_;
    
    //! List of identifiers for points/bodies for which initial dynamical state is to be estimated.
    std::map< propagators::IntegratedStateType, std::vector< std::pair< std::string, std::string > > >
    dynamicalStatesToEstimate_;

    
    //! Number of parameter values in estimation (i.e. number of columns in sensitivity matrix)
    int numberOfParameterValues_;
    
    //! Total size of (single-arc) state vector of dynamics that is to be estimated.
    int totalDynamicalStateSize_;

    //! Total matrix of partial derivatives of state derivatives w.r.t. current states.
    Eigen::MatrixXd variationalMatrix_;

    //! Total matrix of partial derivatives of state derivatives w.r.t. parameter vectors.
    Eigen::MatrixXd variationalParameterMatrix_;

    std::unordered_map< IntegratedStateType, Eigen::VectorXd > currentStatesPerTypeInConventionalRepresentation_;
};

extern template void VariationalEquations::getBodyInitialStatePartialMatrix< double >(
        const Eigen::Matrix< double, Eigen::Dynamic, Eigen::Dynamic >& stateTransitionAndSensitivityMatrices,
        Eigen::Block< Eigen::Matrix< double, Eigen::Dynamic, Eigen::Dynamic > > currentMatrixDerivative );

extern template void VariationalEquations::getBodyInitialStatePartialMatrix< long double >(
        const Eigen::Matrix< long double, Eigen::Dynamic, Eigen::Dynamic >& stateTransitionAndSensitivityMatrices,
        Eigen::Block< Eigen::Matrix< long double, Eigen::Dynamic, Eigen::Dynamic > > currentMatrixDerivative );


} // namespace propagators

} // namespace tudat

#endif // TUDAT_VARIATIONALEQUATIONS_H<|MERGE_RESOLUTION|>--- conflicted
+++ resolved
@@ -463,10 +463,10 @@
                     {
 
                         statePartialAdditionIndices_.push_back(
-                                    std::make_pair( stateTypeStartIndices_[ propagators::transational_state ] +
-                                    currentBodyIndex * propagators::getSingleIntegrationSize( propagators::transational_state ),
-                                    stateTypeStartIndices_[ propagators::transational_state ] +
-                                j * propagators::getSingleIntegrationSize( propagators::transational_state ) ) );
+                                    std::make_pair( stateTypeStartIndices_[ propagators::translational_state ] +
+                                    currentBodyIndex * propagators::getSingleIntegrationSize( propagators::translational_state ),
+                                    stateTypeStartIndices_[ propagators::translational_state ] +
+                                j * propagators::getSingleIntegrationSize( propagators::translational_state ) ) );
                     }
                 }
             }
@@ -487,13 +487,11 @@
         {
             if( initialDynamicalParameters.at( i )->getParameterName( ).first == estimatable_parameters::initial_rotational_body_state )
             {
-<<<<<<< HEAD
                 inertiaTensorsForMultiplication_.push_back( std::make_pair(
                                                                 stateTypeStartIndices_[ propagators::rotational_state ] + rotationalBodyCounter * 7 + 4,
                                                             std::dynamic_pointer_cast< estimatable_parameters::InitialRotationalStateParameter< ParameterType > >(
                                                                 initialDynamicalParameters.at( i ) )->getBodyInertiaTensorFunction( ) ) );
                 rotationalBodyCounter++;
-=======
                 if( centralBodies.at( currentBodyIndex ) == propagatedBodies.at( j ) )
                 {
 
@@ -503,7 +501,6 @@
                                 stateTypeStartIndices_[ propagators::translational_state ] +
                             j * propagators::getSingleIntegrationSize( propagators::translational_state ) ) );
                 }
->>>>>>> 4847478f
             }
         }
     }
