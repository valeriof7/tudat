--- conflicted
+++ resolved
@@ -610,11 +610,7 @@
 
     // Check results
     TUDAT_CHECK_MATRIX_CLOSE_FRACTION(
-<<<<<<< HEAD
-                stateTransitionAndSensitivityMatrixAtEpoch, manualPartial, 2.0E-5 );
-=======
                 stateTransitionAndSensitivityMatrixAtEpoch, manualPartial, 2.5E-5 );
->>>>>>> 7b3883a9
 
 }
 
