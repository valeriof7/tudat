/*    Copyright (c) 2010-2018, Delft University of Technology
 *    All rigths reserved
 *
 *    This file is part of the Tudat. Redistribution and use in source and
 *    binary forms, with or without modification, are permitted exclusively
 *    under the terms of the Modified BSD license. You should have received
 *    a copy of the license with this file. If not, please or visit:
 *    http://tudat.tudelft.nl/LICENSE.
 */

#ifndef TUDAT_NBODYSTATEDERIVATIVE_H
#define TUDAT_NBODYSTATEDERIVATIVE_H

#include <vector>
#include <map>
#include <string>

#include <boost/shared_ptr.hpp>
#include <boost/function.hpp>

#include "Tudat/Astrodynamics/BasicAstrodynamics/accelerationModel.h"

#include "Tudat/Astrodynamics/BasicAstrodynamics/accelerationModelTypes.h"
#include "Tudat/Astrodynamics/Propagators/centralBodyData.h"
#include "Tudat/Astrodynamics/Propagators/singleStateTypeDerivative.h"


namespace tudat
{

namespace propagators
{

//! Enum listing propagator types for translational dynamics that can be used.
enum TranslationalPropagatorType
{
    undefined_propagator = -1,
    cowell = 0,
    encke = 1,
    gauss_keplerian = 2,
    gauss_modified_equinoctial = 3,
    unified_state_model_quaternions = 4,
    unified_state_model_modified_rodrigues_parameters = 5,
    unified_state_model_exponential_map = 6
};

//! Function to remove the central gravity acceleration from an AccelerationMap
/*!
 * Function to remove the central gravity acceleration from an AccelerationMap. This is crucial for propagation methods in
 * which the deviation from a reference Kepler orbit is propagated. If the central gravity is a spherical harmonic
 * acceleration, the point mass term is removed by setting the C(0,0) coefficnet to 0
 *  \param bodiesToIntegrate List of names of bodies that are to be integrated numerically.
 *  \param centralBodies List of names of bodies of which the central terms are to be removed
 *  (per entry of bodiesToIntegrate)
 *  \param accelerationModelsPerBody A map containing the list of accelerations acting on each
 *  body, identifying the body being acted on and the body acted on by an acceleration. The map
 *  has as key a string denoting the name of the body the list of accelerations, provided as the
 *  value corresponding to a key, is acting on.  This map-value is again a map with string as
 *  key, denoting the body exerting the acceleration, and as value a pointer to an acceleration
 *  model.
 * \return Functions returning the gravitational parameters of the central terms that were removed.
 */
std::vector< boost::function< double( ) > > removeCentralGravityAccelerations(
        const std::vector< std::string >& centralBodies, const std::vector< std::string >& bodiesToIntegrate,
        basic_astrodynamics::AccelerationMap& accelerationModelsPerBody );

//! Function to determine in which order the ephemerides are to be updated
/*!
 * Function to determine in which order the ephemerides are to be updated. The order depends on the
 * dependencies between the ephemeris/integration origins.
 * \param integratedBodies List of bodies that are numerically integrated.
 * \param centralBodies List of origins w.r.t. the integratedBodies' translational dynamics is propagated.
 * \param ephemerisOrigins Origin of the Ephemeris objects of the integratedBodies.
 * \return
 */
std::vector< std::string > determineEphemerisUpdateorder( std::vector< std::string > integratedBodies,
                                                          std::vector< std::string > centralBodies,
                                                          std::vector< std::string > ephemerisOrigins );

//! State derivative for the translational dynamics of N bodies
/*!
 * This class calculates the trabnslational state derivative of any
 * number of bodies, each under the influence of any number of bodies,
 * both from the set being integrated and otherwise.
 */
template< typename StateScalarType = double, typename TimeType = double >
class NBodyStateDerivative: public propagators::SingleStateTypeDerivative< StateScalarType, TimeType >
{
public:

    using propagators::SingleStateTypeDerivative< StateScalarType, TimeType >::calculateSystemStateDerivative;


    //! Constructor from data for translational Cartesian state derivative creation.
    //! It is assumed that all acceleration are exerted on bodies by bodies.
    /*!
     *  From this constructor, the object for generating the state derivative is created. Required
     *  are the acceleration models, a map of all (named) bodies involved in the simulation and a
     *  list of body names, which must be a subset of the bodyList that are to be numerically
     *  integrated. Note that the state derivative model currently has 3 degrees of freedom (3
     *  translational) in Cartesian coordinates.
     *  \param accelerationModelsPerBody A map containing the list of accelerations acting on each
     *  body, identifying the body being acted on and the body acted on by an acceleration. The map
     *  has as key a string denoting the name of the body the list of accelerations, provided as the
     *  value corresponding to a key, is acting on.  This map-value is again a map with string as
     *  key, denoting the body exerting the acceleration, and as value a pointer to an acceleration
     *  model.
     *  \param centralBodyData Object responsible for providing the current integration origins from
     *  the global origins.
     *  \param propagatorType Type of propagator that is to be used (i.e. Cowell, Encke, etc.)
     *  \param bodiesToIntegrate List of names of bodies that are to be integrated numerically.
     */
    NBodyStateDerivative( const basic_astrodynamics::AccelerationMap& accelerationModelsPerBody,
                          const boost::shared_ptr< CentralBodyData< StateScalarType, TimeType > > centralBodyData,
                          const TranslationalPropagatorType propagatorType,
                          const std::vector< std::string >& bodiesToIntegrate ):
        propagators::SingleStateTypeDerivative< StateScalarType, TimeType >(
            propagators::transational_state ),
        accelerationModelsPerBody_( accelerationModelsPerBody ),
        centralBodyData_( centralBodyData ),
        propagatorType_( propagatorType ),
        bodiesToBeIntegratedNumerically_( bodiesToIntegrate )
    {
        // Add empty acceleration map if body is to be propagated with no accelerations.
        for( unsigned int i = 0; i < bodiesToBeIntegratedNumerically_.size( ); i++ )
        {
            if( accelerationModelsPerBody_.count( bodiesToBeIntegratedNumerically_.at( i ) ) == 0 )
            {
                accelerationModelsPerBody_[ bodiesToBeIntegratedNumerically_.at( i ) ] =
                        basic_astrodynamics::SingleBodyAccelerationMap( );
            }
        }

        // Correct order of propagated bodies.
        for( outerAccelerationIterator = accelerationModelsPerBody_.begin( );
             outerAccelerationIterator != accelerationModelsPerBody_.end( );
             outerAccelerationIterator++ )
        {
            std::vector< std::string >::iterator findIterator =
                    std::find( bodiesToBeIntegratedNumerically_.begin( ), bodiesToBeIntegratedNumerically_.end( ),
                               outerAccelerationIterator->first );
            bodyOrder_.push_back( std::distance( bodiesToBeIntegratedNumerically_.begin( ), findIterator ) );
        }

        createAccelerationModelList( );
    }

    //! Destructor
    virtual ~NBodyStateDerivative( ){ }

    //! Function to clear any reference/cached values of state derivative model
    /*!
     * Function to clear any reference/cached values of state derivative model, in addition to those performed in the
     * clearTranslationalStateDerivativeModel function. Default implementation is empty.
     */
    virtual void clearDerivedTranslationalStateDerivativeModel( ){ }

    //! Function to clear reference/cached values of acceleration models
    /*!
     * Function to clear reference/cached values of acceleration models, to ensure that they are all recalculated.
     */
    void clearTranslationalStateDerivativeModel( )
    {
        for( unsigned int i = 0; i < accelerationModelList_.size( ); i++ )
        {
            accelerationModelList_.at( i )->resetTime( TUDAT_NAN );
        }
    }

    //! Function to clear reference/cached values of translational state derivative model
    /*!
     * Function to clear reference/cached values of translational state derivative model. For each derived class, this
     * entails resetting the current time in the acceleration models to NaN (see clearTranslationalStateDerivativeModel).
     * Every derived class requiring additional values to be cleared should implement the
     * clearDerivedTranslationalStateDerivativeModel function.
     */
    void clearStateDerivativeModel(  )
    {
        clearTranslationalStateDerivativeModel( );
        clearDerivedTranslationalStateDerivativeModel( );
    }

    //! Function to update the state derivative model to the current time.
    /*!
     * Function to update the state derivative model (i.e. acceleration models) to the
     * current time. Note that this function only updates the state derivative model itself, the
     * environment models must be updated before calling this function.
     * \param currentTime Time at which state derivative is to be calculated
     */
    void updateStateDerivativeModel( const TimeType currentTime )
    {
        for( unsigned int i = 0; i < accelerationModelList_.size( ); i++ )
        {
            accelerationModelList_.at( i )->updateMembers( currentTime );
        }
    }

    //! Function to convert the propagator-specific form of the state to the conventional form in the global frame.
    /*!
     * Function to convert the propagator-specific form of the state to the conventional form in the
     * global frame.  The conventional form for translational dynamics this is the Cartesian
     * position and velocity).  The inertial frame is typically the barycenter with J2000/ECLIPJ2000
     * orientation, but may differ depending on simulation settings.
     * \param internalSolution State in propagator-specific form (i.e. form that is used in
     * numerical integration).
     * \param time Current time at which the state is valid.
     * \param currentCartesianLocalSoluton State (internalSolution), converted to the Cartesian state in inertial coordinates
     * (returned by reference).
     */
    void convertCurrentStateToGlobalRepresentation(
            const Eigen::Matrix< StateScalarType, Eigen::Dynamic, 1 >& internalSolution, const TimeType& time,
            Eigen::Block< Eigen::Matrix< StateScalarType, Eigen::Dynamic, 1 > > currentCartesianLocalSoluton )
    {
        this->convertToOutputSolution( internalSolution, time, currentCartesianLocalSoluton );

        centralBodyData_->getReferenceFrameOriginInertialStates(
                    currentCartesianLocalSoluton, time, centralBodyStatesWrtGlobalOrigin_, true );

        for( unsigned int i = 0; i < centralBodyStatesWrtGlobalOrigin_.size( ); i++ )
        {
            currentCartesianLocalSoluton.segment( i * 6, 6 ) += centralBodyStatesWrtGlobalOrigin_[ i ];
        }
    }

    //! Function to get list of names of bodies that are to be integrated numerically.
    /*!
     * Function to get list of names of bodies that are to be integrated numerically.
     * \return List of names of bodies that are to be integrated numerically.
     */
    std::vector< std::string > getBodiesToBeIntegratedNumerically( )
    {
        return bodiesToBeIntegratedNumerically_;
    }

    //! Function to get map containing the list of accelerations acting on each body,
    /*!
     * Function to get map containing the list of accelerations acting on each body,
     * \return A map containing the list of accelerations acting on each body,
     */
    virtual basic_astrodynamics::AccelerationMap getFullAccelerationsMap( )
    {
        return accelerationModelsPerBody_;
    }

    //! Function to get object providing the current integration origins
    /*!
     * Function to get object responsible for providing the current integration origins from the
     * global origins.
     * \return Object providing the current integration origins from the global origins.
     */
    boost::shared_ptr< CentralBodyData< StateScalarType, TimeType > > getCentralBodyData( )
    {
        return centralBodyData_;
    }

    //! Function to get type of propagator that is to be used (i.e. Cowell, Encke, etc.)
    /*!
     * Function to type of propagator that is to be used (i.e. Cowell, Encke, etc.)
     * \return Type of propagator that is to be used (i.e. Cowell, Encke, etc.)
     */
    TranslationalPropagatorType getPropagatorType( )
    {
        return propagatorType_;
    }

    //! Function to return the size of the state handled by the object
    /*!
     * Function to return the size of the state handled by the object
     * \return Size of the state under consideration (6 times the number if integrated bodies).
     */
<<<<<<< HEAD
    virtual int getStateSize( )
=======
    int getConventionalStateSize( )
>>>>>>> b91a2a66
    {
        return 6 * bodiesToBeIntegratedNumerically_.size( );
    }

    //! Function to retrieve the total acceleration acting on a given body.
    /*!
     * Function to retrieve the total acceleration acting on a given body. The environment
     * and acceleration models must have been updated to the current state before calling this
     * function. NOTE: This function is typically used to retrieve the acceleration for output purposes, not to compute the
     * translational state derivative.
     * \param bodyName Name of body for which accelerations are to be retrieved.
     * \return
     */
    Eigen::Vector3d getTotalAccelerationForBody(
            const std::string& bodyName )
    {
        // Check if body is propagated.
        Eigen::Vector3d totalAcceleration = Eigen::Vector3d::Zero( );
        if( std::find( bodiesToBeIntegratedNumerically_.begin( ),
                       bodiesToBeIntegratedNumerically_.end( ),
                       bodyName ) == bodiesToBeIntegratedNumerically_.end( ) )
        {
            std::string errorMessage = "Error when getting total acceleration for body " + bodyName +
                    ", no such acceleration is found";
            throw std::runtime_error( errorMessage );
        }
        else
        {
            if( accelerationModelsPerBody_.count( bodyName ) != 0 )
            {
                basic_astrodynamics::SingleBodyAccelerationMap accelerationsOnBody =
                        accelerationModelsPerBody_.at( bodyName );

                // Iterate over all accelerations acting on body
                for( innerAccelerationIterator  = accelerationsOnBody.begin( );
                     innerAccelerationIterator != accelerationsOnBody.end( );
                     innerAccelerationIterator++ )
                {
                    for( unsigned int j = 0; j < innerAccelerationIterator->second.size( ); j++ )
                    {
                        // Calculate acceleration and add to state derivative.
                        totalAcceleration += innerAccelerationIterator->second[ j ]->getAcceleration( );
                    }
                }
            }
        }
        return totalAcceleration;
    }

    //! Function to retrieve the map containing the list of accelerations acting on each body.
    /*!
     * Function to retrieve the map containing the list of accelerations acting on each body.
     * \return Map containing the list of accelerations acting on each body,
     */
    basic_astrodynamics::AccelerationMap getAccelerationsMap( )
    {
        return accelerationModelsPerBody_;

    }

protected:

    //! Function to set the vector of acceleration models (accelerationModelList_) form the map of map of
    //! acceleration models (accelerationModelsPerBody_).
    void createAccelerationModelList( )
    {
        accelerationModelList_.clear( );
        // Iterate over all accelerations and update their internal state.
        for( outerAccelerationIterator = accelerationModelsPerBody_.begin( );
             outerAccelerationIterator != accelerationModelsPerBody_.end( ); outerAccelerationIterator++ )
        {
            // Iterate over all accelerations acting on body
            for( innerAccelerationIterator  = outerAccelerationIterator->second.begin( );
                 innerAccelerationIterator != outerAccelerationIterator->second.end( );
                 innerAccelerationIterator++ )
            {
                // Update accelerations
                for( unsigned int j = 0; j < innerAccelerationIterator->second.size( ); j++ )
                {
                    accelerationModelList_.push_back( innerAccelerationIterator->second.at( j ) );
                }
            }
        }
    }

    //! Function to get the state derivative of the system in Cartesian coordinates.
    /*!
     * Function to get the state derivative of the system in Cartesian coordinates. The environment
     * and acceleration models must have been updated to the current state before calling this
     * function.
     * \param stateOfSystemToBeIntegrated Current Cartesian state of the system.
     * \param stateDerivative State derivative of the system in Cartesian coordinates (returned by reference).
     * \param addPositionDerivatives Boolean denoting whether the derivatives of the position (e.g. velocity) are to be added
     * to the state derivative vector.
     */
    void sumStateDerivativeContributions(
            const Eigen::Matrix< StateScalarType, Eigen::Dynamic, 1 >& stateOfSystemToBeIntegrated,
            Eigen::Block< Eigen::Matrix< StateScalarType, Eigen::Dynamic, Eigen::Dynamic > > stateDerivative,
            const bool addPositionDerivatives = true )
    {
        using namespace basic_astrodynamics;

        stateDerivative.setZero( );

        int currentBodyIndex = 0;
        int currentAccelerationIndex = 0;

        // Iterate over all bodies with accelerations.
        for( outerAccelerationIterator = accelerationModelsPerBody_.begin( );
             outerAccelerationIterator != accelerationModelsPerBody_.end( );
             outerAccelerationIterator++ )
        {
            currentBodyIndex = bodyOrder_[ currentAccelerationIndex ];

            // Iterate over all accelerations acting on body
            for( innerAccelerationIterator  = outerAccelerationIterator->second.begin( );
                 innerAccelerationIterator != outerAccelerationIterator->second.end( );
                 innerAccelerationIterator++ )
            {
                for( unsigned int j = 0; j < innerAccelerationIterator->second.size( ); j++ )
                {
                    //std::cout << "Getting acceleration " << outerAccelerationIterator->first << " " << innerAccelerationIterator->first << std::endl;
                    // Calculate acceleration and add to state derivative.
                    stateDerivative.block( currentBodyIndex * 6 + 3, 0, 3, 1 ) += (
                                innerAccelerationIterator->second[ j ]->getAcceleration( ) ).
                            template cast< StateScalarType >( );
                }
            }

            if( addPositionDerivatives )
            {
                // Add body velocity as derivative of its position.
                stateDerivative.block( currentBodyIndex * 6, 0, 3, 1 ) =
                        ( stateOfSystemToBeIntegrated.segment( currentBodyIndex * 6 + 3, 3 ) );
            }
            currentAccelerationIndex++;
        }
    }


    //! A map containing the list of accelerations acting on each body,
    /*!
     * A map containing the list of accelerations acting on each body, identifying the body being
     * acted on and the body acted on by an acceleration. The map has as key a string denoting the
     * name of the body the list of accelerations, provided as the value corresponding to a key, is
     * acting on.  This map-value is again a map with string as key, denoting the body exerting the
     * acceleration, and as value a pointer to an acceleration model.
     */
    basic_astrodynamics::AccelerationMap accelerationModelsPerBody_;

    //! Vector of acceleration models, containing all entries of accelerationModelsPerBody_.
    std::vector< boost::shared_ptr< basic_astrodynamics::AccelerationModel< Eigen::Vector3d > > > accelerationModelList_;

    //! Object responsible for providing the current integration origins from the global origins.
    boost::shared_ptr< CentralBodyData< StateScalarType, TimeType > > centralBodyData_;

    //! Type of propagator that is to be used (i.e. Cowell, Encke, etc.)
    TranslationalPropagatorType propagatorType_;

    //! List of names of bodies that are to be integrated numerically.
    std::vector< std::string > bodiesToBeIntegratedNumerically_;

    std::vector< int > bodyOrder_;

    //! Predefined iterator to save (de-)allocation time.
    std::unordered_map< std::string, std::vector<
    boost::shared_ptr< basic_astrodynamics::AccelerationModel< Eigen::Vector3d > > > >::iterator innerAccelerationIterator;

    //! Predefined iterator to save (de-)allocation time.
    std::unordered_map< std::string, std::unordered_map< std::string, std::vector<
    boost::shared_ptr< basic_astrodynamics::AccelerationModel< Eigen::Vector3d > > > > >::iterator outerAccelerationIterator;

    //! List of states of teh central bodies of the propagated bodies.
    std::vector< Eigen::Matrix< StateScalarType, 6, 1 >  > centralBodyStatesWrtGlobalOrigin_;
};

} // namespace propagators


} // namespace tudat

#endif // TUDAT_NBODYSTATEDERIVATIVE_H
<|MERGE_RESOLUTION|>--- conflicted
+++ resolved
@@ -1,457 +1,453 @@
-/*    Copyright (c) 2010-2018, Delft University of Technology
- *    All rigths reserved
- *
- *    This file is part of the Tudat. Redistribution and use in source and
- *    binary forms, with or without modification, are permitted exclusively
- *    under the terms of the Modified BSD license. You should have received
- *    a copy of the license with this file. If not, please or visit:
- *    http://tudat.tudelft.nl/LICENSE.
- */
-
-#ifndef TUDAT_NBODYSTATEDERIVATIVE_H
-#define TUDAT_NBODYSTATEDERIVATIVE_H
-
-#include <vector>
-#include <map>
-#include <string>
-
-#include <boost/shared_ptr.hpp>
-#include <boost/function.hpp>
-
-#include "Tudat/Astrodynamics/BasicAstrodynamics/accelerationModel.h"
-
-#include "Tudat/Astrodynamics/BasicAstrodynamics/accelerationModelTypes.h"
-#include "Tudat/Astrodynamics/Propagators/centralBodyData.h"
-#include "Tudat/Astrodynamics/Propagators/singleStateTypeDerivative.h"
-
-
-namespace tudat
-{
-
-namespace propagators
-{
-
-//! Enum listing propagator types for translational dynamics that can be used.
-enum TranslationalPropagatorType
-{
-    undefined_propagator = -1,
-    cowell = 0,
-    encke = 1,
-    gauss_keplerian = 2,
-    gauss_modified_equinoctial = 3,
-    unified_state_model_quaternions = 4,
-    unified_state_model_modified_rodrigues_parameters = 5,
-    unified_state_model_exponential_map = 6
-};
-
-//! Function to remove the central gravity acceleration from an AccelerationMap
-/*!
- * Function to remove the central gravity acceleration from an AccelerationMap. This is crucial for propagation methods in
- * which the deviation from a reference Kepler orbit is propagated. If the central gravity is a spherical harmonic
- * acceleration, the point mass term is removed by setting the C(0,0) coefficnet to 0
- *  \param bodiesToIntegrate List of names of bodies that are to be integrated numerically.
- *  \param centralBodies List of names of bodies of which the central terms are to be removed
- *  (per entry of bodiesToIntegrate)
- *  \param accelerationModelsPerBody A map containing the list of accelerations acting on each
- *  body, identifying the body being acted on and the body acted on by an acceleration. The map
- *  has as key a string denoting the name of the body the list of accelerations, provided as the
- *  value corresponding to a key, is acting on.  This map-value is again a map with string as
- *  key, denoting the body exerting the acceleration, and as value a pointer to an acceleration
- *  model.
- * \return Functions returning the gravitational parameters of the central terms that were removed.
- */
-std::vector< boost::function< double( ) > > removeCentralGravityAccelerations(
-        const std::vector< std::string >& centralBodies, const std::vector< std::string >& bodiesToIntegrate,
-        basic_astrodynamics::AccelerationMap& accelerationModelsPerBody );
-
-//! Function to determine in which order the ephemerides are to be updated
-/*!
- * Function to determine in which order the ephemerides are to be updated. The order depends on the
- * dependencies between the ephemeris/integration origins.
- * \param integratedBodies List of bodies that are numerically integrated.
- * \param centralBodies List of origins w.r.t. the integratedBodies' translational dynamics is propagated.
- * \param ephemerisOrigins Origin of the Ephemeris objects of the integratedBodies.
- * \return
- */
-std::vector< std::string > determineEphemerisUpdateorder( std::vector< std::string > integratedBodies,
-                                                          std::vector< std::string > centralBodies,
-                                                          std::vector< std::string > ephemerisOrigins );
-
-//! State derivative for the translational dynamics of N bodies
-/*!
- * This class calculates the trabnslational state derivative of any
- * number of bodies, each under the influence of any number of bodies,
- * both from the set being integrated and otherwise.
- */
-template< typename StateScalarType = double, typename TimeType = double >
-class NBodyStateDerivative: public propagators::SingleStateTypeDerivative< StateScalarType, TimeType >
-{
-public:
-
-    using propagators::SingleStateTypeDerivative< StateScalarType, TimeType >::calculateSystemStateDerivative;
-
-
-    //! Constructor from data for translational Cartesian state derivative creation.
-    //! It is assumed that all acceleration are exerted on bodies by bodies.
-    /*!
-     *  From this constructor, the object for generating the state derivative is created. Required
-     *  are the acceleration models, a map of all (named) bodies involved in the simulation and a
-     *  list of body names, which must be a subset of the bodyList that are to be numerically
-     *  integrated. Note that the state derivative model currently has 3 degrees of freedom (3
-     *  translational) in Cartesian coordinates.
-     *  \param accelerationModelsPerBody A map containing the list of accelerations acting on each
-     *  body, identifying the body being acted on and the body acted on by an acceleration. The map
-     *  has as key a string denoting the name of the body the list of accelerations, provided as the
-     *  value corresponding to a key, is acting on.  This map-value is again a map with string as
-     *  key, denoting the body exerting the acceleration, and as value a pointer to an acceleration
-     *  model.
-     *  \param centralBodyData Object responsible for providing the current integration origins from
-     *  the global origins.
-     *  \param propagatorType Type of propagator that is to be used (i.e. Cowell, Encke, etc.)
-     *  \param bodiesToIntegrate List of names of bodies that are to be integrated numerically.
-     */
-    NBodyStateDerivative( const basic_astrodynamics::AccelerationMap& accelerationModelsPerBody,
-                          const boost::shared_ptr< CentralBodyData< StateScalarType, TimeType > > centralBodyData,
-                          const TranslationalPropagatorType propagatorType,
-                          const std::vector< std::string >& bodiesToIntegrate ):
-        propagators::SingleStateTypeDerivative< StateScalarType, TimeType >(
-            propagators::transational_state ),
-        accelerationModelsPerBody_( accelerationModelsPerBody ),
-        centralBodyData_( centralBodyData ),
-        propagatorType_( propagatorType ),
-        bodiesToBeIntegratedNumerically_( bodiesToIntegrate )
-    {
-        // Add empty acceleration map if body is to be propagated with no accelerations.
-        for( unsigned int i = 0; i < bodiesToBeIntegratedNumerically_.size( ); i++ )
-        {
-            if( accelerationModelsPerBody_.count( bodiesToBeIntegratedNumerically_.at( i ) ) == 0 )
-            {
-                accelerationModelsPerBody_[ bodiesToBeIntegratedNumerically_.at( i ) ] =
-                        basic_astrodynamics::SingleBodyAccelerationMap( );
-            }
-        }
-
-        // Correct order of propagated bodies.
-        for( outerAccelerationIterator = accelerationModelsPerBody_.begin( );
-             outerAccelerationIterator != accelerationModelsPerBody_.end( );
-             outerAccelerationIterator++ )
-        {
-            std::vector< std::string >::iterator findIterator =
-                    std::find( bodiesToBeIntegratedNumerically_.begin( ), bodiesToBeIntegratedNumerically_.end( ),
-                               outerAccelerationIterator->first );
-            bodyOrder_.push_back( std::distance( bodiesToBeIntegratedNumerically_.begin( ), findIterator ) );
-        }
-
-        createAccelerationModelList( );
-    }
-
-    //! Destructor
-    virtual ~NBodyStateDerivative( ){ }
-
-    //! Function to clear any reference/cached values of state derivative model
-    /*!
-     * Function to clear any reference/cached values of state derivative model, in addition to those performed in the
-     * clearTranslationalStateDerivativeModel function. Default implementation is empty.
-     */
-    virtual void clearDerivedTranslationalStateDerivativeModel( ){ }
-
-    //! Function to clear reference/cached values of acceleration models
-    /*!
-     * Function to clear reference/cached values of acceleration models, to ensure that they are all recalculated.
-     */
-    void clearTranslationalStateDerivativeModel( )
-    {
-        for( unsigned int i = 0; i < accelerationModelList_.size( ); i++ )
-        {
-            accelerationModelList_.at( i )->resetTime( TUDAT_NAN );
-        }
-    }
-
-    //! Function to clear reference/cached values of translational state derivative model
-    /*!
-     * Function to clear reference/cached values of translational state derivative model. For each derived class, this
-     * entails resetting the current time in the acceleration models to NaN (see clearTranslationalStateDerivativeModel).
-     * Every derived class requiring additional values to be cleared should implement the
-     * clearDerivedTranslationalStateDerivativeModel function.
-     */
-    void clearStateDerivativeModel(  )
-    {
-        clearTranslationalStateDerivativeModel( );
-        clearDerivedTranslationalStateDerivativeModel( );
-    }
-
-    //! Function to update the state derivative model to the current time.
-    /*!
-     * Function to update the state derivative model (i.e. acceleration models) to the
-     * current time. Note that this function only updates the state derivative model itself, the
-     * environment models must be updated before calling this function.
-     * \param currentTime Time at which state derivative is to be calculated
-     */
-    void updateStateDerivativeModel( const TimeType currentTime )
-    {
-        for( unsigned int i = 0; i < accelerationModelList_.size( ); i++ )
-        {
-            accelerationModelList_.at( i )->updateMembers( currentTime );
-        }
-    }
-
-    //! Function to convert the propagator-specific form of the state to the conventional form in the global frame.
-    /*!
-     * Function to convert the propagator-specific form of the state to the conventional form in the
-     * global frame.  The conventional form for translational dynamics this is the Cartesian
-     * position and velocity).  The inertial frame is typically the barycenter with J2000/ECLIPJ2000
-     * orientation, but may differ depending on simulation settings.
-     * \param internalSolution State in propagator-specific form (i.e. form that is used in
-     * numerical integration).
-     * \param time Current time at which the state is valid.
-     * \param currentCartesianLocalSoluton State (internalSolution), converted to the Cartesian state in inertial coordinates
-     * (returned by reference).
-     */
-    void convertCurrentStateToGlobalRepresentation(
-            const Eigen::Matrix< StateScalarType, Eigen::Dynamic, 1 >& internalSolution, const TimeType& time,
-            Eigen::Block< Eigen::Matrix< StateScalarType, Eigen::Dynamic, 1 > > currentCartesianLocalSoluton )
-    {
-        this->convertToOutputSolution( internalSolution, time, currentCartesianLocalSoluton );
-
-        centralBodyData_->getReferenceFrameOriginInertialStates(
-                    currentCartesianLocalSoluton, time, centralBodyStatesWrtGlobalOrigin_, true );
-
-        for( unsigned int i = 0; i < centralBodyStatesWrtGlobalOrigin_.size( ); i++ )
-        {
-            currentCartesianLocalSoluton.segment( i * 6, 6 ) += centralBodyStatesWrtGlobalOrigin_[ i ];
-        }
-    }
-
-    //! Function to get list of names of bodies that are to be integrated numerically.
-    /*!
-     * Function to get list of names of bodies that are to be integrated numerically.
-     * \return List of names of bodies that are to be integrated numerically.
-     */
-    std::vector< std::string > getBodiesToBeIntegratedNumerically( )
-    {
-        return bodiesToBeIntegratedNumerically_;
-    }
-
-    //! Function to get map containing the list of accelerations acting on each body,
-    /*!
-     * Function to get map containing the list of accelerations acting on each body,
-     * \return A map containing the list of accelerations acting on each body,
-     */
-    virtual basic_astrodynamics::AccelerationMap getFullAccelerationsMap( )
-    {
-        return accelerationModelsPerBody_;
-    }
-
-    //! Function to get object providing the current integration origins
-    /*!
-     * Function to get object responsible for providing the current integration origins from the
-     * global origins.
-     * \return Object providing the current integration origins from the global origins.
-     */
-    boost::shared_ptr< CentralBodyData< StateScalarType, TimeType > > getCentralBodyData( )
-    {
-        return centralBodyData_;
-    }
-
-    //! Function to get type of propagator that is to be used (i.e. Cowell, Encke, etc.)
-    /*!
-     * Function to type of propagator that is to be used (i.e. Cowell, Encke, etc.)
-     * \return Type of propagator that is to be used (i.e. Cowell, Encke, etc.)
-     */
-    TranslationalPropagatorType getPropagatorType( )
-    {
-        return propagatorType_;
-    }
-
-    //! Function to return the size of the state handled by the object
-    /*!
-     * Function to return the size of the state handled by the object
-     * \return Size of the state under consideration (6 times the number if integrated bodies).
-     */
-<<<<<<< HEAD
-    virtual int getStateSize( )
-=======
-    int getConventionalStateSize( )
->>>>>>> b91a2a66
-    {
-        return 6 * bodiesToBeIntegratedNumerically_.size( );
-    }
-
-    //! Function to retrieve the total acceleration acting on a given body.
-    /*!
-     * Function to retrieve the total acceleration acting on a given body. The environment
-     * and acceleration models must have been updated to the current state before calling this
-     * function. NOTE: This function is typically used to retrieve the acceleration for output purposes, not to compute the
-     * translational state derivative.
-     * \param bodyName Name of body for which accelerations are to be retrieved.
-     * \return
-     */
-    Eigen::Vector3d getTotalAccelerationForBody(
-            const std::string& bodyName )
-    {
-        // Check if body is propagated.
-        Eigen::Vector3d totalAcceleration = Eigen::Vector3d::Zero( );
-        if( std::find( bodiesToBeIntegratedNumerically_.begin( ),
-                       bodiesToBeIntegratedNumerically_.end( ),
-                       bodyName ) == bodiesToBeIntegratedNumerically_.end( ) )
-        {
-            std::string errorMessage = "Error when getting total acceleration for body " + bodyName +
-                    ", no such acceleration is found";
-            throw std::runtime_error( errorMessage );
-        }
-        else
-        {
-            if( accelerationModelsPerBody_.count( bodyName ) != 0 )
-            {
-                basic_astrodynamics::SingleBodyAccelerationMap accelerationsOnBody =
-                        accelerationModelsPerBody_.at( bodyName );
-
-                // Iterate over all accelerations acting on body
-                for( innerAccelerationIterator  = accelerationsOnBody.begin( );
-                     innerAccelerationIterator != accelerationsOnBody.end( );
-                     innerAccelerationIterator++ )
-                {
-                    for( unsigned int j = 0; j < innerAccelerationIterator->second.size( ); j++ )
-                    {
-                        // Calculate acceleration and add to state derivative.
-                        totalAcceleration += innerAccelerationIterator->second[ j ]->getAcceleration( );
-                    }
-                }
-            }
-        }
-        return totalAcceleration;
-    }
-
-    //! Function to retrieve the map containing the list of accelerations acting on each body.
-    /*!
-     * Function to retrieve the map containing the list of accelerations acting on each body.
-     * \return Map containing the list of accelerations acting on each body,
-     */
-    basic_astrodynamics::AccelerationMap getAccelerationsMap( )
-    {
-        return accelerationModelsPerBody_;
-
-    }
-
-protected:
-
-    //! Function to set the vector of acceleration models (accelerationModelList_) form the map of map of
-    //! acceleration models (accelerationModelsPerBody_).
-    void createAccelerationModelList( )
-    {
-        accelerationModelList_.clear( );
-        // Iterate over all accelerations and update their internal state.
-        for( outerAccelerationIterator = accelerationModelsPerBody_.begin( );
-             outerAccelerationIterator != accelerationModelsPerBody_.end( ); outerAccelerationIterator++ )
-        {
-            // Iterate over all accelerations acting on body
-            for( innerAccelerationIterator  = outerAccelerationIterator->second.begin( );
-                 innerAccelerationIterator != outerAccelerationIterator->second.end( );
-                 innerAccelerationIterator++ )
-            {
-                // Update accelerations
-                for( unsigned int j = 0; j < innerAccelerationIterator->second.size( ); j++ )
-                {
-                    accelerationModelList_.push_back( innerAccelerationIterator->second.at( j ) );
-                }
-            }
-        }
-    }
-
-    //! Function to get the state derivative of the system in Cartesian coordinates.
-    /*!
-     * Function to get the state derivative of the system in Cartesian coordinates. The environment
-     * and acceleration models must have been updated to the current state before calling this
-     * function.
-     * \param stateOfSystemToBeIntegrated Current Cartesian state of the system.
-     * \param stateDerivative State derivative of the system in Cartesian coordinates (returned by reference).
-     * \param addPositionDerivatives Boolean denoting whether the derivatives of the position (e.g. velocity) are to be added
-     * to the state derivative vector.
-     */
-    void sumStateDerivativeContributions(
-            const Eigen::Matrix< StateScalarType, Eigen::Dynamic, 1 >& stateOfSystemToBeIntegrated,
-            Eigen::Block< Eigen::Matrix< StateScalarType, Eigen::Dynamic, Eigen::Dynamic > > stateDerivative,
-            const bool addPositionDerivatives = true )
-    {
-        using namespace basic_astrodynamics;
-
-        stateDerivative.setZero( );
-
-        int currentBodyIndex = 0;
-        int currentAccelerationIndex = 0;
-
-        // Iterate over all bodies with accelerations.
-        for( outerAccelerationIterator = accelerationModelsPerBody_.begin( );
-             outerAccelerationIterator != accelerationModelsPerBody_.end( );
-             outerAccelerationIterator++ )
-        {
-            currentBodyIndex = bodyOrder_[ currentAccelerationIndex ];
-
-            // Iterate over all accelerations acting on body
-            for( innerAccelerationIterator  = outerAccelerationIterator->second.begin( );
-                 innerAccelerationIterator != outerAccelerationIterator->second.end( );
-                 innerAccelerationIterator++ )
-            {
-                for( unsigned int j = 0; j < innerAccelerationIterator->second.size( ); j++ )
-                {
-                    //std::cout << "Getting acceleration " << outerAccelerationIterator->first << " " << innerAccelerationIterator->first << std::endl;
-                    // Calculate acceleration and add to state derivative.
-                    stateDerivative.block( currentBodyIndex * 6 + 3, 0, 3, 1 ) += (
-                                innerAccelerationIterator->second[ j ]->getAcceleration( ) ).
-                            template cast< StateScalarType >( );
-                }
-            }
-
-            if( addPositionDerivatives )
-            {
-                // Add body velocity as derivative of its position.
-                stateDerivative.block( currentBodyIndex * 6, 0, 3, 1 ) =
-                        ( stateOfSystemToBeIntegrated.segment( currentBodyIndex * 6 + 3, 3 ) );
-            }
-            currentAccelerationIndex++;
-        }
-    }
-
-
-    //! A map containing the list of accelerations acting on each body,
-    /*!
-     * A map containing the list of accelerations acting on each body, identifying the body being
-     * acted on and the body acted on by an acceleration. The map has as key a string denoting the
-     * name of the body the list of accelerations, provided as the value corresponding to a key, is
-     * acting on.  This map-value is again a map with string as key, denoting the body exerting the
-     * acceleration, and as value a pointer to an acceleration model.
-     */
-    basic_astrodynamics::AccelerationMap accelerationModelsPerBody_;
-
-    //! Vector of acceleration models, containing all entries of accelerationModelsPerBody_.
-    std::vector< boost::shared_ptr< basic_astrodynamics::AccelerationModel< Eigen::Vector3d > > > accelerationModelList_;
-
-    //! Object responsible for providing the current integration origins from the global origins.
-    boost::shared_ptr< CentralBodyData< StateScalarType, TimeType > > centralBodyData_;
-
-    //! Type of propagator that is to be used (i.e. Cowell, Encke, etc.)
-    TranslationalPropagatorType propagatorType_;
-
-    //! List of names of bodies that are to be integrated numerically.
-    std::vector< std::string > bodiesToBeIntegratedNumerically_;
-
-    std::vector< int > bodyOrder_;
-
-    //! Predefined iterator to save (de-)allocation time.
-    std::unordered_map< std::string, std::vector<
-    boost::shared_ptr< basic_astrodynamics::AccelerationModel< Eigen::Vector3d > > > >::iterator innerAccelerationIterator;
-
-    //! Predefined iterator to save (de-)allocation time.
-    std::unordered_map< std::string, std::unordered_map< std::string, std::vector<
-    boost::shared_ptr< basic_astrodynamics::AccelerationModel< Eigen::Vector3d > > > > >::iterator outerAccelerationIterator;
-
-    //! List of states of teh central bodies of the propagated bodies.
-    std::vector< Eigen::Matrix< StateScalarType, 6, 1 >  > centralBodyStatesWrtGlobalOrigin_;
-};
-
-} // namespace propagators
-
-
-} // namespace tudat
-
-#endif // TUDAT_NBODYSTATEDERIVATIVE_H
+/*    Copyright (c) 2010-2018, Delft University of Technology
+ *    All rigths reserved
+ *
+ *    This file is part of the Tudat. Redistribution and use in source and
+ *    binary forms, with or without modification, are permitted exclusively
+ *    under the terms of the Modified BSD license. You should have received
+ *    a copy of the license with this file. If not, please or visit:
+ *    http://tudat.tudelft.nl/LICENSE.
+ */
+
+#ifndef TUDAT_NBODYSTATEDERIVATIVE_H
+#define TUDAT_NBODYSTATEDERIVATIVE_H
+
+#include <vector>
+#include <map>
+#include <string>
+
+#include <boost/shared_ptr.hpp>
+#include <boost/function.hpp>
+
+#include "Tudat/Astrodynamics/BasicAstrodynamics/accelerationModel.h"
+
+#include "Tudat/Astrodynamics/BasicAstrodynamics/accelerationModelTypes.h"
+#include "Tudat/Astrodynamics/Propagators/centralBodyData.h"
+#include "Tudat/Astrodynamics/Propagators/singleStateTypeDerivative.h"
+
+
+namespace tudat
+{
+
+namespace propagators
+{
+
+//! Enum listing propagator types for translational dynamics that can be used.
+enum TranslationalPropagatorType
+{
+    undefined_propagator = -1,
+    cowell = 0,
+    encke = 1,
+    gauss_keplerian = 2,
+    gauss_modified_equinoctial = 3,
+    unified_state_model_quaternions = 4,
+    unified_state_model_modified_rodrigues_parameters = 5,
+    unified_state_model_exponential_map = 6
+};
+
+//! Function to remove the central gravity acceleration from an AccelerationMap
+/*!
+ * Function to remove the central gravity acceleration from an AccelerationMap. This is crucial for propagation methods in
+ * which the deviation from a reference Kepler orbit is propagated. If the central gravity is a spherical harmonic
+ * acceleration, the point mass term is removed by setting the C(0,0) coefficnet to 0
+ *  \param bodiesToIntegrate List of names of bodies that are to be integrated numerically.
+ *  \param centralBodies List of names of bodies of which the central terms are to be removed
+ *  (per entry of bodiesToIntegrate)
+ *  \param accelerationModelsPerBody A map containing the list of accelerations acting on each
+ *  body, identifying the body being acted on and the body acted on by an acceleration. The map
+ *  has as key a string denoting the name of the body the list of accelerations, provided as the
+ *  value corresponding to a key, is acting on.  This map-value is again a map with string as
+ *  key, denoting the body exerting the acceleration, and as value a pointer to an acceleration
+ *  model.
+ * \return Functions returning the gravitational parameters of the central terms that were removed.
+ */
+std::vector< boost::function< double( ) > > removeCentralGravityAccelerations(
+        const std::vector< std::string >& centralBodies, const std::vector< std::string >& bodiesToIntegrate,
+        basic_astrodynamics::AccelerationMap& accelerationModelsPerBody );
+
+//! Function to determine in which order the ephemerides are to be updated
+/*!
+ * Function to determine in which order the ephemerides are to be updated. The order depends on the
+ * dependencies between the ephemeris/integration origins.
+ * \param integratedBodies List of bodies that are numerically integrated.
+ * \param centralBodies List of origins w.r.t. the integratedBodies' translational dynamics is propagated.
+ * \param ephemerisOrigins Origin of the Ephemeris objects of the integratedBodies.
+ * \return
+ */
+std::vector< std::string > determineEphemerisUpdateorder( std::vector< std::string > integratedBodies,
+                                                          std::vector< std::string > centralBodies,
+                                                          std::vector< std::string > ephemerisOrigins );
+
+//! State derivative for the translational dynamics of N bodies
+/*!
+ * This class calculates the trabnslational state derivative of any
+ * number of bodies, each under the influence of any number of bodies,
+ * both from the set being integrated and otherwise.
+ */
+template< typename StateScalarType = double, typename TimeType = double >
+class NBodyStateDerivative: public propagators::SingleStateTypeDerivative< StateScalarType, TimeType >
+{
+public:
+
+    using propagators::SingleStateTypeDerivative< StateScalarType, TimeType >::calculateSystemStateDerivative;
+
+
+    //! Constructor from data for translational Cartesian state derivative creation.
+    //! It is assumed that all acceleration are exerted on bodies by bodies.
+    /*!
+     *  From this constructor, the object for generating the state derivative is created. Required
+     *  are the acceleration models, a map of all (named) bodies involved in the simulation and a
+     *  list of body names, which must be a subset of the bodyList that are to be numerically
+     *  integrated. Note that the state derivative model currently has 3 degrees of freedom (3
+     *  translational) in Cartesian coordinates.
+     *  \param accelerationModelsPerBody A map containing the list of accelerations acting on each
+     *  body, identifying the body being acted on and the body acted on by an acceleration. The map
+     *  has as key a string denoting the name of the body the list of accelerations, provided as the
+     *  value corresponding to a key, is acting on.  This map-value is again a map with string as
+     *  key, denoting the body exerting the acceleration, and as value a pointer to an acceleration
+     *  model.
+     *  \param centralBodyData Object responsible for providing the current integration origins from
+     *  the global origins.
+     *  \param propagatorType Type of propagator that is to be used (i.e. Cowell, Encke, etc.)
+     *  \param bodiesToIntegrate List of names of bodies that are to be integrated numerically.
+     */
+    NBodyStateDerivative( const basic_astrodynamics::AccelerationMap& accelerationModelsPerBody,
+                          const boost::shared_ptr< CentralBodyData< StateScalarType, TimeType > > centralBodyData,
+                          const TranslationalPropagatorType propagatorType,
+                          const std::vector< std::string >& bodiesToIntegrate ):
+        propagators::SingleStateTypeDerivative< StateScalarType, TimeType >(
+            propagators::transational_state ),
+        accelerationModelsPerBody_( accelerationModelsPerBody ),
+        centralBodyData_( centralBodyData ),
+        propagatorType_( propagatorType ),
+        bodiesToBeIntegratedNumerically_( bodiesToIntegrate )
+    {
+        // Add empty acceleration map if body is to be propagated with no accelerations.
+        for( unsigned int i = 0; i < bodiesToBeIntegratedNumerically_.size( ); i++ )
+        {
+            if( accelerationModelsPerBody_.count( bodiesToBeIntegratedNumerically_.at( i ) ) == 0 )
+            {
+                accelerationModelsPerBody_[ bodiesToBeIntegratedNumerically_.at( i ) ] =
+                        basic_astrodynamics::SingleBodyAccelerationMap( );
+            }
+        }
+
+        // Correct order of propagated bodies.
+        for( outerAccelerationIterator = accelerationModelsPerBody_.begin( );
+             outerAccelerationIterator != accelerationModelsPerBody_.end( );
+             outerAccelerationIterator++ )
+        {
+            std::vector< std::string >::iterator findIterator =
+                    std::find( bodiesToBeIntegratedNumerically_.begin( ), bodiesToBeIntegratedNumerically_.end( ),
+                               outerAccelerationIterator->first );
+            bodyOrder_.push_back( std::distance( bodiesToBeIntegratedNumerically_.begin( ), findIterator ) );
+        }
+
+        createAccelerationModelList( );
+    }
+
+    //! Destructor
+    virtual ~NBodyStateDerivative( ){ }
+
+    //! Function to clear any reference/cached values of state derivative model
+    /*!
+     * Function to clear any reference/cached values of state derivative model, in addition to those performed in the
+     * clearTranslationalStateDerivativeModel function. Default implementation is empty.
+     */
+    virtual void clearDerivedTranslationalStateDerivativeModel( ){ }
+
+    //! Function to clear reference/cached values of acceleration models
+    /*!
+     * Function to clear reference/cached values of acceleration models, to ensure that they are all recalculated.
+     */
+    void clearTranslationalStateDerivativeModel( )
+    {
+        for( unsigned int i = 0; i < accelerationModelList_.size( ); i++ )
+        {
+            accelerationModelList_.at( i )->resetTime( TUDAT_NAN );
+        }
+    }
+
+    //! Function to clear reference/cached values of translational state derivative model
+    /*!
+     * Function to clear reference/cached values of translational state derivative model. For each derived class, this
+     * entails resetting the current time in the acceleration models to NaN (see clearTranslationalStateDerivativeModel).
+     * Every derived class requiring additional values to be cleared should implement the
+     * clearDerivedTranslationalStateDerivativeModel function.
+     */
+    void clearStateDerivativeModel(  )
+    {
+        clearTranslationalStateDerivativeModel( );
+        clearDerivedTranslationalStateDerivativeModel( );
+    }
+
+    //! Function to update the state derivative model to the current time.
+    /*!
+     * Function to update the state derivative model (i.e. acceleration models) to the
+     * current time. Note that this function only updates the state derivative model itself, the
+     * environment models must be updated before calling this function.
+     * \param currentTime Time at which state derivative is to be calculated
+     */
+    void updateStateDerivativeModel( const TimeType currentTime )
+    {
+        for( unsigned int i = 0; i < accelerationModelList_.size( ); i++ )
+        {
+            accelerationModelList_.at( i )->updateMembers( currentTime );
+        }
+    }
+
+    //! Function to convert the propagator-specific form of the state to the conventional form in the global frame.
+    /*!
+     * Function to convert the propagator-specific form of the state to the conventional form in the
+     * global frame.  The conventional form for translational dynamics this is the Cartesian
+     * position and velocity).  The inertial frame is typically the barycenter with J2000/ECLIPJ2000
+     * orientation, but may differ depending on simulation settings.
+     * \param internalSolution State in propagator-specific form (i.e. form that is used in
+     * numerical integration).
+     * \param time Current time at which the state is valid.
+     * \param currentCartesianLocalSoluton State (internalSolution), converted to the Cartesian state in inertial coordinates
+     * (returned by reference).
+     */
+    void convertCurrentStateToGlobalRepresentation(
+            const Eigen::Matrix< StateScalarType, Eigen::Dynamic, 1 >& internalSolution, const TimeType& time,
+            Eigen::Block< Eigen::Matrix< StateScalarType, Eigen::Dynamic, 1 > > currentCartesianLocalSoluton )
+    {
+        this->convertToOutputSolution( internalSolution, time, currentCartesianLocalSoluton );
+
+        centralBodyData_->getReferenceFrameOriginInertialStates(
+                    currentCartesianLocalSoluton, time, centralBodyStatesWrtGlobalOrigin_, true );
+
+        for( unsigned int i = 0; i < centralBodyStatesWrtGlobalOrigin_.size( ); i++ )
+        {
+            currentCartesianLocalSoluton.segment( i * 6, 6 ) += centralBodyStatesWrtGlobalOrigin_[ i ];
+        }
+    }
+
+    //! Function to get list of names of bodies that are to be integrated numerically.
+    /*!
+     * Function to get list of names of bodies that are to be integrated numerically.
+     * \return List of names of bodies that are to be integrated numerically.
+     */
+    std::vector< std::string > getBodiesToBeIntegratedNumerically( )
+    {
+        return bodiesToBeIntegratedNumerically_;
+    }
+
+    //! Function to get map containing the list of accelerations acting on each body,
+    /*!
+     * Function to get map containing the list of accelerations acting on each body,
+     * \return A map containing the list of accelerations acting on each body,
+     */
+    virtual basic_astrodynamics::AccelerationMap getFullAccelerationsMap( )
+    {
+        return accelerationModelsPerBody_;
+    }
+
+    //! Function to get object providing the current integration origins
+    /*!
+     * Function to get object responsible for providing the current integration origins from the
+     * global origins.
+     * \return Object providing the current integration origins from the global origins.
+     */
+    boost::shared_ptr< CentralBodyData< StateScalarType, TimeType > > getCentralBodyData( )
+    {
+        return centralBodyData_;
+    }
+
+    //! Function to get type of propagator that is to be used (i.e. Cowell, Encke, etc.)
+    /*!
+     * Function to type of propagator that is to be used (i.e. Cowell, Encke, etc.)
+     * \return Type of propagator that is to be used (i.e. Cowell, Encke, etc.)
+     */
+    TranslationalPropagatorType getPropagatorType( )
+    {
+        return propagatorType_;
+    }
+
+    //! Function to return the size of the state handled by the object
+    /*!
+     * Function to return the size of the state handled by the object
+     * \return Size of the state under consideration (6 times the number if integrated bodies).
+     */
+    int getConventionalStateSize( )
+    {
+        return 6 * bodiesToBeIntegratedNumerically_.size( );
+    }
+
+    //! Function to retrieve the total acceleration acting on a given body.
+    /*!
+     * Function to retrieve the total acceleration acting on a given body. The environment
+     * and acceleration models must have been updated to the current state before calling this
+     * function. NOTE: This function is typically used to retrieve the acceleration for output purposes, not to compute the
+     * translational state derivative.
+     * \param bodyName Name of body for which accelerations are to be retrieved.
+     * \return
+     */
+    Eigen::Vector3d getTotalAccelerationForBody(
+            const std::string& bodyName )
+    {
+        // Check if body is propagated.
+        Eigen::Vector3d totalAcceleration = Eigen::Vector3d::Zero( );
+        if( std::find( bodiesToBeIntegratedNumerically_.begin( ),
+                       bodiesToBeIntegratedNumerically_.end( ),
+                       bodyName ) == bodiesToBeIntegratedNumerically_.end( ) )
+        {
+            std::string errorMessage = "Error when getting total acceleration for body " + bodyName +
+                    ", no such acceleration is found";
+            throw std::runtime_error( errorMessage );
+        }
+        else
+        {
+            if( accelerationModelsPerBody_.count( bodyName ) != 0 )
+            {
+                basic_astrodynamics::SingleBodyAccelerationMap accelerationsOnBody =
+                        accelerationModelsPerBody_.at( bodyName );
+
+                // Iterate over all accelerations acting on body
+                for( innerAccelerationIterator  = accelerationsOnBody.begin( );
+                     innerAccelerationIterator != accelerationsOnBody.end( );
+                     innerAccelerationIterator++ )
+                {
+                    for( unsigned int j = 0; j < innerAccelerationIterator->second.size( ); j++ )
+                    {
+                        // Calculate acceleration and add to state derivative.
+                        totalAcceleration += innerAccelerationIterator->second[ j ]->getAcceleration( );
+                    }
+                }
+            }
+        }
+        return totalAcceleration;
+    }
+
+    //! Function to retrieve the map containing the list of accelerations acting on each body.
+    /*!
+     * Function to retrieve the map containing the list of accelerations acting on each body.
+     * \return Map containing the list of accelerations acting on each body,
+     */
+    basic_astrodynamics::AccelerationMap getAccelerationsMap( )
+    {
+        return accelerationModelsPerBody_;
+
+    }
+
+protected:
+
+    //! Function to set the vector of acceleration models (accelerationModelList_) form the map of map of
+    //! acceleration models (accelerationModelsPerBody_).
+    void createAccelerationModelList( )
+    {
+        accelerationModelList_.clear( );
+        // Iterate over all accelerations and update their internal state.
+        for( outerAccelerationIterator = accelerationModelsPerBody_.begin( );
+             outerAccelerationIterator != accelerationModelsPerBody_.end( ); outerAccelerationIterator++ )
+        {
+            // Iterate over all accelerations acting on body
+            for( innerAccelerationIterator  = outerAccelerationIterator->second.begin( );
+                 innerAccelerationIterator != outerAccelerationIterator->second.end( );
+                 innerAccelerationIterator++ )
+            {
+                // Update accelerations
+                for( unsigned int j = 0; j < innerAccelerationIterator->second.size( ); j++ )
+                {
+                    accelerationModelList_.push_back( innerAccelerationIterator->second.at( j ) );
+                }
+            }
+        }
+    }
+
+    //! Function to get the state derivative of the system in Cartesian coordinates.
+    /*!
+     * Function to get the state derivative of the system in Cartesian coordinates. The environment
+     * and acceleration models must have been updated to the current state before calling this
+     * function.
+     * \param stateOfSystemToBeIntegrated Current Cartesian state of the system.
+     * \param stateDerivative State derivative of the system in Cartesian coordinates (returned by reference).
+     * \param addPositionDerivatives Boolean denoting whether the derivatives of the position (e.g. velocity) are to be added
+     * to the state derivative vector.
+     */
+    void sumStateDerivativeContributions(
+            const Eigen::Matrix< StateScalarType, Eigen::Dynamic, 1 >& stateOfSystemToBeIntegrated,
+            Eigen::Block< Eigen::Matrix< StateScalarType, Eigen::Dynamic, Eigen::Dynamic > > stateDerivative,
+            const bool addPositionDerivatives = true )
+    {
+        using namespace basic_astrodynamics;
+
+        stateDerivative.setZero( );
+
+        int currentBodyIndex = 0;
+        int currentAccelerationIndex = 0;
+
+        // Iterate over all bodies with accelerations.
+        for( outerAccelerationIterator = accelerationModelsPerBody_.begin( );
+             outerAccelerationIterator != accelerationModelsPerBody_.end( );
+             outerAccelerationIterator++ )
+        {
+            currentBodyIndex = bodyOrder_[ currentAccelerationIndex ];
+
+            // Iterate over all accelerations acting on body
+            for( innerAccelerationIterator  = outerAccelerationIterator->second.begin( );
+                 innerAccelerationIterator != outerAccelerationIterator->second.end( );
+                 innerAccelerationIterator++ )
+            {
+                for( unsigned int j = 0; j < innerAccelerationIterator->second.size( ); j++ )
+                {
+                    //std::cout << "Getting acceleration " << outerAccelerationIterator->first << " " << innerAccelerationIterator->first << std::endl;
+                    // Calculate acceleration and add to state derivative.
+                    stateDerivative.block( currentBodyIndex * 6 + 3, 0, 3, 1 ) += (
+                                innerAccelerationIterator->second[ j ]->getAcceleration( ) ).
+                            template cast< StateScalarType >( );
+                }
+            }
+
+            if( addPositionDerivatives )
+            {
+                // Add body velocity as derivative of its position.
+                stateDerivative.block( currentBodyIndex * 6, 0, 3, 1 ) =
+                        ( stateOfSystemToBeIntegrated.segment( currentBodyIndex * 6 + 3, 3 ) );
+            }
+            currentAccelerationIndex++;
+        }
+    }
+
+
+    //! A map containing the list of accelerations acting on each body,
+    /*!
+     * A map containing the list of accelerations acting on each body, identifying the body being
+     * acted on and the body acted on by an acceleration. The map has as key a string denoting the
+     * name of the body the list of accelerations, provided as the value corresponding to a key, is
+     * acting on.  This map-value is again a map with string as key, denoting the body exerting the
+     * acceleration, and as value a pointer to an acceleration model.
+     */
+    basic_astrodynamics::AccelerationMap accelerationModelsPerBody_;
+
+    //! Vector of acceleration models, containing all entries of accelerationModelsPerBody_.
+    std::vector< boost::shared_ptr< basic_astrodynamics::AccelerationModel< Eigen::Vector3d > > > accelerationModelList_;
+
+    //! Object responsible for providing the current integration origins from the global origins.
+    boost::shared_ptr< CentralBodyData< StateScalarType, TimeType > > centralBodyData_;
+
+    //! Type of propagator that is to be used (i.e. Cowell, Encke, etc.)
+    TranslationalPropagatorType propagatorType_;
+
+    //! List of names of bodies that are to be integrated numerically.
+    std::vector< std::string > bodiesToBeIntegratedNumerically_;
+
+    std::vector< int > bodyOrder_;
+
+    //! Predefined iterator to save (de-)allocation time.
+    std::unordered_map< std::string, std::vector<
+    boost::shared_ptr< basic_astrodynamics::AccelerationModel< Eigen::Vector3d > > > >::iterator innerAccelerationIterator;
+
+    //! Predefined iterator to save (de-)allocation time.
+    std::unordered_map< std::string, std::unordered_map< std::string, std::vector<
+    boost::shared_ptr< basic_astrodynamics::AccelerationModel< Eigen::Vector3d > > > > >::iterator outerAccelerationIterator;
+
+    //! List of states of teh central bodies of the propagated bodies.
+    std::vector< Eigen::Matrix< StateScalarType, 6, 1 >  > centralBodyStatesWrtGlobalOrigin_;
+};
+
+} // namespace propagators
+
+
+} // namespace tudat
+
+#endif // TUDAT_NBODYSTATEDERIVATIVE_H