--- conflicted
+++ resolved
@@ -18,11 +18,7 @@
 #include "Tudat/Mathematics/NumericalIntegrators/numericalIntegrator.h"
 
 #include "Tudat/Astrodynamics/BasicAstrodynamics/timeConversions.h"
-<<<<<<< HEAD
-#include "Tudat/Astrodynamics/BasicAstrodynamics/timeTypes.h"
-=======
 #include "Tudat/Basics/timeType.h"
->>>>>>> e6aa6cfc
 #include "Tudat/Astrodynamics/Propagators/singleStateTypeDerivative.h"
 #include "Tudat/Mathematics/NumericalIntegrators/createNumericalIntegrator.h"
 #include "Tudat/Mathematics/Interpolators/lagrangeInterpolator.h"
@@ -138,9 +134,6 @@
 }
 
 
-<<<<<<< HEAD
-
-=======
 //! Interface class for integrating some state derivative function.
 /*!
  *  Interface class for integrating some state derivative function.. This class is used instead of a single templated free
@@ -148,7 +141,6 @@
  *  object is used as TimeType. This class has template specializations for double/Time TimeType, and contains a single
  *  integrateEquations function that performs the required operation.
  */
->>>>>>> e6aa6cfc
 template< typename StateType = Eigen::MatrixXd, typename TimeType = double >
 class EquationIntegrationInterface
 {
@@ -181,10 +173,7 @@
             const TimeType printInterval = TUDAT_NAN );
 };
 
-<<<<<<< HEAD
-=======
 //! Interface class for integrating some state derivative function.
->>>>>>> e6aa6cfc
 template< typename StateType >
 class EquationIntegrationInterface< StateType, double >
 {
@@ -229,11 +218,7 @@
     }
 };
 
-<<<<<<< HEAD
-
-=======
 //! Interface class for integrating some state derivative function.
->>>>>>> e6aa6cfc
 template< typename StateType >
 class EquationIntegrationInterface< StateType, Time >
 {
