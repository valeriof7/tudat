--- conflicted
+++ resolved
@@ -98,18 +98,12 @@
     // Function for which the root (zero value) occurs at the required end time/state
     std::function< TimeStepType( TimeStepType ) > dependentVariableErrorFunction =
             std::bind( &getTerminationDependentVariableErrorForGivenTimeStep< StateType, TimeType, TimeStepType >, std::placeholders::_1,
-                         integrator, dependentVariableTerminationCondition );
+                       integrator, dependentVariableTerminationCondition );
 
     // Create root finder.
-<<<<<<< HEAD
-    double timeStepSign = ( static_cast< double >( lastTime - secondToLastTime ) > 0.0 ) ? 1.0 : -1.0;
+    bool increasingTime = static_cast< double >( lastTime - secondToLastTime ) > 0.0;
     std::shared_ptr< root_finders::RootFinderCore< TimeStepType > > finalConditionRootFinder;
-    if( timeStepSign > 0 )
-=======
-    bool increasingTime = static_cast< double >( lastTime - secondToLastTime ) > 0.0;
-    boost::shared_ptr< root_finders::RootFinderCore< TimeStepType > > finalConditionRootFinder;
     if( increasingTime )
->>>>>>> b36c4c7e
     {
         finalConditionRootFinder = root_finders::createRootFinder< TimeStepType >(
                     dependentVariableTerminationCondition->getTerminationRootFinderSettings( ),
@@ -447,30 +441,17 @@
  *  By default now(), i.e. the moment at which this function is called.
  *  \return Event that triggered the termination of the propagation
  */
-<<<<<<< HEAD
 template< typename StateType = Eigen::MatrixXd, typename TimeType = double, typename TimeStepType = TimeType  >
 std::shared_ptr< PropagationTerminationDetails > integrateEquationsFromIntegrator(
         const std::shared_ptr< numerical_integrators::NumericalIntegrator< TimeType, StateType, StateType, TimeStepType > > integrator,
-=======
-template< typename StateType = Eigen::MatrixXd, typename TimeType = double, typename TimeStepType = TimeType >
-boost::shared_ptr< PropagationTerminationDetails > integrateEquationsFromIntegrator(
-        const boost::shared_ptr< numerical_integrators::NumericalIntegrator< TimeType, StateType, StateType, TimeStepType > > integrator,
->>>>>>> b36c4c7e
         const TimeStepType initialTimeStep,
         const std::shared_ptr< PropagationTerminationCondition > propagationTerminationCondition,
         std::map< TimeType, StateType >& solutionHistory,
         std::map< TimeType, Eigen::VectorXd >& dependentVariableHistory,
-<<<<<<< HEAD
-        std::map< TimeType, double >& cummulativeComputationTimeHistory,
-        const std::function< Eigen::VectorXd( ) > dependentVariableFunction =
-        std::function< Eigen::VectorXd( ) >( ),
+        std::map< TimeType, double >& cumulativeComputationTimeHistory,
+        const std::function< Eigen::VectorXd( ) > dependentVariableFunction = std::function< Eigen::VectorXd( ) >( ),
+        const std::function< void( StateType& ) > statePostProcessingFunction = std::function< void( StateType& ) >( ),
         const int saveFrequency = TUDAT_NAN,
-=======
-        std::map< TimeType, double >& cumulativeComputationTimeHistory,
-        const boost::function< Eigen::VectorXd( ) > dependentVariableFunction = boost::function< Eigen::VectorXd( ) >( ),
-        const boost::function< void( StateType& ) > statePostProcessingFunction = boost::function< void( StateType& ) >( ),
-        const int saveFrequency = static_cast< int >( TUDAT_NAN ),
->>>>>>> b36c4c7e
         const TimeType printInterval = TUDAT_NAN,
         const std::chrono::steady_clock::time_point initialClockTime = std::chrono::steady_clock::now( ) )
 {
@@ -519,7 +500,7 @@
 
                 // Perform integration step.
                 newState = integrator->performIntegrationStep( timeStep );
-                if( !statePostProcessingFunction.empty( ) )
+                if( statePostProcessingFunction != nullptr )
                 {
                     statePostProcessingFunction( newState );
                     integrator->modifyCurrentState( newState, true );
@@ -558,15 +539,9 @@
             else
             {
                 std::cerr << "Error, propagation terminated at t=" + std::to_string( static_cast< double >( currentTime ) ) +
-<<<<<<< HEAD
-                             ", found Nan/inf entry, returning propagation data up to current time" << std::endl;
-                breakPropagation = 1;
-                propagationTerminationReason = std::make_shared< PropagationTerminationDetails >(
-=======
                              ", found NaN/Inf entry, returning propagation data up to current time" << std::endl;
                 breakPropagation = true;
-                propagationTerminationReason = boost::make_shared< PropagationTerminationDetails >(
->>>>>>> b36c4c7e
+                propagationTerminationReason = std::make_shared< PropagationTerminationDetails >(
                             nan_or_inf_detected_in_state );
             }
 
@@ -578,9 +553,9 @@
             if( printInterval == printInterval )
             {
                 if( ( static_cast< int >( std::fabs( static_cast< double >( currentTime - initialTime ) ) ) %
-                       static_cast< int >( printInterval ) ) <=
-                     ( static_cast< int >( std::fabs( static_cast< double >( previousTime - initialTime ) ) ) %
-                       static_cast< int >( printInterval ) ) )
+                      static_cast< int >( printInterval ) ) <=
+                        ( static_cast< int >( std::fabs( static_cast< double >( previousTime - initialTime ) ) ) %
+                          static_cast< int >( printInterval ) ) )
                 {
                     std::cout << "Current time and state in integration: " << std::setprecision( 10 ) <<
                                  timeStep << " " << currentTime << " " << newState.transpose( ) << std::endl;
@@ -601,17 +576,13 @@
                 if( propagationTerminationCondition->getTerminationType( ) != hybrid_stopping_condition )
                 {
                     propagationTerminationReason = std::make_shared< PropagationTerminationDetails >(
-                            termination_condition_reached,
+                                termination_condition_reached,
                                 propagationTerminationCondition->getTerminateExactlyOnFinalCondition( ) );
                 }
                 else
                 {
-<<<<<<< HEAD
                     if( std::dynamic_pointer_cast< HybridPropagationTerminationCondition >( propagationTerminationCondition )
                             == nullptr )
-=======
-                    if( boost::dynamic_pointer_cast< HybridPropagationTerminationCondition >( propagationTerminationCondition ) == nullptr )
->>>>>>> b36c4c7e
                     {
                         throw std::runtime_error( "Error when saving termination reason, type is hybrid, but class is not." );
                     }
@@ -627,15 +598,9 @@
         {
             std::cerr << caughtException.what( ) << std::endl;
             std::cerr << "Error, propagation terminated at t=" + std::to_string( static_cast< double >( currentTime ) ) +
-<<<<<<< HEAD
-                         ", returning propagation data up to current time" << std::endl;
-            breakPropagation = 1;
-            propagationTerminationReason = std::make_shared< PropagationTerminationDetails >(
-=======
                          ", returning propagation data up to current time." << std::endl;
             breakPropagation = true;
-            propagationTerminationReason = boost::make_shared< PropagationTerminationDetails >(
->>>>>>> b36c4c7e
+            propagationTerminationReason = std::make_shared< PropagationTerminationDetails >(
                         runtime_error_caught_in_propagation );
         }
     }
@@ -644,7 +609,6 @@
     return propagationTerminationReason;
 }
 
-<<<<<<< HEAD
 extern template std::shared_ptr< PropagationTerminationDetails > integrateEquationsFromIntegrator<
 Eigen::MatrixXd, double, double >(
         const std::shared_ptr< numerical_integrators::NumericalIntegrator< double, Eigen::MatrixXd, Eigen::MatrixXd, double > > integrator,
@@ -652,11 +616,13 @@
         const std::shared_ptr< PropagationTerminationCondition > propagationTerminationCondition,
         std::map< double, Eigen::MatrixXd >& solutionHistory,
         std::map< double, Eigen::VectorXd >& dependentVariableHistory,
-        std::map< double, double >& cummulativeComputationTimeHistory,
+        std::map< double, double >& cumulativeComputationTimeHistory,
         const std::function< Eigen::VectorXd( ) > dependentVariableFunction,
+        const std::function< void( Eigen::MatrixXd& ) > statePostProcessingFunction,
         const int saveFrequency,
         const double printInterval,
         const std::chrono::steady_clock::time_point initialClockTime );
+
 
 extern template std::shared_ptr< PropagationTerminationDetails > integrateEquationsFromIntegrator<
 Eigen::VectorXd, double, double >(
@@ -665,14 +631,14 @@
         const std::shared_ptr< PropagationTerminationCondition > propagationTerminationCondition,
         std::map< double, Eigen::VectorXd >& solutionHistory,
         std::map< double, Eigen::VectorXd >& dependentVariableHistory,
-        std::map< double, double >& cummulativeComputationTimeHistory,
+        std::map< double, double >& cumulativeComputationTimeHistory,
         const std::function< Eigen::VectorXd( ) > dependentVariableFunction,
+        const std::function< void( Eigen::VectorXd& ) > statePostProcessingFunction,
         const int saveFrequency,
         const double printInterval,
         const std::chrono::steady_clock::time_point initialClockTime );
 
-=======
->>>>>>> b36c4c7e
+
 //! Interface class for integrating some state derivative function.
 /*!
  *  Interface class for integrating some state derivative function.. This class is used instead of a single templated free
@@ -713,15 +679,9 @@
             const std::shared_ptr< numerical_integrators::IntegratorSettings< TimeType > > integratorSettings,
             const std::shared_ptr< PropagationTerminationCondition > propagationTerminationCondition,
             std::map< TimeType, Eigen::VectorXd >& dependentVariableHistory,
-<<<<<<< HEAD
-            std::map< TimeType, double >& cummulativeComputationTimeHistory,
-            const std::function< Eigen::VectorXd( ) > dependentVariableFunction =
-            std::function< Eigen::VectorXd( ) >( ),
-=======
             std::map< TimeType, double >& cumulativeComputationTimeHistory,
-            const boost::function< Eigen::VectorXd( ) > dependentVariableFunction = boost::function< Eigen::VectorXd( ) >( ),
-            const boost::function< void( StateType& ) > statePostProcessingFunction = boost::function< void( StateType& ) >( ),
->>>>>>> b36c4c7e
+            const std::function< Eigen::VectorXd( ) > dependentVariableFunction = std::function< Eigen::VectorXd( ) >( ),
+            const std::function< void( StateType& ) > statePostProcessingFunction = std::function< void( StateType& ) >( ),
             const TimeType printInterval = TUDAT_NAN,
             const std::chrono::steady_clock::time_point initialClockTime = std::chrono::steady_clock::now( ) );
 
@@ -761,15 +721,9 @@
             const std::shared_ptr< numerical_integrators::IntegratorSettings< double > > integratorSettings,
             const std::shared_ptr< PropagationTerminationCondition > propagationTerminationCondition,
             std::map< double, Eigen::VectorXd >& dependentVariableHistory,
-<<<<<<< HEAD
-            std::map< double, double >& cummulativeComputationTimeHistory,
-            const std::function< Eigen::VectorXd( ) > dependentVariableFunction =
-            std::function< Eigen::VectorXd( ) >( ),
-=======
             std::map< double, double >& cumulativeComputationTimeHistory,
-            const boost::function< Eigen::VectorXd( ) > dependentVariableFunction = boost::function< Eigen::VectorXd( ) >( ),
-            const boost::function< void( StateType& ) > statePostProcessingFunction = boost::function< void( StateType& ) >( ),
->>>>>>> b36c4c7e
+            const std::function< Eigen::VectorXd( ) > dependentVariableFunction = std::function< Eigen::VectorXd( ) >( ),
+            const std::function< void( StateType& ) > statePostProcessingFunction = std::function< void( StateType& ) >( ),
             const double printInterval = TUDAT_NAN,
             const std::chrono::steady_clock::time_point initialClockTime = std::chrono::steady_clock::now( ) )
     {
@@ -833,15 +787,9 @@
             const std::shared_ptr< numerical_integrators::IntegratorSettings< Time > > integratorSettings,
             const std::shared_ptr< PropagationTerminationCondition > propagationTerminationCondition,
             std::map< Time, Eigen::VectorXd >& dependentVariableHistory,
-<<<<<<< HEAD
-            std::map< Time, double >& cummulativeComputationTimeHistory,
-            const std::function< Eigen::VectorXd( ) > dependentVariableFunction =
-            std::function< Eigen::VectorXd( ) >( ),
-=======
             std::map< Time, double >& cumulativeComputationTimeHistory,
-            const boost::function< Eigen::VectorXd( ) > dependentVariableFunction = boost::function< Eigen::VectorXd( ) >( ),
-            const boost::function< void( StateType& ) > statePostProcessingFunction = boost::function< void( StateType& ) >( ),
->>>>>>> b36c4c7e
+            const std::function< Eigen::VectorXd( ) > dependentVariableFunction = std::function< Eigen::VectorXd( ) >( ),
+            const std::function< void( StateType& ) > statePostProcessingFunction = std::function< void( StateType& ) >( ),
             const Time printInterval = TUDAT_NAN,
             const std::chrono::steady_clock::time_point initialClockTime = std::chrono::steady_clock::now( ) )
     {
@@ -849,13 +797,8 @@
                 std::bind( &PropagationTerminationCondition::checkStopCondition, propagationTerminationCondition, std::placeholders::_1, std::placeholders::_2 );
 
         // Create numerical integrator.
-<<<<<<< HEAD
         std::shared_ptr< numerical_integrators::NumericalIntegrator< Time, StateType, StateType, long double > > integrator =
                 numerical_integrators::createIntegrator< Time, StateType, long double  >(
-=======
-        boost::shared_ptr< numerical_integrators::NumericalIntegrator< Time, StateType, StateType, long double > > integrator =
-                numerical_integrators::createIntegrator< Time, StateType, long double >(
->>>>>>> b36c4c7e
                     stateDerivativeFunction, initialState, integratorSettings );
 
         if( integratorSettings->assessPropagationTerminationConditionDuringIntegrationSubsteps_ )
