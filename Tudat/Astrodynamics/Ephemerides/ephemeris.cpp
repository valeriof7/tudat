/*    Copyright (c) 2010-2018, Delft University of Technology
 *    All rigths reserved
 *
 *    This file is part of the Tudat. Redistribution and use in source and
 *    binary forms, with or without modification, are permitted exclusively
 *    under the terms of the Modified BSD license. You should have received
 *    a copy of the license with this file. If not, please or visit:
 *    http://tudat.tudelft.nl/LICENSE.
 */

#include "Tudat/Astrodynamics/Ephemerides/ephemeris.h"

namespace tudat
{

namespace ephemerides
{

<<<<<<< HEAD
=======

>>>>>>> 3d038cb1
//! Get relative state from body state function and central body state function
Eigen::Vector6d getDifferenceBetweenStates(
        const std::function< Eigen::Vector6d( const double ) > stateFunction,
        const std::function< Eigen::Vector6d( const double ) > centralBodyStateFunction,
        const double time )
{
    return stateFunction( time ) - centralBodyStateFunction( time );
}

//! Get state from ephemeris, with state scalar as template type (double specialization).
template<  >
Eigen::Matrix< double, 6, 1 > Ephemeris::getTemplatedStateFromEphemeris( const double& time )
{
    return getCartesianState( time );
}

//! Get state from ephemeris, with state scalar as template type (long double specialization).
template<  >
Eigen::Matrix< long double, 6, 1 > Ephemeris::getTemplatedStateFromEphemeris( const double& time )
{
    return getCartesianLongState( time );
}

//! Get state from ephemeris, with state scalar as template type (double specialization with Time input).
template<  >
Eigen::Matrix< double, 6, 1 > Ephemeris::getTemplatedStateFromEphemeris( const Time& time )
{
    return getCartesianStateFromExtendedTime( time );
}

//! Get state from ephemeris, with state scalar as template type (long double specialization with Time input).
template<  >
Eigen::Matrix< long double, 6, 1 > Ephemeris::getTemplatedStateFromEphemeris( const Time& time )
{
    return getCartesianLongStateFromExtendedTime( time );
}

//! Function to compute the relative state from two state functions.
void getRelativeState(
        Eigen::Vector6d& relativeState,
        const std::function< Eigen::Vector6d( ) > stateFunctionOfBody,
        const std::function< Eigen::Vector6d( ) > stateFunctionOfCentralBody )
{
    relativeState = stateFunctionOfBody( ) - stateFunctionOfCentralBody( );
}

} // namespace ephemerides

} // namespace tudat
<|MERGE_RESOLUTION|>--- conflicted
+++ resolved
@@ -16,10 +16,7 @@
 namespace ephemerides
 {
 
-<<<<<<< HEAD
-=======
 
->>>>>>> 3d038cb1
 //! Get relative state from body state function and central body state function
 Eigen::Vector6d getDifferenceBetweenStates(
         const std::function< Eigen::Vector6d( const double ) > stateFunction,
