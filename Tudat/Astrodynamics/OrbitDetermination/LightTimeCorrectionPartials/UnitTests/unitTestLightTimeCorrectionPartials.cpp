--- conflicted
+++ resolved
@@ -45,86 +45,6 @@
 
 BOOST_AUTO_TEST_CASE( testOneWayRangePartialsWrtLightTimeParameters )
 {
-<<<<<<< HEAD
-    // Define and create ground stations.
-    std::vector< std::pair< std::string, std::string > > groundStations;
-    groundStations.resize( 2 );
-    groundStations[ 0 ] = std::make_pair( "Earth", "Graz" );
-    groundStations[ 1 ] = std::make_pair( "Mars", "MSL" );
-
-    // Create environment
-    NamedBodyMap bodyMap = setupEnvironment( groundStations );
-
-    double ephemerisEvaluationTime = basic_astrodynamics::calculateJulianDaySinceEpoch< double >(
-                boost::gregorian::date( 2002, 8, 10 ), 0.0 ) * physical_constants::JULIAN_DAY;
-
-    boost::dynamic_pointer_cast< ConstantEphemeris >( bodyMap[ "Earth" ]->getEphemeris( ) )->updateConstantState(
-                getBodyCartesianStateAtEpoch( "Earth", "SSB", "ECLIPJ2000", "NONE", ephemerisEvaluationTime ) );
-    boost::dynamic_pointer_cast< ConstantEphemeris >( bodyMap[ "Mars" ]->getEphemeris( ) )->updateConstantState(
-                getBodyCartesianStateAtEpoch( "Mars", "SSB", "ECLIPJ2000", "NONE", ephemerisEvaluationTime ) );
-
-
-    // Set link ends for observation model
-    LinkEnds linkEnds;
-    linkEnds[ transmitter ] = groundStations[ 1 ];
-    linkEnds[ receiver ] = groundStations[ 0 ];
-
-    // Generate one-way range model
-    std::vector< boost::shared_ptr< LightTimeCorrectionSettings > > lightTimeCorrections;
-    std::vector< std::string > relativisticPerturbingBodies = boost::assign::list_of( "Sun" );
-    lightTimeCorrections.push_back( boost::make_shared< FirstOrderRelativisticLightTimeCorrectionSettings >(
-                                        relativisticPerturbingBodies ) );
-
-
-    // Create light-time correction settings.
-    std::vector< std::string > lightTimePerturbingBodies = boost::assign::list_of( "Sun" );
-    std::vector< boost::shared_ptr< LightTimeCorrectionSettings > > lightTimeCorrectionSettings;
-    lightTimeCorrectionSettings.push_back( boost::make_shared< FirstOrderRelativisticLightTimeCorrectionSettings >(
-                                                lightTimePerturbingBodies ) );
-
-    // Create observation settings
-    boost::shared_ptr< ObservationSettings > observableSettings = boost::make_shared< ObservationSettings >
-            ( one_way_range, lightTimeCorrectionSettings );
-
-    // Create observation model.
-    boost::shared_ptr< OneWayRangeObservationModel< double, double > > oneWayRangeModel =
-            boost::dynamic_pointer_cast< OneWayRangeObservationModel< double, double > >(
-           ObservationModelCreator< 1, double, double >::createObservationModel(
-                linkEnds, observableSettings, bodyMap ) );
-
-    std::vector< boost::shared_ptr< estimatable_parameters::EstimatableParameterSettings > > parameterSettings;
-
-
-    parameterSettings.push_back( boost::make_shared< estimatable_parameters::EstimatableParameterSettings >(
-                                     "Sun", gravitational_parameter ) );
-    boost::shared_ptr< estimatable_parameters::EstimatableParameterSet< double > > parametersToEstimate =
-            createParametersToEstimate( parameterSettings, bodyMap );
-
-    std::pair< SingleLinkObservationPartialList, boost::shared_ptr< PositionPartialScaling > > partialList =
-            createOneWayRangePartials( linkEnds, bodyMap, parametersToEstimate,
-                                       oneWayRangeModel->getLightTimeCalculator( )->getLightTimeCorrection( ) );
-    boost::shared_ptr< PositionPartialScaling > positionPartialScaler = partialList.second;
-
-
-    std::vector< double > linkEndTimes;
-    std::vector< Eigen::Matrix< double, 6, 1 > > linkEndStates;
-
-    double testTime = 1.1E7;
-    oneWayRangeModel->computeObservationsWithLinkEndData( testTime, transmitter, linkEndTimes, linkEndStates );
-
-    positionPartialScaler->update( linkEndStates, linkEndTimes, transmitter );
-
-
-    boost::function< double( const double ) > observationFunction = boost::bind(
-                &ObservationModel< 1, double, double >::computeObservationEntry, oneWayRangeModel, _1, transmitter, 0 );
-
-    std::vector< double > perturbations = boost::assign::list_of( 1.0E16 );
-    std::vector< double > tolerances = boost::assign::list_of( 1.0E-4 );
-
-    for( SingleLinkObservationPartialList::iterator partialIterator = partialList.first.begin( ); partialIterator != partialList.first.end( );
-         partialIterator++ )
-=======
->>>>>>> 0ae972e6
     {
         // Define and create ground stations.
         std::vector< std::pair< std::string, std::string > > groundStations;
@@ -154,10 +74,12 @@
         std::vector< std::string > relativisticPerturbingBodies = boost::assign::list_of( "Sun" );
         lightTimeCorrections.push_back( boost::make_shared< FirstOrderRelativisticLightTimeCorrectionSettings >(
                                             relativisticPerturbingBodies ) );
+        boost::shared_ptr< ObservationSettings > observationSettings = boost::make_shared<
+                ObservationSettings >( one_way_range, lightTimeCorrections );
         boost::shared_ptr< OneWayRangeObservationModel< double, double > > oneWayRangeModel =
                 boost::dynamic_pointer_cast< OneWayRangeObservationModel< double, double > >(
                     observation_models::ObservationModelCreator< 1, double, double >::createObservationModel(
-                        oneWayRange, linkEnds, bodyMap, lightTimeCorrections ) );
+                        linkEnds, observationSettings, bodyMap ) );
 
 
         // Create parameters for which partials are to be computed
@@ -213,66 +135,6 @@
         }
     }
 
-<<<<<<< HEAD
-    // Create environment
-    NamedBodyMap bodyMap = setupEnvironment( groundStations, 1.0E7, 1.2E7, 1.65E7 );
-
-
-    // Set link ends for observation model
-    LinkEnds linkEnds;
-    linkEnds[ transmitter ] = groundStations[ 1 ];
-    linkEnds[ receiver ] = groundStations[ 0 ];
-
-    // Create light-time correction settings.
-    std::vector< boost::shared_ptr< LightTimeCorrectionSettings > > lightTimeCorrectionSettings;
-    std::vector< std::string > perturbingBodyList = boost::assign::list_of( "Earth" )( "Sun" );
-    lightTimeCorrectionSettings.push_back( boost::make_shared< FirstOrderRelativisticLightTimeCorrectionSettings >(
-                                        perturbingBodyList ) );
-
-
-    // Create observation settings
-    boost::shared_ptr< ObservationSettings > observableSettings = boost::make_shared< ObservationSettings >
-            ( one_way_range, lightTimeCorrectionSettings );
-
-    // Create observation model.
-    boost::shared_ptr< ObservationModel< 1, double, double > > oneWayRangeModel =
-           ObservationModelCreator< 1, double, double >::createObservationModel(
-                linkEnds, observableSettings, bodyMap );
-
-    std::map< LinkEnds, boost::shared_ptr< ObservationModel< 1 > > > oneWayRangeModelMap;
-    oneWayRangeModelMap[ linkEnds ] = oneWayRangeModel;
-
-    // Create parameter objects.
-    std::vector< boost::shared_ptr< EstimatableParameterSettings > > parameterNames;
-    parameterNames.push_back( boost::make_shared< EstimatableParameterSettings >( "Sun", gravitational_parameter ) );
-    parameterNames.push_back( boost::make_shared< EstimatableParameterSettings >( "Earth", gravitational_parameter ) );
-    parameterNames.push_back( boost::make_shared< EstimatableParameterSettings >( "Mars", gravitational_parameter ) );
-
-    boost::shared_ptr< estimatable_parameters::EstimatableParameterSet< double > > parametersToEstimate =
-            createParametersToEstimate< double >( parameterNames, bodyMap );
-
-
-
-
-
-    std::vector< boost::shared_ptr< EstimatableParameter< double > > > doubleParameterVector =
-            parametersToEstimate->getEstimatedDoubleParameters( );
-
-    // Create observation partials.
-    boost::shared_ptr< ObservationPartialCreator< 1, double > > observationPartialCreator;
-    std::pair< std::map< std::pair< int, int >, boost::shared_ptr< ObservationPartial< 1 > > >,
-            boost::shared_ptr< PositionPartialScaling > > fullAnalyticalPartialSet =
-            observationPartialCreator->createObservationPartials(
-                one_way_range, boost::assign::list_of( linkEnds ), bodyMap, parametersToEstimate,
-                getLightTimeCorrectionsList< double, double, 1 >( oneWayRangeModelMap ) ).begin( )->second;
-
-    boost::shared_ptr< PositionPartialScaling > positionPartialScaler = fullAnalyticalPartialSet.second;
-
-
-    for( LinkEnds::const_iterator linkEndIterator = linkEnds.begin( ); linkEndIterator != linkEnds.end( );
-         linkEndIterator++ )
-=======
->>>>>>> 0ae972e6
     {
 
         // Define and create ground stations.
@@ -295,9 +157,11 @@
         std::vector< std::string > perturbingBodyList = boost::assign::list_of( "Earth" )( "Sun" );
         lightTimeCorrections.push_back( boost::make_shared< FirstOrderRelativisticLightTimeCorrectionSettings >(
                                             perturbingBodyList ) );
+        boost::shared_ptr< ObservationSettings > observationSettings = boost::make_shared<
+                ObservationSettings >( one_way_range, lightTimeCorrections );
         boost::shared_ptr< ObservationModel< 1 > > oneWayRangeModel =
                 observation_models::ObservationModelCreator< 1, double, double >::createObservationModel(
-                    oneWayRange, linkEnds, bodyMap, lightTimeCorrections  );
+                    linkEnds, observationSettings, bodyMap  );
 
         std::map< LinkEnds, boost::shared_ptr< ObservationModel< 1 > > > oneWayRangeModelMap;
         oneWayRangeModelMap[ linkEnds ] = oneWayRangeModel;
@@ -319,7 +183,7 @@
         std::pair< std::map< std::pair< int, int >, boost::shared_ptr< ObservationPartial< 1 > > >,
                 boost::shared_ptr< PositionPartialScaling > > fullAnalyticalPartialSet =
                 observationPartialCreator->createObservationPartials(
-                    oneWayRange, boost::assign::list_of( linkEnds ), bodyMap, parametersToEstimate,
+                    one_way_range, boost::assign::list_of( linkEnds ), bodyMap, parametersToEstimate,
                     getLightTimeCorrectionsList< double, double, 1 >( oneWayRangeModelMap ) ).begin( )->second;
 
         boost::shared_ptr< PositionPartialScaling > positionPartialScaler = fullAnalyticalPartialSet.second;
