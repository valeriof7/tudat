--- conflicted
+++ resolved
@@ -1,625 +1,621 @@
-/*    Copyright (c) 2010-2017, Delft University of Technology
- *    All rigths reserved
- *
- *    This file is part of the Tudat. Redistribution and use in source and
- *    binary forms, with or without modification, are permitted exclusively
- *    under the terms of the Modified BSD license. You should have received
- *    a copy of the license with this file. If not, please or visit:
- *    http://tudat.tudelft.nl/LICENSE.
- */
-
-#ifndef TUDAT_ESTIMATABLEPARAMETERS_H
-#define TUDAT_ESTIMATABLEPARAMETERS_H
-
-#include <iostream>
-#include <vector>
-#include <string>
-#include <vector>
-#include <map>
-
-#include <boost/shared_ptr.hpp>
-#include <boost/assign/list_of.hpp>
-#include <boost/lexical_cast.hpp>
-
-#include <Eigen/Geometry>
-
-#include "Tudat/Astrodynamics/Propagators/singleStateTypeDerivative.h"
-
-namespace tudat
-{
-
-namespace estimatable_parameters
-{
-
-//! List of parameters that can be estimated by the orbit determination code.
-enum EstimatebleParametersEnum
-{
-    arc_wise_initial_body_state,
-    initial_body_state,
-    gravitational_parameter,
-    constant_drag_coefficient,
-    radiation_pressure_coefficient,
-    spherical_harmonics_cosine_coefficient_block,
-    spherical_harmonics_sine_coefficient_block,
-    constant_rotation_rate,
-    rotation_pole_position,
-    constant_additive_observation_bias,
-    constant_relative_observation_bias,
-    ppn_parameter_gamma,
-    ppn_parameter_beta,
-    ground_station_position,
-<<<<<<< HEAD
-    equivalence_principle_lpi_violation_parameter
-=======
-    equivalence_principle_lpi_violation_parameter,
-    empirical_acceleration_coefficients,
-    arc_wise_empirical_acceleration_coefficients
->>>>>>> 7b3883a9
-};
-
-std::string getParameterTypeString( const EstimatebleParametersEnum parameterType );
-
-//! Function to determine whether the given parameter represents an initial dynamical state, or a static parameter.
-/*!
- * Function to determine whether the given parameter represents an initial dynamical state, or a static parameter.
- * \param parameterType Parameter identifier.
- * \return True if parameter is an initial dynamical state.
- */
-bool isParameterDynamicalPropertyInitialState( const EstimatebleParametersEnum parameterType );
-
-//! Function to determine whether the given (non-dynamical) parameter is a double or vector parameter.
-/*!
- * Function to determine whether the given (non-dynamical) parameter is a double or vector parameter.
- * \param parameterType Parameter identifier.
- * \return True if parameter is a double parameter.
- */
-bool isDoubleParameter( const EstimatebleParametersEnum parameterType );
-
-//! Function to determine whether the given (non-dynamical) parameter influences a body's orientation.
-/*!
- * Function to determine whether the given (non-dynamical) parameter influences a body's orientation.
- * \param parameterType Parameter identifier.
- * \return True if parameter is a property of rotation model
- */
-bool isParameterRotationMatrixProperty( const EstimatebleParametersEnum parameterType );
-
-//! Function to determine whether the given parameter influences an observation link directly
-/*!
- * Function to determine whether the given parameter influences an observation link directly, such as observation biases or
- * clock parameters
- * \param parameterType Parameter identifier.
- * \return True if parameter is a property of an observation link
- */
-bool isParameterObservationLinkProperty( const EstimatebleParametersEnum parameterType );
-
-//! Typedef for full parameter identifier.
-typedef std::pair< EstimatebleParametersEnum, std::pair< std::string, std::string > > EstimatebleParameterIdentifier;
-
-
-
-//! Base class for a parameter that is to be estimated.
-/*!
- *  Base class for a parameter that is to be estimated. A separate derived class is to be made for each type of parameter
- *  (i.e. gravitational parameter, initial translational state, etc. ).
- */
-template< typename ParameterType >
-class EstimatableParameter
-{
-
-public:
-    //! Constructor.
-    /*!
-     *  Constructor taking parameter name and associated body. All parameters are identified by a these two variables.
-     *  Any additional information that may be required for uniquely defining a parameter is to be defined in the derived class.
-     *  \param parameterName Enum value defining the type of the parameter.
-     *  \param associatedBody Name of body associated with patameters
-     *  \param pointOnBodyId Reference point on body associated with parameter (empty by default).
-     */
-    EstimatableParameter( const EstimatebleParametersEnum parameterName,
-                          const std::string& associatedBody,
-                          const std::string& pointOnBodyId = ""  ):
-        parameterName_( std::make_pair( parameterName, std::make_pair( associatedBody, pointOnBodyId ) ) ){ }
-
-    //! Virtual destructor.
-    virtual ~EstimatableParameter( ) { }
-
-    //! Pure virtual function to retrieve the value of the parameter
-    /*!
-     *  Pure virtual function to retrieve the value of the parameter
-     *  \return Current value of parameter.
-     */
-    virtual ParameterType getParameterValue( ) = 0;
-
-    //! Pure virtual function to (re)set the value of the parameter.
-    /*!
-     *  Pure virtual function to (re)set the value of the parameter.
-     *  \param parameterValue to which the parameter is to be set.
-     */
-    virtual void setParameterValue( const ParameterType parameterValue ) = 0;
-
-    //! Function to retrieve the type and associated body of the parameter.
-    /*!
-     *  Function to retrieve the type and associated body of the parameter.
-     *  \return Identifier of parameter as a pair of parameter type and body of which parameter is a property.
-     */
-    EstimatebleParameterIdentifier getParameterName( ) { return parameterName_; }
-
-    virtual std::string getParameterDescription( )
-    {
-        std::string parameterDescription = getParameterTypeString( parameterName_.first ) + "of (" + parameterName_.second.first;
-        if( parameterName_.second.second == "" )
-        {
-            parameterDescription += ").";
-        }
-        else
-        {
-            parameterDescription += ", " + parameterName_.second.second + ").";
-        }
-        return parameterDescription;
-    }
-
-    //! Function to retrieve the size of the parameter
-    /*!
-     *  Pure virtual function to retrieve the size of the parameter (i.e. 1 for double parameters)
-     *  \return Size of parameter value.
-     */
-    virtual int getParameterSize( ) = 0;
-
-    //! Function to return additional identifier for parameter
-    /*!
-     *  Function to return additional identifier for parameter, beyond information stored in parameterName_, default
-     *  none.
-     *  \return Additional identifier for parameter (default empty string).
-     */
-    virtual std::string getSecondaryIdentifier( )
-    {
-        return "";
-    }
-
-protected:
-
-    //! Identifier of parameter.
-    EstimatebleParameterIdentifier parameterName_;
-};
-
-//! Container class for all parameters that are to be estimated.
-/*!
- *  Container class for all parameters that are to be estimated. Class is templated with the scalar type used for the
- *  estimation of any initial dynamical states that may be included
- */
-template< typename InitialStateParameterType = double >
-class EstimatableParameterSet
-{
-public:
-
-    //! Constructor of parameter set.
-    /*!
-     *  Constructor of parameter set.
-     *  \param estimatedDoubleParameters List of double parameters that are estimated.
-     *  \param estimatedVectorParameters List of vector parameters that are estimated.
-     *  \param estimateInitialStateParameters List of initial dynamical states that are to be estimated.
-     */
-    EstimatableParameterSet(
-            const std::vector< boost::shared_ptr< EstimatableParameter< double > > >& estimatedDoubleParameters,
-            const std::vector< boost::shared_ptr< EstimatableParameter< Eigen::VectorXd > > >& estimatedVectorParameters,
-            const std::vector< boost::shared_ptr< EstimatableParameter< Eigen::Matrix
-            < InitialStateParameterType, Eigen::Dynamic, 1 > > > >& estimateInitialStateParameters =
-            ( std::vector< boost::shared_ptr< EstimatableParameter< Eigen::Matrix
-              < InitialStateParameterType, Eigen::Dynamic, 1 > > > >( ) ) ):
-        estimatedDoubleParameters_( estimatedDoubleParameters ), estimatedVectorParameters_( estimatedVectorParameters ),
-        estimateInitialStateParameters_( estimateInitialStateParameters )
-    {
-        // Initialize total number of parameters to 0.
-        estimatedParameterSetSize_ = 0;
-        initialDynamicalStateParameterSize_ = 0;
-
-        // Iterate over all double parameters and add to parameter size.
-        for( unsigned int i = 0; i < estimateInitialStateParameters_.size( ); i++ )
-        {
-            initialStateParameters_[ estimatedParameterSetSize_ ] = estimateInitialStateParameters_[ i ];
-            parameterIndices_.push_back( std::make_pair( estimatedParameterSetSize_,
-                                                         estimateInitialStateParameters_[ i ]->getParameterSize( ) ) );
-            estimatedParameterSetSize_ += estimateInitialStateParameters_[ i ]->getParameterSize( );
-            initialDynamicalStateParameterSize_ += estimateInitialStateParameters_[ i ]->getParameterSize( );
-        }
-
-        // Iterate over all double parameters and add to parameter size and set indices in parameterIndices_
-        for( unsigned int i = 0; i < estimatedDoubleParameters_.size( ); i++ )
-        {
-            doubleParameters_[ estimatedParameterSetSize_ ] = estimatedDoubleParameters_[ i ];
-            parameterIndices_.push_back( std::make_pair( estimatedParameterSetSize_, 1 ) );
-            estimatedParameterSetSize_++;
-        }
-
-        // Iterate over all vector parameter, add to total number of parameters and set indices in parameterIndices_
-        for( unsigned int i = 0; i < estimatedVectorParameters_.size( ); i++ )
-        {
-            vectorParameters_[ estimatedParameterSetSize_ ] = estimatedVectorParameters_[ i ];
-            parameterIndices_.push_back( std::make_pair( estimatedParameterSetSize_,
-                                                         estimatedVectorParameters_[ i ]->getParameterSize( ) ) );
-            estimatedParameterSetSize_ += estimatedVectorParameters_[ i ]->getParameterSize( );
-        }
-
-        totalParameterSetSize_ = estimatedParameterSetSize_;
-    }
-
-    //! Function to return the total number of parameter values (including consider parameters)
-    /*!
-     *  Function to return the total number of parameter values (including consider parameters)
-     *  \return Size of parameter vector (including consider parameters)
-     */
-    int getParameterSetSize( )
-    {
-        return totalParameterSetSize_;
-    }
-
-    //! Function to return the total number of parameter values (excluding consider parameters).
-    /*!
-     *  Function to return the total number of parameter values (excluding consider parameters)
-     *  \return Size of parameter vector (excluding consider parameters)
-     */
-    int getEstimatedParameterSetSize( )
-    {
-        return estimatedParameterSetSize_;
-    }
-
-    //! Function to return the total number of initial state values that are estimated.
-    /*!
-     *  Function to return the total number of initial state values that are estimated.
-     *  \return Function to return the total number of initial state values that are estimated.
-     */
-    int getInitialDynamicalStateParameterSize( )
-    {
-        return initialDynamicalStateParameterSize_;
-    }
-
-    //! Function that returns a vector containing all current parameter values
-    /*!
-     *  Function that returns a vector containing all current parameter values. The total vector starts with the initial
-     *  state parameters, followed by the double and vector parameters, respectively.
-     *  Initial state, double and vector parameter values are concatenated in the order in which they are set in the
-     *  estimateInitialStateParameters_, doubleParameters_ and vectorParameters_ members.
-     *  \return Vector containing all parameter values
-     */
-    template< typename ParameterScalar >
-    Eigen::Matrix< ParameterScalar, Eigen::Dynamic, 1 > getFullParameterValues( )
-    {
-        Eigen::Matrix< ParameterScalar, Eigen::Dynamic, 1 >  parameterValues =
-                Eigen::Matrix< ParameterScalar, Eigen::Dynamic, 1 >::Zero( totalParameterSetSize_ );
-
-        int currentStartIndex = 0;
-
-        // Retrieve initial state parameter values.
-        for( unsigned int i = 0; i < estimateInitialStateParameters_.size( ); i++ )
-        {
-            parameterValues.segment( currentStartIndex, estimateInitialStateParameters_[ i ]->getParameterSize( ) ) =
-                    estimateInitialStateParameters_[ i ]->getParameterValue( ).template cast< ParameterScalar >( );
-            currentStartIndex += estimateInitialStateParameters_[ i ]->getParameterSize( );
-        }
-
-        // Retrieve double parameter values.
-        for( unsigned int i = 0; i < estimatedDoubleParameters_.size( ); i++ )
-        {
-            parameterValues( currentStartIndex ) = static_cast< ParameterScalar >(
-                        estimatedDoubleParameters_[ i ]->getParameterValue( ) );
-            currentStartIndex++;
-        }
-
-        // Retrieve vector parameter values.
-        for( unsigned int i = 0; i < estimatedVectorParameters_.size( ); i++ )
-        {
-            parameterValues.segment( currentStartIndex, estimatedVectorParameters_[ i ]->getParameterSize( ) ) =
-                    estimatedVectorParameters_[ i ]->getParameterValue( ).template cast< ParameterScalar >( );
-            currentStartIndex += estimatedVectorParameters_[ i ]->getParameterSize( );
-        }
-
-        return parameterValues;
-    }
-
-    //! Function to reset all parameter values.
-    /*!
-     *  Function to reset all parameter values.
-     *  \param newParameterValues New parameter values. Order of values in vector must be same order as return vector of getFullParameterValues
-     */
-    template< typename ParameterScalar >
-    void resetParameterValues( const Eigen::Matrix< ParameterScalar, Eigen::Dynamic, 1 >& newParameterValues )
-    {
-        // Check input consistency
-        if( newParameterValues.rows( ) != totalParameterSetSize_ )
-        {
-            throw std::runtime_error( "Error when resetting parameters of parameter set, given vector has size " +
-                                      boost::lexical_cast< std::string >( newParameterValues.rows( ) ) +
-                                      ", while internal size is " + boost::lexical_cast< std::string >( totalParameterSetSize_ ) );
-        }
-        else
-        {
-            int currentStartIndex = 0;
-
-            for( unsigned int i = 0; i < estimateInitialStateParameters_.size( ); i++ )
-            {
-                estimateInitialStateParameters_[ i ]->setParameterValue(
-                            newParameterValues.segment( currentStartIndex, estimateInitialStateParameters_[ i ]->getParameterSize( ) ).
-                            template cast< InitialStateParameterType >( ) );
-                currentStartIndex += estimateInitialStateParameters_[ i ]->getParameterSize( );
-            }
-
-            // Set double parameter values.
-            for( unsigned int i = 0; i < estimatedDoubleParameters_.size( ); i++ )
-            {
-                estimatedDoubleParameters_[ i ]->setParameterValue( static_cast< double >( newParameterValues( currentStartIndex ) ) );
-                currentStartIndex++;
-            }
-
-            // Set vector parameter values.
-
-            for( unsigned int i = 0; i < estimatedVectorParameters_.size( ); i++ )
-            {
-                estimatedVectorParameters_[ i ]->setParameterValue(
-                            newParameterValues.segment( currentStartIndex, estimatedVectorParameters_[ i ]->getParameterSize( ) ).
-                            template cast< double >( ) );
-
-                currentStartIndex += estimatedVectorParameters_[ i ]->getParameterSize( );
-            }
-        }
-    }
-
-    //! Function to retrieve double parameter objects.
-    /*!
-     *  Function to retrieve double parameter objects.
-     *  \return Vector containing all double parameter objects
-     */
-    std::map< int, boost::shared_ptr< EstimatableParameter< double > > > getDoubleParameters( )
-    {
-        return doubleParameters_;
-    }
-
-    //! Function to retrieve vector parameter objects.
-    /*!
-     *  Function to retrieve vector parameter objects.
-     *  \return Vector containing all vector parameter objects
-     */
-    std::map< int, boost::shared_ptr< EstimatableParameter< Eigen::VectorXd > > > getVectorParameters( )
-    {
-        return vectorParameters_;
-    }
-
-    std::map< int, boost::shared_ptr< EstimatableParameter< Eigen::VectorXd > > > getInitialStateParameters( )
-    {
-        return initialStateParameters_;
-    }
-
-    std::vector< boost::shared_ptr< EstimatableParameter< double > > > getEstimatedDoubleParameters( )
-    {
-        return estimatedDoubleParameters_;
-    }
-
-    std::vector< boost::shared_ptr< EstimatableParameter< Eigen::VectorXd > > > getEstimatedVectorParameters( )
-    {
-        return estimatedVectorParameters_;
-    }
-
-    //! Function to get list of initial dynamical states that are to be estimated.
-    //!
-    /*!
-     *  Function to get list of initial dynamical states that are to be estimated.
-     *  \return List of initial dynamical states that are to be estimated.
-     */
-    std::vector< boost::shared_ptr< EstimatableParameter< Eigen::Matrix< InitialStateParameterType, Eigen::Dynamic, 1 > > > >
-    getEstimatedInitialStateParameters( )
-    {
-        return estimateInitialStateParameters_;
-    }
-
-    //! Function to retrieve list of start indices and sizes (map keys) of estimated parameters.
-    /*!
-     *  Function to retrieve list of start indices and sizes (map keys) of estimated parameters.
-     *  \return List of start indices and sizes (map keys) of estimated parameters.
-     */
-    std::vector< std::pair< int, int > > getParametersIndices( )
-    {
-        return parameterIndices_;
-    }
-
-
-protected:
-
-    //! Total size of all initial dynamical states that is to be estimated.
-    int initialDynamicalStateParameterSize_;
-
-    //! Total number of parameter values (including currently non yet implemented consider parameters).
-    int totalParameterSetSize_;
-
-    //! Total number of estimated parameter values (excluding currently non yet implemented consider parameters).
-    int estimatedParameterSetSize_;
-
-    //! List of start indices and sizes (map keys) of estimated parameters.
-    /*!
-     * List of start indices and sizes (map keys) of estimated parameters, in order of vector
-     * estimateInitialStateParameters_, followed by estimatedDoubleParameters_, followed by estimatedVectorParameters_.
-     */
-    std::vector< std::pair< int, int > > parameterIndices_;
-
-    //! List of double parameters that are to be estimated.
-    std::vector< boost::shared_ptr< EstimatableParameter< double > > > estimatedDoubleParameters_;
-
-    //! List of vector parameters that are to be estimated.
-    std::vector< boost::shared_ptr< EstimatableParameter< Eigen::VectorXd > > > estimatedVectorParameters_;
-
-    //! List of initial dynamical states that are to be estimated.
-    std::vector< boost::shared_ptr< EstimatableParameter< Eigen::Matrix< InitialStateParameterType, Eigen::Dynamic, 1 > > > >
-    estimateInitialStateParameters_;
-
-    //! Map of double parameters that are to be estimated, with start index in total parameter vector as key.
-    std::map< int, boost::shared_ptr< EstimatableParameter< double > > > doubleParameters_;
-
-    //! Map of vector parameters that are to be estimated, with start index in total parameter vector as key.
-    std::map< int, boost::shared_ptr< EstimatableParameter< Eigen::VectorXd > > > vectorParameters_;
-
-    //! Map of initial dynamical states that are to be estimated, with start index in total parameter vector as key.
-    std::map< int, boost::shared_ptr<
-    EstimatableParameter< Eigen::Matrix< InitialStateParameterType, Eigen::Dynamic, 1 > > > > initialStateParameters_;
-
-};
-
-template< typename InitialStateParameterType >
-void printEstimatableParameterEntries(
-        const boost::shared_ptr< EstimatableParameterSet< InitialStateParameterType > > estimatableParameters )
-{
-    std::map< int, boost::shared_ptr<
-            EstimatableParameter< Eigen::Matrix< InitialStateParameterType, Eigen::Dynamic, 1 > > > > initialStateParameters =
-            estimatableParameters->getInitialStateParameters( );
-    std::map< int, boost::shared_ptr<
-            EstimatableParameter< double > > > doubleParameters = estimatableParameters->getDoubleParameters( );
-    std::map< int, boost::shared_ptr<
-            EstimatableParameter< Eigen::VectorXd > > > vectorParameters = estimatableParameters->getVectorParameters( );
-
-    std::cout<<"Parameter start index, Parameter definition"<<std::endl;
-    for( typename  std::map< int, boost::shared_ptr<  EstimatableParameter< Eigen::Matrix<
-         InitialStateParameterType, Eigen::Dynamic, 1 > > > >::const_iterator parameterIterator = initialStateParameters.begin( );
-         parameterIterator != initialStateParameters.end( ); parameterIterator++ )
-    {
-        std::cout<<parameterIterator->first<<", "<<parameterIterator->second->getParameterDescription( )<<std::endl;
-    }
-
-    for( typename  std::map< int, boost::shared_ptr<  EstimatableParameter< double > > >::const_iterator
-         parameterIterator = doubleParameters.begin( );
-         parameterIterator != doubleParameters.end( ); parameterIterator++ )
-    {
-        std::cout<<parameterIterator->first<<", "<<parameterIterator->second->getParameterDescription( )<<std::endl;
-    }
-
-    for( typename  std::map< int, boost::shared_ptr<  EstimatableParameter< Eigen::VectorXd > > >::const_iterator
-         parameterIterator = vectorParameters.begin( );
-         parameterIterator != vectorParameters.end( ); parameterIterator++ )
-    {
-        std::cout<<parameterIterator->first<<", "<<parameterIterator->second->getParameterDescription( )<<std::endl;
-    }
-     std::cout<<std::endl;
-}
-
-//! Function to get the list of names of bodies for which initial translational dynamical state is estimated.
-/*!
- *  Function to get the list of names of bodies for which initial translational dynamical state is estimated.
- *  \param estimatableParameters Object containing all parameters that are to be estimated.
- *  \return List of names of bodies for which initial state is estimated.
- */
-template< typename InitialStateParameterType >
-std::vector< std::string > getListOfBodiesWithTranslationalStateToEstimate(
-        const boost::shared_ptr< EstimatableParameterSet< InitialStateParameterType > > estimatableParameters )
-{
-    std::vector< std::string > bodiesToEstimate;
-
-    // Retrieve initial dynamical parameters.
-    std::vector< boost::shared_ptr< EstimatableParameter<
-            Eigen::Matrix< InitialStateParameterType, Eigen::Dynamic, 1 > > > > initialDynamicalParameters =
-            estimatableParameters->getEstimatedInitialStateParameters( );
-
-    // Iterate over list of bodies of which the partials of the accelerations acting on them are required.
-    for( unsigned int i = 0; i < initialDynamicalParameters.size( ); i++ )
-    {
-        if( initialDynamicalParameters.at( i )->getParameterName( ).first == initial_body_state )
-        {
-            bodiesToEstimate.push_back(  initialDynamicalParameters.at( i )->getParameterName( ).second.first );
-        }
-    }
-
-    return bodiesToEstimate;
-}
-
-template< typename InitialStateParameterType >
-std::vector< std::string > getListOfBodiesToEstimate(
-        const boost::shared_ptr< EstimatableParameterSet< InitialStateParameterType > > estimatableParameters )
-{
-    std::vector< std::string > bodiesToEstimate;
-
-    std::vector< boost::shared_ptr< EstimatableParameter<
-            Eigen::Matrix< InitialStateParameterType, Eigen::Dynamic, 1 > > > > initialDynamicalParameters =
-            estimatableParameters->getEstimatedInitialStateParameters( );
-
-    // Iterate over list of bodies of which the partials of the accelerations acting on them are required.
-    for( unsigned int i = 0; i < initialDynamicalParameters.size( ); i++ )
-    {
-        if( ( initialDynamicalParameters.at( i )->getParameterName( ).first == initial_body_state )  ||
-                ( initialDynamicalParameters.at( i )->getParameterName( ).first == arc_wise_initial_body_state ) )
-        {
-            bodiesToEstimate.push_back(  initialDynamicalParameters.at( i )->getParameterName( ).second.first );
-        }
-    }
-
-    return bodiesToEstimate;
-}
-
-//! Function to get the complete list of initial dynamical states that are to be estimated, sorted by dynamics type.
-/*!
- *  Function to get the complete list of initial dynamical states that are to be estimated, sorted by dynamics type.
- *  \param estimatableParameters Object containing all parameters that are to be estimated.
- *  \return Map containing dynamics type (key) and vector of pairs: list of bodies (first in pair) with reference point
- *  identifier (second in pair; empty if not relevant) for which given dynamics type is estimated.
- */
-template< typename InitialStateParameterType >
-std::map< propagators::IntegratedStateType, std::vector< std::pair< std::string, std::string > > >
-getListOfInitialDynamicalStateParametersEstimate(
-        const boost::shared_ptr< EstimatableParameterSet< InitialStateParameterType > > estimatableParameters )
-{
-    // Retrieve initial dynamical parameters.
-    std::vector< boost::shared_ptr< EstimatableParameter<
-            Eigen::Matrix< InitialStateParameterType, Eigen::Dynamic, 1 > > > > initialDynamicalParameters =
-            estimatableParameters->getEstimatedInitialStateParameters( );
-
-    std::map< propagators::IntegratedStateType, std::vector< std::pair< std::string, std::string > > > initialDynamicalStateParametersEstimate;
-    // Iterate over list of bodies of which the partials of the accelerations acting on them are required.
-    for( unsigned int i = 0; i < initialDynamicalParameters.size( ); i++ )
-    {
-        if( ( initialDynamicalParameters.at( i )->getParameterName( ).first == initial_body_state ) ||
-            ( initialDynamicalParameters.at( i )->getParameterName( ).first == arc_wise_initial_body_state ) )
-        {
-            initialDynamicalStateParametersEstimate[ propagators::transational_state ].push_back(
-                        initialDynamicalParameters.at( i )->getParameterName( ).second );
-        }
-    }
-
-    return initialDynamicalStateParametersEstimate;
-}
-
-//! Function to get initial state vector of estimated dynamical states.
-/*!
- *  Function to get initial state vector of estimated dynamical states (i.e. presently estimated state at propagation
- *  start time.
- *  \param estimatableParameters Object containing all parameters that are to be estimated.
- *  \return State vector of estimated dynamics at propagation start time.
- */
-template< typename InitialStateParameterType = double >
-Eigen::Matrix< InitialStateParameterType, Eigen::Dynamic, 1 > getInitialStateVectorOfBodiesToEstimate(
-        const boost::shared_ptr< EstimatableParameterSet< InitialStateParameterType > > estimatableParameters )
-{
-    // Retrieve initial dynamical parameters.
-    std::vector< boost::shared_ptr< EstimatableParameter<
-            Eigen::Matrix< InitialStateParameterType, Eigen::Dynamic, 1 > > > > initialDynamicalParameters =
-            estimatableParameters->getEstimatedInitialStateParameters( );
-
-    // Initialize state vector.
-    Eigen::Matrix< InitialStateParameterType, Eigen::Dynamic, 1 > initialStateVector =
-            Eigen::Matrix< InitialStateParameterType, Eigen::Dynamic, 1 >::Zero(
-                estimatableParameters->getInitialDynamicalStateParameterSize( ), 1 );
-
-    int vectorSize = 0;
-    // Iterate over list of bodies of which the partials of the accelerations acting on them are required.
-    for( unsigned int i = 0; i < initialDynamicalParameters.size( ); i++ )
-    {
-        if( isParameterDynamicalPropertyInitialState( initialDynamicalParameters.at( i )->getParameterName( ).first ) )
-        {
-            int currentParameterSize = initialDynamicalParameters.at( i )->getParameterSize( );
-            initialStateVector.block( vectorSize, 0, currentParameterSize, 1 ) = initialDynamicalParameters.at( i )->getParameterValue( );
-
-            vectorSize += currentParameterSize;
-        }
-    }
-
-    return initialStateVector.block( 0, 0, vectorSize, 1 );
-}
-
-} // namespace estimatable_parameters
-
-} // namespace tudat
-
-#endif // TUDAT_ESTIMATABLEPARAMETERS_H
+/*    Copyright (c) 2010-2017, Delft University of Technology
+ *    All rigths reserved
+ *
+ *    This file is part of the Tudat. Redistribution and use in source and
+ *    binary forms, with or without modification, are permitted exclusively
+ *    under the terms of the Modified BSD license. You should have received
+ *    a copy of the license with this file. If not, please or visit:
+ *    http://tudat.tudelft.nl/LICENSE.
+ */
+
+#ifndef TUDAT_ESTIMATABLEPARAMETERS_H
+#define TUDAT_ESTIMATABLEPARAMETERS_H
+
+#include <iostream>
+#include <vector>
+#include <string>
+#include <vector>
+#include <map>
+
+#include <boost/shared_ptr.hpp>
+#include <boost/assign/list_of.hpp>
+#include <boost/lexical_cast.hpp>
+
+#include <Eigen/Geometry>
+
+#include "Tudat/Astrodynamics/Propagators/singleStateTypeDerivative.h"
+
+namespace tudat
+{
+
+namespace estimatable_parameters
+{
+
+//! List of parameters that can be estimated by the orbit determination code.
+enum EstimatebleParametersEnum
+{
+    arc_wise_initial_body_state,
+    initial_body_state,
+    gravitational_parameter,
+    constant_drag_coefficient,
+    radiation_pressure_coefficient,
+    spherical_harmonics_cosine_coefficient_block,
+    spherical_harmonics_sine_coefficient_block,
+    constant_rotation_rate,
+    rotation_pole_position,
+    constant_additive_observation_bias,
+    constant_relative_observation_bias,
+    ppn_parameter_gamma,
+    ppn_parameter_beta,
+    ground_station_position,
+    equivalence_principle_lpi_violation_parameter,
+    empirical_acceleration_coefficients,
+    arc_wise_empirical_acceleration_coefficients
+};
+
+std::string getParameterTypeString( const EstimatebleParametersEnum parameterType );
+
+//! Function to determine whether the given parameter represents an initial dynamical state, or a static parameter.
+/*!
+ * Function to determine whether the given parameter represents an initial dynamical state, or a static parameter.
+ * \param parameterType Parameter identifier.
+ * \return True if parameter is an initial dynamical state.
+ */
+bool isParameterDynamicalPropertyInitialState( const EstimatebleParametersEnum parameterType );
+
+//! Function to determine whether the given (non-dynamical) parameter is a double or vector parameter.
+/*!
+ * Function to determine whether the given (non-dynamical) parameter is a double or vector parameter.
+ * \param parameterType Parameter identifier.
+ * \return True if parameter is a double parameter.
+ */
+bool isDoubleParameter( const EstimatebleParametersEnum parameterType );
+
+//! Function to determine whether the given (non-dynamical) parameter influences a body's orientation.
+/*!
+ * Function to determine whether the given (non-dynamical) parameter influences a body's orientation.
+ * \param parameterType Parameter identifier.
+ * \return True if parameter is a property of rotation model
+ */
+bool isParameterRotationMatrixProperty( const EstimatebleParametersEnum parameterType );
+
+//! Function to determine whether the given parameter influences an observation link directly
+/*!
+ * Function to determine whether the given parameter influences an observation link directly, such as observation biases or
+ * clock parameters
+ * \param parameterType Parameter identifier.
+ * \return True if parameter is a property of an observation link
+ */
+bool isParameterObservationLinkProperty( const EstimatebleParametersEnum parameterType );
+
+//! Typedef for full parameter identifier.
+typedef std::pair< EstimatebleParametersEnum, std::pair< std::string, std::string > > EstimatebleParameterIdentifier;
+
+
+
+//! Base class for a parameter that is to be estimated.
+/*!
+ *  Base class for a parameter that is to be estimated. A separate derived class is to be made for each type of parameter
+ *  (i.e. gravitational parameter, initial translational state, etc. ).
+ */
+template< typename ParameterType >
+class EstimatableParameter
+{
+
+public:
+    //! Constructor.
+    /*!
+     *  Constructor taking parameter name and associated body. All parameters are identified by a these two variables.
+     *  Any additional information that may be required for uniquely defining a parameter is to be defined in the derived class.
+     *  \param parameterName Enum value defining the type of the parameter.
+     *  \param associatedBody Name of body associated with patameters
+     *  \param pointOnBodyId Reference point on body associated with parameter (empty by default).
+     */
+    EstimatableParameter( const EstimatebleParametersEnum parameterName,
+                          const std::string& associatedBody,
+                          const std::string& pointOnBodyId = ""  ):
+        parameterName_( std::make_pair( parameterName, std::make_pair( associatedBody, pointOnBodyId ) ) ){ }
+
+    //! Virtual destructor.
+    virtual ~EstimatableParameter( ) { }
+
+    //! Pure virtual function to retrieve the value of the parameter
+    /*!
+     *  Pure virtual function to retrieve the value of the parameter
+     *  \return Current value of parameter.
+     */
+    virtual ParameterType getParameterValue( ) = 0;
+
+    //! Pure virtual function to (re)set the value of the parameter.
+    /*!
+     *  Pure virtual function to (re)set the value of the parameter.
+     *  \param parameterValue to which the parameter is to be set.
+     */
+    virtual void setParameterValue( const ParameterType parameterValue ) = 0;
+
+    //! Function to retrieve the type and associated body of the parameter.
+    /*!
+     *  Function to retrieve the type and associated body of the parameter.
+     *  \return Identifier of parameter as a pair of parameter type and body of which parameter is a property.
+     */
+    EstimatebleParameterIdentifier getParameterName( ) { return parameterName_; }
+
+    virtual std::string getParameterDescription( )
+    {
+        std::string parameterDescription = getParameterTypeString( parameterName_.first ) + "of (" + parameterName_.second.first;
+        if( parameterName_.second.second == "" )
+        {
+            parameterDescription += ").";
+        }
+        else
+        {
+            parameterDescription += ", " + parameterName_.second.second + ").";
+        }
+        return parameterDescription;
+    }
+
+    //! Function to retrieve the size of the parameter
+    /*!
+     *  Pure virtual function to retrieve the size of the parameter (i.e. 1 for double parameters)
+     *  \return Size of parameter value.
+     */
+    virtual int getParameterSize( ) = 0;
+
+    //! Function to return additional identifier for parameter
+    /*!
+     *  Function to return additional identifier for parameter, beyond information stored in parameterName_, default
+     *  none.
+     *  \return Additional identifier for parameter (default empty string).
+     */
+    virtual std::string getSecondaryIdentifier( )
+    {
+        return "";
+    }
+
+protected:
+
+    //! Identifier of parameter.
+    EstimatebleParameterIdentifier parameterName_;
+};
+
+//! Container class for all parameters that are to be estimated.
+/*!
+ *  Container class for all parameters that are to be estimated. Class is templated with the scalar type used for the
+ *  estimation of any initial dynamical states that may be included
+ */
+template< typename InitialStateParameterType = double >
+class EstimatableParameterSet
+{
+public:
+
+    //! Constructor of parameter set.
+    /*!
+     *  Constructor of parameter set.
+     *  \param estimatedDoubleParameters List of double parameters that are estimated.
+     *  \param estimatedVectorParameters List of vector parameters that are estimated.
+     *  \param estimateInitialStateParameters List of initial dynamical states that are to be estimated.
+     */
+    EstimatableParameterSet(
+            const std::vector< boost::shared_ptr< EstimatableParameter< double > > >& estimatedDoubleParameters,
+            const std::vector< boost::shared_ptr< EstimatableParameter< Eigen::VectorXd > > >& estimatedVectorParameters,
+            const std::vector< boost::shared_ptr< EstimatableParameter< Eigen::Matrix
+            < InitialStateParameterType, Eigen::Dynamic, 1 > > > >& estimateInitialStateParameters =
+            ( std::vector< boost::shared_ptr< EstimatableParameter< Eigen::Matrix
+              < InitialStateParameterType, Eigen::Dynamic, 1 > > > >( ) ) ):
+        estimatedDoubleParameters_( estimatedDoubleParameters ), estimatedVectorParameters_( estimatedVectorParameters ),
+        estimateInitialStateParameters_( estimateInitialStateParameters )
+    {
+        // Initialize total number of parameters to 0.
+        estimatedParameterSetSize_ = 0;
+        initialDynamicalStateParameterSize_ = 0;
+
+        // Iterate over all double parameters and add to parameter size.
+        for( unsigned int i = 0; i < estimateInitialStateParameters_.size( ); i++ )
+        {
+            initialStateParameters_[ estimatedParameterSetSize_ ] = estimateInitialStateParameters_[ i ];
+            parameterIndices_.push_back( std::make_pair( estimatedParameterSetSize_,
+                                                         estimateInitialStateParameters_[ i ]->getParameterSize( ) ) );
+            estimatedParameterSetSize_ += estimateInitialStateParameters_[ i ]->getParameterSize( );
+            initialDynamicalStateParameterSize_ += estimateInitialStateParameters_[ i ]->getParameterSize( );
+        }
+
+        // Iterate over all double parameters and add to parameter size and set indices in parameterIndices_
+        for( unsigned int i = 0; i < estimatedDoubleParameters_.size( ); i++ )
+        {
+            doubleParameters_[ estimatedParameterSetSize_ ] = estimatedDoubleParameters_[ i ];
+            parameterIndices_.push_back( std::make_pair( estimatedParameterSetSize_, 1 ) );
+            estimatedParameterSetSize_++;
+        }
+
+        // Iterate over all vector parameter, add to total number of parameters and set indices in parameterIndices_
+        for( unsigned int i = 0; i < estimatedVectorParameters_.size( ); i++ )
+        {
+            vectorParameters_[ estimatedParameterSetSize_ ] = estimatedVectorParameters_[ i ];
+            parameterIndices_.push_back( std::make_pair( estimatedParameterSetSize_,
+                                                         estimatedVectorParameters_[ i ]->getParameterSize( ) ) );
+            estimatedParameterSetSize_ += estimatedVectorParameters_[ i ]->getParameterSize( );
+        }
+
+        totalParameterSetSize_ = estimatedParameterSetSize_;
+    }
+
+    //! Function to return the total number of parameter values (including consider parameters)
+    /*!
+     *  Function to return the total number of parameter values (including consider parameters)
+     *  \return Size of parameter vector (including consider parameters)
+     */
+    int getParameterSetSize( )
+    {
+        return totalParameterSetSize_;
+    }
+
+    //! Function to return the total number of parameter values (excluding consider parameters).
+    /*!
+     *  Function to return the total number of parameter values (excluding consider parameters)
+     *  \return Size of parameter vector (excluding consider parameters)
+     */
+    int getEstimatedParameterSetSize( )
+    {
+        return estimatedParameterSetSize_;
+    }
+
+    //! Function to return the total number of initial state values that are estimated.
+    /*!
+     *  Function to return the total number of initial state values that are estimated.
+     *  \return Function to return the total number of initial state values that are estimated.
+     */
+    int getInitialDynamicalStateParameterSize( )
+    {
+        return initialDynamicalStateParameterSize_;
+    }
+
+    //! Function that returns a vector containing all current parameter values
+    /*!
+     *  Function that returns a vector containing all current parameter values. The total vector starts with the initial
+     *  state parameters, followed by the double and vector parameters, respectively.
+     *  Initial state, double and vector parameter values are concatenated in the order in which they are set in the
+     *  estimateInitialStateParameters_, doubleParameters_ and vectorParameters_ members.
+     *  \return Vector containing all parameter values
+     */
+    template< typename ParameterScalar >
+    Eigen::Matrix< ParameterScalar, Eigen::Dynamic, 1 > getFullParameterValues( )
+    {
+        Eigen::Matrix< ParameterScalar, Eigen::Dynamic, 1 >  parameterValues =
+                Eigen::Matrix< ParameterScalar, Eigen::Dynamic, 1 >::Zero( totalParameterSetSize_ );
+
+        int currentStartIndex = 0;
+
+        // Retrieve initial state parameter values.
+        for( unsigned int i = 0; i < estimateInitialStateParameters_.size( ); i++ )
+        {
+            parameterValues.segment( currentStartIndex, estimateInitialStateParameters_[ i ]->getParameterSize( ) ) =
+                    estimateInitialStateParameters_[ i ]->getParameterValue( ).template cast< ParameterScalar >( );
+            currentStartIndex += estimateInitialStateParameters_[ i ]->getParameterSize( );
+        }
+
+        // Retrieve double parameter values.
+        for( unsigned int i = 0; i < estimatedDoubleParameters_.size( ); i++ )
+        {
+            parameterValues( currentStartIndex ) = static_cast< ParameterScalar >(
+                        estimatedDoubleParameters_[ i ]->getParameterValue( ) );
+            currentStartIndex++;
+        }
+
+        // Retrieve vector parameter values.
+        for( unsigned int i = 0; i < estimatedVectorParameters_.size( ); i++ )
+        {
+            parameterValues.segment( currentStartIndex, estimatedVectorParameters_[ i ]->getParameterSize( ) ) =
+                    estimatedVectorParameters_[ i ]->getParameterValue( ).template cast< ParameterScalar >( );
+            currentStartIndex += estimatedVectorParameters_[ i ]->getParameterSize( );
+        }
+
+        return parameterValues;
+    }
+
+    //! Function to reset all parameter values.
+    /*!
+     *  Function to reset all parameter values.
+     *  \param newParameterValues New parameter values. Order of values in vector must be same order as return vector of getFullParameterValues
+     */
+    template< typename ParameterScalar >
+    void resetParameterValues( const Eigen::Matrix< ParameterScalar, Eigen::Dynamic, 1 >& newParameterValues )
+    {
+        // Check input consistency
+        if( newParameterValues.rows( ) != totalParameterSetSize_ )
+        {
+            throw std::runtime_error( "Error when resetting parameters of parameter set, given vector has size " +
+                                      boost::lexical_cast< std::string >( newParameterValues.rows( ) ) +
+                                      ", while internal size is " + boost::lexical_cast< std::string >( totalParameterSetSize_ ) );
+        }
+        else
+        {
+            int currentStartIndex = 0;
+
+            for( unsigned int i = 0; i < estimateInitialStateParameters_.size( ); i++ )
+            {
+                estimateInitialStateParameters_[ i ]->setParameterValue(
+                            newParameterValues.segment( currentStartIndex, estimateInitialStateParameters_[ i ]->getParameterSize( ) ).
+                            template cast< InitialStateParameterType >( ) );
+                currentStartIndex += estimateInitialStateParameters_[ i ]->getParameterSize( );
+            }
+
+            // Set double parameter values.
+            for( unsigned int i = 0; i < estimatedDoubleParameters_.size( ); i++ )
+            {
+                estimatedDoubleParameters_[ i ]->setParameterValue( static_cast< double >( newParameterValues( currentStartIndex ) ) );
+                currentStartIndex++;
+            }
+
+            // Set vector parameter values.
+
+            for( unsigned int i = 0; i < estimatedVectorParameters_.size( ); i++ )
+            {
+                estimatedVectorParameters_[ i ]->setParameterValue(
+                            newParameterValues.segment( currentStartIndex, estimatedVectorParameters_[ i ]->getParameterSize( ) ).
+                            template cast< double >( ) );
+
+                currentStartIndex += estimatedVectorParameters_[ i ]->getParameterSize( );
+            }
+        }
+    }
+
+    //! Function to retrieve double parameter objects.
+    /*!
+     *  Function to retrieve double parameter objects.
+     *  \return Vector containing all double parameter objects
+     */
+    std::map< int, boost::shared_ptr< EstimatableParameter< double > > > getDoubleParameters( )
+    {
+        return doubleParameters_;
+    }
+
+    //! Function to retrieve vector parameter objects.
+    /*!
+     *  Function to retrieve vector parameter objects.
+     *  \return Vector containing all vector parameter objects
+     */
+    std::map< int, boost::shared_ptr< EstimatableParameter< Eigen::VectorXd > > > getVectorParameters( )
+    {
+        return vectorParameters_;
+    }
+
+    std::map< int, boost::shared_ptr< EstimatableParameter< Eigen::VectorXd > > > getInitialStateParameters( )
+    {
+        return initialStateParameters_;
+    }
+
+    std::vector< boost::shared_ptr< EstimatableParameter< double > > > getEstimatedDoubleParameters( )
+    {
+        return estimatedDoubleParameters_;
+    }
+
+    std::vector< boost::shared_ptr< EstimatableParameter< Eigen::VectorXd > > > getEstimatedVectorParameters( )
+    {
+        return estimatedVectorParameters_;
+    }
+
+    //! Function to get list of initial dynamical states that are to be estimated.
+    //!
+    /*!
+     *  Function to get list of initial dynamical states that are to be estimated.
+     *  \return List of initial dynamical states that are to be estimated.
+     */
+    std::vector< boost::shared_ptr< EstimatableParameter< Eigen::Matrix< InitialStateParameterType, Eigen::Dynamic, 1 > > > >
+    getEstimatedInitialStateParameters( )
+    {
+        return estimateInitialStateParameters_;
+    }
+
+    //! Function to retrieve list of start indices and sizes (map keys) of estimated parameters.
+    /*!
+     *  Function to retrieve list of start indices and sizes (map keys) of estimated parameters.
+     *  \return List of start indices and sizes (map keys) of estimated parameters.
+     */
+    std::vector< std::pair< int, int > > getParametersIndices( )
+    {
+        return parameterIndices_;
+    }
+
+
+protected:
+
+    //! Total size of all initial dynamical states that is to be estimated.
+    int initialDynamicalStateParameterSize_;
+
+    //! Total number of parameter values (including currently non yet implemented consider parameters).
+    int totalParameterSetSize_;
+
+    //! Total number of estimated parameter values (excluding currently non yet implemented consider parameters).
+    int estimatedParameterSetSize_;
+
+    //! List of start indices and sizes (map keys) of estimated parameters.
+    /*!
+     * List of start indices and sizes (map keys) of estimated parameters, in order of vector
+     * estimateInitialStateParameters_, followed by estimatedDoubleParameters_, followed by estimatedVectorParameters_.
+     */
+    std::vector< std::pair< int, int > > parameterIndices_;
+
+    //! List of double parameters that are to be estimated.
+    std::vector< boost::shared_ptr< EstimatableParameter< double > > > estimatedDoubleParameters_;
+
+    //! List of vector parameters that are to be estimated.
+    std::vector< boost::shared_ptr< EstimatableParameter< Eigen::VectorXd > > > estimatedVectorParameters_;
+
+    //! List of initial dynamical states that are to be estimated.
+    std::vector< boost::shared_ptr< EstimatableParameter< Eigen::Matrix< InitialStateParameterType, Eigen::Dynamic, 1 > > > >
+    estimateInitialStateParameters_;
+
+    //! Map of double parameters that are to be estimated, with start index in total parameter vector as key.
+    std::map< int, boost::shared_ptr< EstimatableParameter< double > > > doubleParameters_;
+
+    //! Map of vector parameters that are to be estimated, with start index in total parameter vector as key.
+    std::map< int, boost::shared_ptr< EstimatableParameter< Eigen::VectorXd > > > vectorParameters_;
+
+    //! Map of initial dynamical states that are to be estimated, with start index in total parameter vector as key.
+    std::map< int, boost::shared_ptr<
+    EstimatableParameter< Eigen::Matrix< InitialStateParameterType, Eigen::Dynamic, 1 > > > > initialStateParameters_;
+
+};
+
+template< typename InitialStateParameterType >
+void printEstimatableParameterEntries(
+        const boost::shared_ptr< EstimatableParameterSet< InitialStateParameterType > > estimatableParameters )
+{
+    std::map< int, boost::shared_ptr<
+            EstimatableParameter< Eigen::Matrix< InitialStateParameterType, Eigen::Dynamic, 1 > > > > initialStateParameters =
+            estimatableParameters->getInitialStateParameters( );
+    std::map< int, boost::shared_ptr<
+            EstimatableParameter< double > > > doubleParameters = estimatableParameters->getDoubleParameters( );
+    std::map< int, boost::shared_ptr<
+            EstimatableParameter< Eigen::VectorXd > > > vectorParameters = estimatableParameters->getVectorParameters( );
+
+    std::cout<<"Parameter start index, Parameter definition"<<std::endl;
+    for( typename  std::map< int, boost::shared_ptr<  EstimatableParameter< Eigen::Matrix<
+         InitialStateParameterType, Eigen::Dynamic, 1 > > > >::const_iterator parameterIterator = initialStateParameters.begin( );
+         parameterIterator != initialStateParameters.end( ); parameterIterator++ )
+    {
+        std::cout<<parameterIterator->first<<", "<<parameterIterator->second->getParameterDescription( )<<std::endl;
+    }
+
+    for( typename  std::map< int, boost::shared_ptr<  EstimatableParameter< double > > >::const_iterator
+         parameterIterator = doubleParameters.begin( );
+         parameterIterator != doubleParameters.end( ); parameterIterator++ )
+    {
+        std::cout<<parameterIterator->first<<", "<<parameterIterator->second->getParameterDescription( )<<std::endl;
+    }
+
+    for( typename  std::map< int, boost::shared_ptr<  EstimatableParameter< Eigen::VectorXd > > >::const_iterator
+         parameterIterator = vectorParameters.begin( );
+         parameterIterator != vectorParameters.end( ); parameterIterator++ )
+    {
+        std::cout<<parameterIterator->first<<", "<<parameterIterator->second->getParameterDescription( )<<std::endl;
+    }
+     std::cout<<std::endl;
+}
+
+//! Function to get the list of names of bodies for which initial translational dynamical state is estimated.
+/*!
+ *  Function to get the list of names of bodies for which initial translational dynamical state is estimated.
+ *  \param estimatableParameters Object containing all parameters that are to be estimated.
+ *  \return List of names of bodies for which initial state is estimated.
+ */
+template< typename InitialStateParameterType >
+std::vector< std::string > getListOfBodiesWithTranslationalStateToEstimate(
+        const boost::shared_ptr< EstimatableParameterSet< InitialStateParameterType > > estimatableParameters )
+{
+    std::vector< std::string > bodiesToEstimate;
+
+    // Retrieve initial dynamical parameters.
+    std::vector< boost::shared_ptr< EstimatableParameter<
+            Eigen::Matrix< InitialStateParameterType, Eigen::Dynamic, 1 > > > > initialDynamicalParameters =
+            estimatableParameters->getEstimatedInitialStateParameters( );
+
+    // Iterate over list of bodies of which the partials of the accelerations acting on them are required.
+    for( unsigned int i = 0; i < initialDynamicalParameters.size( ); i++ )
+    {
+        if( initialDynamicalParameters.at( i )->getParameterName( ).first == initial_body_state )
+        {
+            bodiesToEstimate.push_back(  initialDynamicalParameters.at( i )->getParameterName( ).second.first );
+        }
+    }
+
+    return bodiesToEstimate;
+}
+
+template< typename InitialStateParameterType >
+std::vector< std::string > getListOfBodiesToEstimate(
+        const boost::shared_ptr< EstimatableParameterSet< InitialStateParameterType > > estimatableParameters )
+{
+    std::vector< std::string > bodiesToEstimate;
+
+    std::vector< boost::shared_ptr< EstimatableParameter<
+            Eigen::Matrix< InitialStateParameterType, Eigen::Dynamic, 1 > > > > initialDynamicalParameters =
+            estimatableParameters->getEstimatedInitialStateParameters( );
+
+    // Iterate over list of bodies of which the partials of the accelerations acting on them are required.
+    for( unsigned int i = 0; i < initialDynamicalParameters.size( ); i++ )
+    {
+        if( ( initialDynamicalParameters.at( i )->getParameterName( ).first == initial_body_state )  ||
+                ( initialDynamicalParameters.at( i )->getParameterName( ).first == arc_wise_initial_body_state ) )
+        {
+            bodiesToEstimate.push_back(  initialDynamicalParameters.at( i )->getParameterName( ).second.first );
+        }
+    }
+
+    return bodiesToEstimate;
+}
+
+//! Function to get the complete list of initial dynamical states that are to be estimated, sorted by dynamics type.
+/*!
+ *  Function to get the complete list of initial dynamical states that are to be estimated, sorted by dynamics type.
+ *  \param estimatableParameters Object containing all parameters that are to be estimated.
+ *  \return Map containing dynamics type (key) and vector of pairs: list of bodies (first in pair) with reference point
+ *  identifier (second in pair; empty if not relevant) for which given dynamics type is estimated.
+ */
+template< typename InitialStateParameterType >
+std::map< propagators::IntegratedStateType, std::vector< std::pair< std::string, std::string > > >
+getListOfInitialDynamicalStateParametersEstimate(
+        const boost::shared_ptr< EstimatableParameterSet< InitialStateParameterType > > estimatableParameters )
+{
+    // Retrieve initial dynamical parameters.
+    std::vector< boost::shared_ptr< EstimatableParameter<
+            Eigen::Matrix< InitialStateParameterType, Eigen::Dynamic, 1 > > > > initialDynamicalParameters =
+            estimatableParameters->getEstimatedInitialStateParameters( );
+
+    std::map< propagators::IntegratedStateType, std::vector< std::pair< std::string, std::string > > > initialDynamicalStateParametersEstimate;
+    // Iterate over list of bodies of which the partials of the accelerations acting on them are required.
+    for( unsigned int i = 0; i < initialDynamicalParameters.size( ); i++ )
+    {
+        if( ( initialDynamicalParameters.at( i )->getParameterName( ).first == initial_body_state ) ||
+            ( initialDynamicalParameters.at( i )->getParameterName( ).first == arc_wise_initial_body_state ) )
+        {
+            initialDynamicalStateParametersEstimate[ propagators::transational_state ].push_back(
+                        initialDynamicalParameters.at( i )->getParameterName( ).second );
+        }
+    }
+
+    return initialDynamicalStateParametersEstimate;
+}
+
+//! Function to get initial state vector of estimated dynamical states.
+/*!
+ *  Function to get initial state vector of estimated dynamical states (i.e. presently estimated state at propagation
+ *  start time.
+ *  \param estimatableParameters Object containing all parameters that are to be estimated.
+ *  \return State vector of estimated dynamics at propagation start time.
+ */
+template< typename InitialStateParameterType = double >
+Eigen::Matrix< InitialStateParameterType, Eigen::Dynamic, 1 > getInitialStateVectorOfBodiesToEstimate(
+        const boost::shared_ptr< EstimatableParameterSet< InitialStateParameterType > > estimatableParameters )
+{
+    // Retrieve initial dynamical parameters.
+    std::vector< boost::shared_ptr< EstimatableParameter<
+            Eigen::Matrix< InitialStateParameterType, Eigen::Dynamic, 1 > > > > initialDynamicalParameters =
+            estimatableParameters->getEstimatedInitialStateParameters( );
+
+    // Initialize state vector.
+    Eigen::Matrix< InitialStateParameterType, Eigen::Dynamic, 1 > initialStateVector =
+            Eigen::Matrix< InitialStateParameterType, Eigen::Dynamic, 1 >::Zero(
+                estimatableParameters->getInitialDynamicalStateParameterSize( ), 1 );
+
+    int vectorSize = 0;
+    // Iterate over list of bodies of which the partials of the accelerations acting on them are required.
+    for( unsigned int i = 0; i < initialDynamicalParameters.size( ); i++ )
+    {
+        if( isParameterDynamicalPropertyInitialState( initialDynamicalParameters.at( i )->getParameterName( ).first ) )
+        {
+            int currentParameterSize = initialDynamicalParameters.at( i )->getParameterSize( );
+            initialStateVector.block( vectorSize, 0, currentParameterSize, 1 ) = initialDynamicalParameters.at( i )->getParameterValue( );
+
+            vectorSize += currentParameterSize;
+        }
+    }
+
+    return initialStateVector.block( 0, 0, vectorSize, 1 );
+}
+
+} // namespace estimatable_parameters
+
+} // namespace tudat
+
+#endif // TUDAT_ESTIMATABLEPARAMETERS_H