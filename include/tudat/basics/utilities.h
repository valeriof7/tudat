--- conflicted
+++ resolved
@@ -669,8 +669,6 @@
     linspaced.push_back(end);
     return linspaced;
 }
-<<<<<<< HEAD
-=======
 
 template< typename KeyType, typename ScalarType >
 std::map< KeyType, Eigen::Matrix< ScalarType, Eigen::Dynamic, 1 > > sliceMatrixHistory(
@@ -731,7 +729,6 @@
     return extractedMap;
 }
 
->>>>>>> 1dad28e8
 
 } // namespace utilities
 
