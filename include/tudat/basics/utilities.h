/*    Copyright (c) 2010-2019, Delft University of Technology
 *    All rigths reserved
 *
 *    This file is part of the Tudat. Redistribution and use in source and
 *    binary forms, with or without modification, are permitted exclusively
 *    under the terms of the Modified BSD license. You should have received
 *    a copy of the license with this file. If not, please or visit:
 *    http://tudat.tudelft.nl/LICENSE.
 */

#ifndef TUDAT_UTILITIES_H
#define TUDAT_UTILITIES_H

#include <unordered_map>
#include <map>
#include <vector>
#include <set>
#include <iostream>
#include <stdexcept>
#include <sstream>
#include <iomanip>

#include <functional>
#include <boost/multi_array.hpp>
#include <memory>

#include <Eigen/Core>

namespace tudat
{

namespace utilities
{

//! Function to recalculate map keys as a linear function of original map keys.
/*!
 *  Function to recalculate map keys as a linear function of original map keys, i.e. new map key is constant * old key - offset or
 *  ( old key - offset ) * constant, where the choise between these two is provided by an input boolean.
 *  \param originalMap Orignal, unscaled map
 *  \param offset Offset that is to be applied to (subtracted from) map keys
 *  \param scale Value by which existing map keys are to be scaled (either before or agter application of offset variabled, depending on value
 *  of isOffsetAppliedFirst input variable)
 *  \param isOffsetAppliedFirst Boolean denoting order in which offset and scale are to be applied to existing map keys.
 */
template< typename S, typename T >
std::map< S, T > linearlyScaleKeyOfMap(
        const std::map< S, T >& originalMap, S offset, S scale, bool isOffsetAppliedFirst = true )
{
    // Declare new map
    std::map< S, T > scaledMap;
    double newKey;

    // Iterate over old map and calculate new key values.
    for( typename std::map< S, T >::const_iterator mapIterator = originalMap.begin( ); mapIterator != originalMap.end( ); mapIterator++ )
    {
        // Determine order in which modifications are to be applied
        if( isOffsetAppliedFirst )
        {
            newKey = ( mapIterator->first - offset ) * scale;
        }
        else
        {
            newKey = mapIterator->first * scale - offset;
        }

        // Set scalted map key with corresponding value in new map
        scaledMap[ newKey ] = mapIterator->second;
    }
    return scaledMap;
}

//! Function to create a vector from the values of a map
/*!
 *  Function to create a vector from the values of a map. The output vector is in the order of the map entries, i.e. as provided by a forward iterator.
 *  The map keys are not used for the return vector.
 *  \param inputMap Original map from which the vector is to be created
 *  \return Vector created from the map values
 */
template< typename VectorArgument, typename KeyType >
std::vector< VectorArgument > createVectorFromMapValues( const std::map< KeyType, VectorArgument >& inputMap )
{
    // Create and size return vector.
    std::vector< VectorArgument > outputVector;
    outputVector.resize( inputMap.size( ) );

    // Iterate over all map entries and create vector
    int currentIndex = 0;
    for( typename std::map< KeyType, VectorArgument >::const_iterator mapIterator = inputMap.begin( );
         mapIterator != inputMap.end( ); mapIterator++, currentIndex++ )
    {
        outputVector[ currentIndex ] = mapIterator->second;
    }

    return outputVector;
}

template< typename VectorArgument, typename KeyType >
std::vector< KeyType > createVectorFromUnorderedMapKeys( const std::unordered_map< KeyType, VectorArgument >& inputMap )
{
    // Create and size return vector.
    std::vector< KeyType > outputVector;
    outputVector.resize( inputMap.size( ) );

    // Iterate over all map entries and create vector
    int currentIndex = 0;
    for( typename std::unordered_map< KeyType, VectorArgument >::const_iterator mapIterator = inputMap.begin( );
         mapIterator != inputMap.end( ); mapIterator++, currentIndex++ )
    {
        outputVector[ currentIndex ] = mapIterator->first;
    }

    return outputVector;
}


//! Function to create a vector from the keys of a map
/*!
 *  Function to create a vector from the keys of a map. The output vector is in the order of the map entries, i.e. as provided by a forward iterator.
 *  The map values are not used for the return vector.
 *  \param inputMap Original map from which the vector is to be created
 *  \return Vector created from the map keys
 */
template< typename VectorArgument, typename KeyType >
std::vector< KeyType > createVectorFromMapKeys( const std::map< KeyType, VectorArgument >& inputMap )
{
    // Create and size return vector.
    std::vector< KeyType > outputVector;
    outputVector.resize( inputMap.size( ) );

    // Iterate over all map entries and create vector
    int currentIndex = 0;
    for( typename std::map< KeyType, VectorArgument >::const_iterator mapIterator = inputMap.begin( );
         mapIterator != inputMap.end( ); mapIterator++, currentIndex++ )
    {
        outputVector[ currentIndex ] = mapIterator->first;
    }

    return outputVector;
}

//! Function to sum the return values of two boost function with empty input argument list.
/*!
 * Function to sum the return values of two boost function with empty input argument list.
 * \param function1 First function to be added.
 * \param function2 Second function to be added.
 * \return Sum of return values of function1 and function2
 */
template< typename S >
S sumFunctionReturn( const std::function< S( ) > function1, const std::function< S( ) > function2 )
{
    return function1( ) + function2( );
}

//! Function to subtract the return values of two boost function with empty input argument list.
/*!
 * Function to subtract the return values of two boost function with empty input argument list.
 * \param function1 First function to be subtracted from.
 * \param function2 Second function to be subtracted.
 * \return Return values of function1 - return value of function2
 */
template< typename S >
S subtractFunctionReturn( const std::function< S( ) > function1, const std::function< S( ) > function2 )
{
    return function1( ) - function2( );
}

//! Function to create a vector block history from full matrix history.
/*!
 *  Function to create a vector matrix block history from full matrix history.
 *  \param matrixHistory Full matrix history
 *  \param blockMatrixHistory Block vector history (return by reference).
 *  \param startIndices Starting point (row,column) in matrix of return vector blocks.
 *  \param segmentSize Number of rows in vector.
 */
template< typename S, typename T >
void createVectorBlockMatrixHistory(
        const std::map< S, Eigen::Matrix< T, Eigen::Dynamic, Eigen::Dynamic > >& matrixHistory,
        std::map< S, Eigen::Matrix< T, Eigen::Dynamic, 1 > >& blockMatrixHistory,
        const std::pair< int, int > startIndices, const int segmentSize )
{
    blockMatrixHistory.clear( );

    // Loop over integration output and put results in corresponding data structures.
    for( typename std::map< S, Eigen::Matrix< T, Eigen::Dynamic, Eigen::Dynamic > >::const_iterator matrixIterator = matrixHistory.begin( );
         matrixIterator != matrixHistory.end( ); matrixIterator++ )
    {
        // Set numerically integrated states of bodies.
        blockMatrixHistory[ matrixIterator->first ] =
                matrixIterator->second.block( startIndices.first, startIndices.second, segmentSize, 1 );
    }
}

//! Function to print the contents of a map, line by line
/*!
 *  Function to print the contents of a map, line by line. Both the key and value types must have the << operator defined
 *  \param mapToPrint Map that is to be printed.
 */
template< typename S, typename T >
void printMapContents( const std::map< S, T >& mapToPrint )
{
    for( typename std::map< S, T >::const_iterator mapIterator = mapToPrint.begin( );
         mapIterator != mapToPrint.end( ); mapIterator++ )
    {
        std::cout << mapIterator->first << ", " << mapIterator->second << std::endl;
    }
}

//! Function to cast a map of Eigen matrices from one key/matrix scalar type set to another set
/*!
 *  Function to produce a map of Eigen matrices, cast from one set of key/matrix scalar type set to another set.
 *  \param originalMap Map in original types
 *  \param newTypesMap Map that is to be created (returned by reference).
 */
template< typename S, typename T, typename U, typename V, int Rows, int Columns >
void castMatrixMap( const std::map< S, Eigen::Matrix< T, Rows, Columns > >& originalMap,
                          std::map< U, Eigen::Matrix< V, Rows, Columns > >& newTypesMap )
{
    newTypesMap.clear( );
    for( typename std::map< S, Eigen::Matrix< T, Rows, Columns > >::const_iterator mapIterator = originalMap.begin( );
         mapIterator != originalMap.end( ); mapIterator++ )
    {
        newTypesMap[ static_cast< U >( mapIterator->first ) ] = mapIterator->second.template cast< V >( );
    }
}

//! Function to dynamic cast vector of shared pointers of one type to shared pointers of another type.
/*!
 *  Function to dynamic cast vector of shared pointers of one type (S) to shared pointers of another type (T). The dynamic cast must be permissible,
 *  i.e. an S pointer must succesfully dynamic cast to a T pointer (T shoudl typically derive from S).
 *  \param originalVector Vector of S shared pointers.
 *  \return Dynamic casted vector of T shared pointers.
 */
template< typename S, typename T >
std::vector< std::shared_ptr< T > >dynamicCastSVectorToTVector( const std::vector< std::shared_ptr< S > >& originalVector )
{
    std::vector< std::shared_ptr< T > > castVector;

    // Iterate over all entries and perform dynamic cast for each entry.
    for( unsigned int i = 0; i < originalVector.size( ); i++ )
    {
        castVector.push_back( std::dynamic_pointer_cast< T >( originalVector.at( i ) ) );
    }

    return castVector;
}

//! Function to concatenate matrix values of map.
template< typename KeyType, typename ScalarType, int NumberOfRows, int NumberOfColumns = 1 >
Eigen::Matrix< ScalarType, Eigen::Dynamic, NumberOfColumns > createConcatenatedEigenMatrixFromMapValues(
        const std::map< KeyType, Eigen::Matrix< ScalarType, NumberOfRows, NumberOfColumns > >& inputMap )
{
    // Create and size return vector.
    Eigen::Matrix< ScalarType, Eigen::Dynamic, NumberOfColumns > outputVector;

    int columns;
    if( NumberOfColumns != Eigen::Dynamic )
    {
        columns = NumberOfColumns;
    }
    else
    {
        columns = inputMap.begin( )->second.cols( );
    }

    if( NumberOfRows != Eigen::Dynamic )
    {
        int counter = 0;

        outputVector.resize( inputMap.size( ) * NumberOfRows, columns );
        for( typename std::map< KeyType, Eigen::Matrix< ScalarType, NumberOfRows, NumberOfColumns > >::const_iterator mapIterator =
             inputMap.begin( ); mapIterator != inputMap.end( ); mapIterator++ )
        {
            outputVector.block( counter, 0, NumberOfRows, columns ) = mapIterator->second;
            counter += NumberOfRows;
        }
    }
    else
    {
        int concatenatedSize = 0;

        for( typename std::map< KeyType, Eigen::Matrix< ScalarType, NumberOfRows, NumberOfColumns > >::const_iterator mapIterator =
             inputMap.begin( ); mapIterator != inputMap.end( ); mapIterator++ )
        {
            concatenatedSize += mapIterator->second.rows( );
        }

        outputVector.resize( concatenatedSize, columns );
        int currentSize;
        int counter = 0;

        for( typename std::map< KeyType, Eigen::Matrix< ScalarType, NumberOfRows, NumberOfColumns > >::const_iterator mapIterator =
             inputMap.begin( ); mapIterator != inputMap.end( ); mapIterator++ )
        {
            currentSize = mapIterator->second.rows( );
            outputVector.block( counter, 0, currentSize, columns ) = mapIterator->second;
            counter += currentSize;
        }
    }

    return outputVector;
}

//! Function to extract both keys and values from map, and output them as a pair.
template< typename KeyType, typename ScalarType, int NumberOfRows >
std::pair< Eigen::Matrix< ScalarType, Eigen::Dynamic, 1 >, Eigen::Matrix< ScalarType, Eigen::Dynamic, Eigen::Dynamic > >
extractKeyAndValuesFromMap( const std::map< KeyType, Eigen::Matrix< ScalarType, NumberOfRows, 1 > >& inputMap )
{
    // Declare eventual output variables
    Eigen::Matrix< ScalarType, Eigen::Dynamic, 1 > keyValuesVector;
    Eigen::Matrix< ScalarType, Eigen::Dynamic, Eigen::Dynamic > mappedValuesMatrix;

    // Make compatible with Eigen::Dynamic vectors
    bool dynamicInput = ( NumberOfRows == Eigen::Dynamic );
    unsigned int resizingDimension = dynamicInput ? inputMap.begin( )->second.rows( ) : NumberOfRows;

    // Assign size to matrices
    unsigned int numberOfKeys = inputMap.size( );
    keyValuesVector.resize( numberOfKeys, 1 );
    mappedValuesMatrix.resize( resizingDimension, numberOfKeys );

    // Loop over map and save elements
    int i = 0;
    for ( typename std::map< KeyType, Eigen::Matrix< ScalarType, NumberOfRows, 1 > >::const_iterator
          mapIterator = inputMap.begin( ); mapIterator != inputMap.end( ); mapIterator++, i++ )
    {
        keyValuesVector[ i ] = mapIterator->first;
        mappedValuesMatrix.col( i ) = mapIterator->second;
    }

    // Give output
    return std::make_pair( keyValuesVector, mappedValuesMatrix );
}

//! Function to convert Eigen::Vector to std::vector.
template< typename T >
std::vector< T > convertEigenVectorToStlVector( const Eigen::Matrix< T, Eigen::Dynamic, 1 >& eigenVector )
{
    std::vector< T > stlVector;
    stlVector.resize( eigenVector.rows( ) );
    for( int i = 0; i < eigenVector.rows( ); i++ )
    {
        stlVector[ i ] = eigenVector( i );
    }
    return stlVector;
}

//! Function to convert std::vector to Eigen::Vector.
template< typename T >
Eigen::Matrix< T, Eigen::Dynamic, 1 > convertStlVectorToEigenVector( const std::vector< T >& stlVector )
{
    Eigen::Matrix< T, Eigen::Dynamic, 1 > eigenVector = Eigen::Matrix< T, Eigen::Dynamic, 1 >::Zero( stlVector.size( ) );
    for( unsigned int i = 0; i < stlVector.size( ); i++ )
    {
        eigenVector[ i ] = stlVector[ i ];
    }
    return eigenVector;
}

//! Function to convert std::vector to Eigen::Matrix.
template< typename T, int Rows = Eigen::Dynamic >
Eigen::Matrix< T, Eigen::Dynamic, Eigen::Dynamic > convertStlVectorToEigenMatrix(
        const std::vector< Eigen::Matrix< T, Rows, 1 > >& stlVector )
{
    // Create empty vector
    int numberOfRows = Rows;
    if ( numberOfRows == Eigen::Dynamic )
    {
        numberOfRows = stlVector.front( ).rows( );
    }
    Eigen::Matrix< T, Eigen::Dynamic, Eigen::Dynamic > eigenMatrix =
            Eigen::Matrix< T, Eigen::Dynamic, Eigen::Dynamic >::Zero( numberOfRows, stlVector.size( ) );

    // Assign values
    for( unsigned int i = 0; i < stlVector.size( ); i++ )
    {
        eigenMatrix.col( i ) = stlVector.at( i );
    }
    return eigenMatrix;
}

//! Function to add a double to all entries in an STL vector.
/*!
 *  Function to add a double to all entries in an STL vector (addition of a double must be defined for T type).
 *  \param vector Vector to which a double is to be added.
 *  \param scalar Value that is to be added to vector
 *  \return New vector with scalar added to all entries of input vector.
 */
template< typename T >
std::vector< T > addScalarToVector( const std::vector< T >& vector, const double scalar )
{
    // Declare and resize return vector.
    std::vector< T > addedVector;
    addedVector.resize( vector.size( ) );

    // Add scalar to all entries of input vector
    for( unsigned int i = 0; i < vector.size( ); i++ )
    {
        addedVector[ i ] = vector[ i ] + scalar;
    }

    return addedVector;
}

//! Function to copy a multi-array into another multi-array
/*!
 *  Function to copy a multi-array into another multi-array, resizing the new multi-array accordingly
 *  \param arrayToCopy Multi-array that is to be copied
 *  \param targetArray New multi-array into which arrayToCopy is to be copied (returned by reference).
 */
template< typename S, int NumberOfDimensions >
void copyMultiArray( const boost::multi_array< S, NumberOfDimensions >& arrayToCopy,
                     boost::multi_array< S, NumberOfDimensions >& targetArray )
{
    std::vector< size_t > ex;
    const size_t* shape = arrayToCopy.shape( );
    ex.assign( shape, shape + arrayToCopy.num_dimensions( ) );
    targetArray.resize( ex );
    targetArray = arrayToCopy;
}

//! Get index in nth direction of pointer to single entry in multi-array of doubles
/*!
 *  Get index in nth direction of pointer to single entry in multi-array of doubles
 *  \param multiArray Multi-array for which the index is to be retrieved
 *  \param requestedElement Pointer to element for which index is to be retrieved
 *  \param direction Dimension of multi-array for which index is to be retrieved
 *  \return Index in nth direction of pointer to single entry in multi-array of doubles
 */
template< unsigned int NumberOfDimensions >
typename boost::multi_array< double, NumberOfDimensions >::index getMultiArrayIndex(
        const typename boost::multi_array< double, NumberOfDimensions >& multiArray, const double* requestedElement,
        const unsigned short int direction )
{
    int offset = requestedElement - multiArray.origin( );
    return( offset / multiArray.strides( )[ direction ] % multiArray.shape( )[ direction ] +
            multiArray.index_bases( )[ direction ] );
}

//! Get indices of pointer to single entry in multi-array (size 1) of doubles
/*!
 *  Get indices of pointer to single entry in multi-array (size 1) of doubles
 *  \param multiArray Multi-array for which the index is to be retrieved
 *  \param requestedElement Pointer to element for which index is to be retrieved
 *  \return Indices of pointer to single entry in multi-array of doubles
 */
boost::array< boost::multi_array< double, 1 >::index, 1 > getMultiArrayIndexArray(
        const boost::multi_array< double, 1 >& multiArray, const double* requestedElement );

//! Get indices of pointer to single entry in multi-array (size 2) of doubles
/*!
 *  Get indices of pointer to single entry in multi-array (size 2) of doubles
 *  \param multiArray Multi-array for which the index is to be retrieved
 *  \param requestedElement Pointer to element for which index is to be retrieved
 *  \return Indices of pointer to single entry in multi-array of doubles
 */
boost::array< boost::multi_array< double, 2 >::index, 2 > getMultiArrayIndexArray(
        const boost::multi_array< double, 2 >& multiArray, const double* requestedElement );

//! Get indices of pointer to single entry in multi-array (size 3) of doubles
/*!
 *  Get indices of pointer to single entry in multi-array (size 3) of doubles
 *  \param multiArray Multi-array for which the index is to be retrieved
 *  \param requestedElement Pointer to element for which index is to be retrieved
 *  \return Indices of pointer to single entry in multi-array of doubles
 */
boost::array< boost::multi_array< double, 3 >::index, 3 > getMultiArrayIndexArray(
        const boost::multi_array< double, 3 >& multiArray, const double* requestedElement );

template< typename S, typename T >
std::vector< S > createVectorFromVectorOfPairFirsts( const std::vector< std::pair< S, T > > inputVector )
{
    std::vector< S > outputVector;

    for( unsigned int i = 0; i < inputVector.size( ); i++ )
    {
        outputVector.push_back( inputVector.at( i ).first );
    }
    return outputVector;
}

template< typename T, typename S >
T evaluateFunctionWithoutInputArgumentDependency( std::function< T( ) > inputFreeFunction, const S dummyInput )
{
    return inputFreeFunction( );
}

//! Function to get the order in which the input vector would be sorted (in ascending order)
/*!
 *  Function to get the order in which the input vector would be sorted (in ascending order). Example: for inout vector
 *  (5,2,6,7,4,0), output would be (5,1,4,0,2,3).
 *  \param unsortedVector Vector of which the sort order is to be determined
 *  \return Order in which the input vector would be sorted (in ascending order)
 */
template< typename T >
std::vector< int > getSortOrderOfVector( const std::vector< T > unsortedVector )
{
    return getSortOrderOfVectorAndSortedVector( unsortedVector ).first;
}

//! Function to create a vector from the values of a multimap
/*!
 *  Function to create a vector from the values of a multimap. The output vector is in the order of the multimap entries, i.e. as provided by a
 *  forward iterator. The multimap keys are not used for the return vector.
 *  \param inputMap Original multimap from which the vector is to be created
 *  \return Vector created from the multimap values
 */
template< typename VectorArgument, typename KeyType >
std::vector< VectorArgument > createVectorFromMultiMapValues( const std::multimap< KeyType, VectorArgument >& inputMap )
{
    // Create and size return vector.
    std::vector< VectorArgument > outputVector;
    outputVector.resize( inputMap.size( ) );

    // Iterate over all map entries and create vector
    int currentIndex = 0;
    for( typename std::multimap< KeyType, VectorArgument >::const_iterator mapIterator = inputMap.begin( );
         mapIterator != inputMap.end( ); mapIterator++ )
    {
        outputVector[ currentIndex ] = mapIterator->second;
        currentIndex++;
    }

    return outputVector;
}

//! Function to create a vector from the keys of a multimap
/*!
 *  Function to create a vector from the keys of a multimap. The output vector is in the order of the multimap entries, i.e. as provided by a
 *  forward iterator. The multimap values are not used for the return vector.
 *  \param inputMap Original multimap from which the vector is to be created
 *  \return Vector created from the multimap keys
 */
template< typename VectorArgument, typename KeyType >
std::vector< KeyType > createVectorFromMultiMapKeys( const std::multimap< KeyType, VectorArgument >& inputMap )
{
    // Create and size return vector.
    std::vector< KeyType > outputVector;
    outputVector.resize( inputMap.size( ) );

    // Iterate over all map entries and create vector
    int currentIndex = 0;
    for( typename std::multimap< KeyType, VectorArgument >::const_iterator mapIterator = inputMap.begin( );
         mapIterator != inputMap.end( ); mapIterator++ )
    {
        outputVector[ currentIndex ] = mapIterator->first;
        currentIndex++;
    }

    return outputVector;
}

//! Function to get sorted vector of an input vector, as well as the order in which this input has been be sorted (ascending)
/*!
 *  Function to get sorted vector of an input vector, as well as the order in which this input has been be sorted (ascending)).
 *  Example: for inout vector (5,2,6,7,4,0), output would be [(5,1,4,0,2,3), (0,2,4,5,6,7)].
 *  \param unsortedVector Vector that is to be sorted
 *  \return Parit, with first: order in which the input vector is sorted (in ascending order), second: sorted input vector
 */
template< typename T >
std::pair< std::vector< int >, std::vector< T > > getSortOrderOfVectorAndSortedVector( const std::vector< T > unsortedVector )
{
    std::multimap< T, int > sortMap;
    for( unsigned int i = 0; i < unsortedVector.size( ); i++ )
    {
        sortMap.insert( std::pair< T, int >( unsortedVector[ i ], i ) );
    }

    return std::make_pair( createVectorFromMultiMapValues( sortMap ), createVectorFromMultiMapKeys( sortMap ) );
}

template< typename T >
bool doStlVectorContentsMatch(
        const std::vector< T >& vectorA, const std::vector< T >& vectorB )
{
    bool doVectorsMatch = true;
    if( vectorA.size( ) != vectorB.size( ) )
    {
        doVectorsMatch = false;
    }
    else
    {
        for( unsigned int i = 0; i < vectorA.size( ); i++ )
        {
            if( std::count( vectorB.begin( ), vectorB.end( ), vectorA.at( i ) ) !=
                    std::count( vectorA.begin( ), vectorA.end( ), vectorA.at( i ) ))
            {
                doVectorsMatch = false;
            }
        }
    }

    return doVectorsMatch;
}

//! Transform from map of std::vector (output of text file reader) to map of Eigen::Array
template< typename MapKey, typename ScalarType >
std::map< MapKey, Eigen::Array< ScalarType, Eigen::Dynamic, 1 > > convertStlVectorMapToEigenVectorMap(
        std::map< MapKey, std::vector< ScalarType > > stlVectorMap )
{
    std::map< MapKey, Eigen::Array< ScalarType, Eigen::Dynamic, 1 > > eigenMap;
    for ( auto ent: stlVectorMap )
    {
        Eigen::Array< ScalarType, Eigen::Dynamic, 1 > array( ent.second.size( ) );
        for ( int i = 0; i < array.rows( ); i++ )
        {
            array.row( i ) = ent.second.at( i );
        }
        eigenMap[ ent.first ] = array;
    }
    return eigenMap;
}

//! Function to slice standard library vector, given an optional initial and final slicing values.
template< typename T >
std::vector< T > sliceStlVector( const std::vector< T >& vectorToBeSliced, unsigned int startIndex = 0,
                                 unsigned int endIndex = std::numeric_limits< unsigned int >::signaling_NaN( ) )
{
    // Declare output vector
    std::vector< T > slicedVector;

    // Give value to end index
    if ( endIndex == std::numeric_limits< unsigned int >::signaling_NaN( ) )
    {
        endIndex = vectorToBeSliced.size( ) - 1;
    }

    // Check that boundaries make sense
    if ( startIndex > endIndex )
    {
        // Warn user of inconsistency
        std::cerr << "Warning in slicing of std::vector. The starting index is greater than the end index. "
                     "The indices will be swapped." << std::endl;

        // Swap indices
        unsigned int temporaryIndex = startIndex;
        startIndex = endIndex;
        endIndex = temporaryIndex;
    }

    // Transfer values to sliced array
    for ( unsigned int i = startIndex; i < ( endIndex + 1 ); i++ )
    {
        slicedVector.push_back( vectorToBeSliced.at( i ) );
    }
    return slicedVector;
}

template< typename KeyType, typename ScalarType, int FixedSize >
void castDynamicToFixedSizeEigenVectorMap(
        std::map< KeyType, Eigen::Matrix< ScalarType, Eigen::Dynamic, 1 > >& originalMap,
        std::map< KeyType, Eigen::Matrix< ScalarType, FixedSize, 1 > >& fixedSizeMap )
{
    for( auto mapIterator : originalMap )
    {
        fixedSizeMap[ mapIterator.first ] = mapIterator.second;
    }
}

//! Function to return the sign (+1 or -1) of a variable of type T
/*!
 *  \param val Variable for which sign is to be determined
 *  \return Sign of variable
 */
template < typename T > int sgn( const T& val )
{
    return ( T( 0 ) < val ) - ( val < T( 0 ) );
}

//! From https://stackoverflow.com/questions/27028226/python-linspace-in-c
template<typename T>
std::vector< T > linspace(T start_in, T end_in, int num_in)
{

    std::vector<double> linspaced;

    T start = static_cast< T >(start_in);
    T end = static_cast< T >(end_in);
    T num = static_cast< T >(num_in);

    if (num == 0) { return linspaced; }
    if (num == 1)
    {
        linspaced.push_back(start);
        return linspaced;
    }

    double delta = (end - start) / (num - 1);

    for(int i=0; i < num-1; ++i)
    {
        linspaced.push_back(start + delta * i);
    }
    linspaced.push_back(end);
    return linspaced;
}

template< typename KeyType, typename ScalarType >
std::map< KeyType, Eigen::Matrix< ScalarType, Eigen::Dynamic, 1 > > sliceMatrixHistory(
        const std::map< KeyType, Eigen::Matrix< ScalarType, Eigen::Dynamic, 1 > >& fullHistory,
        const std::pair< int, int > sliceStartIndexAndSize )
{
    std::map< KeyType, Eigen::Matrix< ScalarType, Eigen::Dynamic, 1 > > slicedHistory;

    for( auto mapIterator : fullHistory )
    {
        slicedHistory[ mapIterator.first ] = mapIterator.second.segment(
                    sliceStartIndexAndSize.first, sliceStartIndexAndSize.second );
    }
    return slicedHistory;
}

template< typename KeyType, typename ValueType >
std::map< KeyType, ValueType > concatenateMaps(
        const std::vector< std::map< KeyType, ValueType > >& mapList )
{
    std::map< KeyType, ValueType > concatenatedMaps;

    for( unsigned int i = 0; i < mapList.size( ); i++ )
    {
        std::map< KeyType, ValueType > mapToInsert = mapList.at( i );
        concatenatedMaps.insert( mapToInsert.begin( ), mapToInsert.end( ) );
    }
    return concatenatedMaps;
}

template< typename KeyType, typename ValueType >
std::map< KeyType, ValueType > createMapFromVectors(
        const std::vector< KeyType >& keyList,
        const std::vector< ValueType >& valueList )
{
    if( keyList.size( ) != valueList.size( ) )
    {
        throw std::runtime_error( "Error when creating map for keys and values, sizes are incompatible" );
    }
    std::map< KeyType, ValueType > createdMap;
    for( unsigned int i = 0; i < keyList.size( ); i++ )
    {
        createdMap[ keyList.at( i ) ] = valueList.at( i );
    }
    return createdMap;

}

template< typename KeyType, typename ScalarType, int SizeType >
std::map< KeyType, ScalarType > getSingleVectorEntryHistory(
        const std::map< KeyType, Eigen::Matrix< ScalarType, SizeType, 1 > > originalMap, int vectorEntry )
{
    std::map< KeyType, ScalarType > extractedMap;
    for( auto mapIterator : originalMap )
    {
        extractedMap[ mapIterator.first ] = mapIterator.second( vectorEntry );
    }
    return extractedMap;
}

template< typename ValueType >
std::vector< ValueType > getVectorEntries( const std::vector< ValueType >& fullVector, const std::vector< int > indices )
{
    std::vector< ValueType > subVector;
    subVector.resize( indices.size( ) );
    for( unsigned int i = 0; i < indices.size( ); i++ )
    {
        subVector[ i ] = fullVector.at( indices.at( i ) );
    }
    return subVector;
}


template< typename A >
std::shared_ptr< A > deepcopyPointer(
        const std::shared_ptr< A > originalPointer )
{
    return std::make_shared< A >( *originalPointer );
}

template< typename A >
std::vector< std::shared_ptr< A > > deepcopyDuplicatePointers(
        const std::vector< std::shared_ptr< A > > originalPointers )
{
    std::vector< std::shared_ptr< A > > noDuplicatePointers;
    for( unsigned int i = 0; i < originalPointers.size( ); i++ )
    {
        if( std::find( noDuplicatePointers.begin( ), noDuplicatePointers.end( ), originalPointers.at( i ) ) == noDuplicatePointers.end( ) )
        {
            noDuplicatePointers.push_back( originalPointers.at( i ) );
        }
        else
        {
            noDuplicatePointers.push_back( std::make_shared< A >( *originalPointers.at( i ) ) );
        }
    }
    return noDuplicatePointers;
}

template< typename A >
std::vector< std::shared_ptr< A > > cloneDuplicatePointers(
        const std::vector< std::shared_ptr< A > > originalPointers )
{
    std::vector< std::shared_ptr< A > > noDuplicatePointers;
    for( unsigned int i = 0; i < originalPointers.size( ); i++ )
    {
        if( std::find( noDuplicatePointers.begin( ), noDuplicatePointers.end( ), originalPointers.at( i ) ) == noDuplicatePointers.end( ) )
        {
            noDuplicatePointers.push_back( originalPointers.at( i ) );
        }
        else
        {
            noDuplicatePointers.push_back( originalPointers.at( i )->clone( ) );
        }
    }
    return noDuplicatePointers;
}

template< typename A, typename B >
std::vector< std::pair< A, B > > mergeVectorsIntoVectorOfPairs(
        const std::vector< A >& firstVector,
        const std::vector< B >& secondVector )
{
    std::vector< std::pair< A, B > > mergedVector;
    if( firstVector.size( ) != secondVector.size( ) )
    {
        throw std::runtime_error( "Error when merging vectors in vector of pairs; size is inconsistent" );
    }
    for( unsigned  int i = 0; i < firstVector.size( ); i++ )
    {
        mergedVector.push_back( std::make_pair( firstVector.at( i ), secondVector.at( i ) ) );
    }
    return mergedVector;
}

template< typename A, typename... ArgTypes >
std::vector< A > getFirstTupleEntryVector( const std::vector< std::tuple< A, ArgTypes... > >& tupleVector )
{
    std::vector< A > vectorOfFirstEntries;
    for( unsigned int i = 0; i < tupleVector.size( ); i++ )
    {
        vectorOfFirstEntries.push_back( std::get< 0 >( tupleVector.at( i ) ) );
    }
    return vectorOfFirstEntries;
}

template< typename T >
constexpr int constexpr_int_floor(const T& f)
{
    const int i = static_cast<int>(f);
    return f < i ? i - 1 : i;
}

template< typename IntType >
std::string paddedZeroIntString(
    const IntType valueToConvert,
    const int numberOfDigits )
{
    std::stringstream intStream;
    intStream << std::setw( numberOfDigits ) << std::setfill( '0' ) << valueToConvert;
    std::string intString = intStream.str( );
    return intString;
}

template <typename T>
std::string to_string_with_precision(const T a_value, const int n = 6)
{
    std::ostringstream out;
    out.precision(n);
    out << std::fixed << a_value;
    return std::move(out).str();
}
template <typename T>
std::vector< T > getStlVectorSegment( const std::vector< T > originalVector, const int startIndex, const int size )
{
    typename std::vector< T >::const_iterator first = originalVector.begin() + startIndex;
    typename std::vector< T >::const_iterator last = originalVector.begin() + startIndex + size;
    return std::vector< T >(first, last);
}

template< typename T, typename S >
std::vector< T > staticCastVector( const std::vector< S > originalVector )
{
    std::vector< T > castVector;
    for( unsigned int i = 0; i < originalVector.size( ); i++ )
    {
        castVector.push_back( static_cast< T >( originalVector.at( i ) ) );
    }
    return castVector;
}

template <typename T>
Eigen::Matrix< T, Eigen::Dynamic, 1 > getSuccesivelyConcatenatedVector(
    const Eigen::Matrix< T, Eigen::Dynamic, 1 > baseVector, const unsigned int numberOfConcatenations )
{
    int singleSize = baseVector.rows( );
    Eigen::Matrix< T, Eigen::Dynamic, 1 > concatenatedVector = Eigen::Matrix< T, Eigen::Dynamic, 1 >::Zero(
        numberOfConcatenations * singleSize );
    for( unsigned int i = 0; i < numberOfConcatenations; i++ )
    {
        concatenatedVector.segment( i * singleSize, singleSize ) = baseVector;
    }
    return concatenatedVector;
}

template <typename T>
int countNumberOfOccurencesInVector( const std::vector< T >& vector, const T& value )
{
    int counter = 0;
    for( unsigned int i = 0; i < vector.size( ); i++ )
    {
        if( vector.at( i ) == value )
        {
            counter++;
        }
    }
    return counter;
}

<<<<<<< HEAD

//! Check if one container contains all elements of another container
template< typename T, typename U >
bool containsAll(const T& referenceArray, const U searchArray)
{
  return std::includes(referenceArray.begin(), referenceArray.end(), searchArray.begin(), searchArray.end());
}

//! Convert a vector to a set
template< typename T >
std::set<T> vectorToSet(std::vector<T> vector)
{
  std::set<T> set;
  for (T& elem : vector) {
    set.insert(elem);
  }
  return set;
}

//! Apply a function that takes multiple arguments to operate on all the rows of vectors.
/*!
 * \param convertFunc function that will convert each row of the vectors to the output
 * \param firstArg at least one vector must be provided
 * \param args any number of vectors. the total arguments must be compatible with the required arguments for convertFunc
 */
template< typename ConvertFunc, typename FirstArg, typename... Args >
std::vector<double> convertVectors(ConvertFunc convertFunc, const std::vector<FirstArg>& firstArg, const std::vector<Args>& ... args)
{
  std::vector<double> result;
  size_t N = firstArg.size(); // Assuming all vectors have the same size
  for (size_t i = 0; i < N; ++i) {
    result.push_back(convertFunc(firstArg[i], args[i]...));
  }
  return result;
}



=======
template<typename T>
std::vector< std::vector< T > > getTwoDimensionalVector( const int firstDimension, const int secondDimension, const T initializationValue )
{
    return std::vector< std::vector< T > >(firstDimension, std::vector<T>(secondDimension, initializationValue));
}

template<typename T>
std::vector< std::vector< std::vector< T > > > getThreeDimensionalVector( const int firstDimension, const int secondDimension, const int thirdDimension, const T initializationValue )
{
    return std::vector< std::vector< std::vector< T > > >(firstDimension, std::vector< std::vector<T> >(secondDimension, std::vector<T>( thirdDimension, initializationValue) ) );
}

>>>>>>> bdad8079
} // namespace utilities

} // namespace tudat

#endif // TUDAT_UTILITIES_H<|MERGE_RESOLUTION|>--- conflicted
+++ resolved
@@ -912,8 +912,6 @@
     return counter;
 }
 
-<<<<<<< HEAD
-
 //! Check if one container contains all elements of another container
 template< typename T, typename U >
 bool containsAll(const T& referenceArray, const U searchArray)
@@ -949,9 +947,6 @@
   return result;
 }
 
-
-
-=======
 template<typename T>
 std::vector< std::vector< T > > getTwoDimensionalVector( const int firstDimension, const int secondDimension, const T initializationValue )
 {
@@ -964,7 +959,6 @@
     return std::vector< std::vector< std::vector< T > > >(firstDimension, std::vector< std::vector<T> >(secondDimension, std::vector<T>( thirdDimension, initializationValue) ) );
 }
 
->>>>>>> bdad8079
 } // namespace utilities
 
 } // namespace tudat
