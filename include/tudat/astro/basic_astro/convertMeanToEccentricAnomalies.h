/*    Copyright (c) 2010-2019, Delft University of Technology
 *    All rigths reserved
 *
 *    This file is part of the Tudat. Redistribution and use in source and
 *    binary forms, with or without modification, are permitted exclusively
 *    under the terms of the Modified BSD license. You should have received
 *    a copy of the license with this file. If not, please or visit:
 *    http://tudat.tudelft.nl/LICENSE.
 *
 *    References
 *      Regarding method in general:
 *          Chobotov, V.A. Orbital Mechanics, Third Edition, AIAA Education Series, VA, 2002.
 *          Wakker, K. F. astro I + II. Lecture Notes AE4-874, Delft University of
 *              Technology, Delft, Netherlands.
 *      Regarding the choice of initial guess:
 *          Musegaas, P., Optimization of Space Trajectories Including Multiple Gravity Assists and
 *              Deep Space Maneuvers, MSc thesis report, Delft University of Technology, 2012.
 *              [unpublished so far]. Section available on tudat website (tudat.tudelft.nl)
 *              under issue #539.
 *
 *    Notes
 *      There are known to be some issues on some systems with near-parabolic orbits that are very
 *      close to eccentricity=1.0. For these orbits, the unit tests establish that they are able
 *      to generate consistent results by converting to and from eccentric anomaly to a precision
 *      of 1.0e-9. If this quality of solution is not adequate for specific applications, the user
 *      should investigate the code further.
 *
 */

#ifndef TUDAT_CONVERT_MEAN_ANOMALY_TO_ECCENTRIC_ANOMALY_H
#define TUDAT_CONVERT_MEAN_ANOMALY_TO_ECCENTRIC_ANOMALY_H

#include <boost/bind/bind.hpp>
#include <memory>
#include <boost/make_shared.hpp>
#include <boost/math/special_functions/asinh.hpp>

#include <cmath>

#include "tudat/math/root_finders/createRootFinder.h"
#include "tudat/math/basic/mathematicalConstants.h"
#include "tudat/math/basic/basicMathematicsFunctions.h"
#include "tudat/math/basic/functionProxy.h"

using namespace boost::placeholders;

namespace tudat
{

namespace orbital_element_conversions
{

//! Compute Kepler's function for elliptical orbits.
/*!
 * Computes Kepler's function, given as:
 * \f[
 *      f( E ) = E - e * sin( E ) - M
 * \f]
 * for elliptical orbits, where \f$ E \f$ is the eccentric anomaly, \f$ e \f$ is the
 * eccentricity, \f$ M \f$ is the mean anomaly. All eccentricities >= 0.0 and < 1.0 are valid.
 * \param eccentricAnomaly Eccentric anomaly.
 * \param eccentricity Eccentricity.
 * \param meanAnomaly Mean anomaly.
 * \return Value of Kepler's function for elliptical orbits.
 */
template< typename ScalarType = double >
ScalarType computeKeplersFunctionForEllipticalOrbits( const ScalarType eccentricAnomaly,
                                                      const ScalarType eccentricity,
                                                      const ScalarType meanAnomaly )
{
    return eccentricAnomaly - eccentricity * std::sin( eccentricAnomaly ) - meanAnomaly;
}

//! Compute first-derivative of Kepler's function for elliptical orbits.
/*!
 * Computes the first-derivative of Kepler's function, given as:
 * \f[
 *      \frac{ df( E ) } { dE } = 1 - e * cos( E )
 * \f]
 * for elliptical orbits, where \f$ E \f$ is the eccentric anomaly, and \f$ e \f$ is the
 * eccentricity. All eccentricities >= 0.0 and < 1.0 are valid.
 * \param eccentricAnomaly Eccentric anomaly.
 * \param eccentricity Eccentricity.
 * \return Value of first-derivative of Kepler's function for elliptical orbits.
 */
template< typename ScalarType = double >
ScalarType computeFirstDerivativeKeplersFunctionForEllipticalOrbits(
        const ScalarType eccentricAnomaly,
        const ScalarType eccentricity )
{
    return mathematical_constants::getFloatingInteger< ScalarType >( 1 )-
            eccentricity * std::cos( eccentricAnomaly );
}

//! Compute Kepler's function for hyperbolic orbits.
/*!
 * Computes Kepler's function, given as:
 * \f[
 *      f( F ) = e * sinh( F ) - F - M
 * \f]
 * for hyperbolic orbits, where \f$ F \f$ is the hyperbolic eccentric anomaly, \f$ e \f$ is the
 * eccentricity, \f$ M \f$ is the mean anomaly. All eccentricities > 1.0 are valid.
 * \param hyperbolicEccentricAnomaly Hyperbolic eccentric anomaly.
 * \param eccentricity Eccentricity.
 * \param hyperbolicMeanAnomaly Hyperbolic mean anomaly..
 * \return Value of Kepler's function for hyperbolic orbits.
 */
template< typename ScalarType = double >
ScalarType computeKeplersFunctionForHyperbolicOrbits( const ScalarType hyperbolicEccentricAnomaly,
                                                      const ScalarType eccentricity,
                                                      const ScalarType hyperbolicMeanAnomaly )
{
    return eccentricity * std::sinh( hyperbolicEccentricAnomaly )
            - hyperbolicEccentricAnomaly - hyperbolicMeanAnomaly;
}

//! Compute first-derivative of Kepler's function for hyperbolic orbits.
/*!
 * Computes the first-derivative of Kepler's function, given as:
 * \f[
 *      \frac{ df( F ) } { dF } = e * cosh( F ) - 1
 * \f]
 * for hyperbolic orbits, where \f$ F \f$ is the hyperbolic eccentric anomaly, and \f$ e \f$ is
 * the eccentricity. All eccentricities > 1.0 are valid.
 * \param hyperbolicEccentricAnomaly Hyperbolic eccentric anomaly
 * \param eccentricity Eccentricity.
 * \return Value of first-derivative of Kepler's function for hyperbolic orbits.
 */
template< typename ScalarType = double >
ScalarType computeFirstDerivativeKeplersFunctionForHyperbolicOrbits(
        const ScalarType hyperbolicEccentricAnomaly,
        const ScalarType eccentricity)
{
    return eccentricity * std::cosh( hyperbolicEccentricAnomaly ) - 1.0;
}

//! Convert mean anomaly to eccentric anomaly.
/*!
 * Converts mean anomaly to eccentric anomaly for elliptical orbits for all eccentricities >=
 * 0.0 and < 1.0. If the conversion fails or the eccentricity falls outside the valid range,
 * then ScalarType::NaN is returned. Calculated with an accuracy of 1.0e-13 for all cases, except
 * for some near-parabolic cases in which macine precision problems occur. These are tested
 * against an accuracy of 1.0e-9. Near-parabolic in this sense means e > 1.0-1.0e-11. Also
 * note that your mean anomaly is automatically transformed to fit within the 0 to 2.0*PI
 * spectrum. Numerical tests performed using double ScalarType.
 * \param eccentricity Eccentricity of the orbit [-].
 * \param aMeanAnomaly Mean anomaly to convert to eccentric anomaly [rad].
 * \param useDefaultInitialGuess Boolean specifying whether to use default initial guess [-].
 * \param userSpecifiedInitialGuess Initial guess for rootfinder [rad].
 * \param rootFinder Shared-pointer to the rootfinder that is to be used. Default is
 *          Newton-Raphson using 1000 iterations as maximum and apprximately 1.0e-13 absolute
 *          X-tolerance (for doubles; 500 times ScalarType resolution ).
 *          Higher precision may invoke machine precision problems for some values.
 * \return Eccentric anomaly [rad].
 */
template< typename ScalarType = double >
ScalarType convertMeanAnomalyToEccentricAnomaly(
        const ScalarType eccentricity, const ScalarType aMeanAnomaly,
        const bool useDefaultInitialGuess = true,
        const ScalarType userSpecifiedInitialGuess = TUDAT_NAN,
        std::shared_ptr< root_finders::RootFinder< ScalarType > > rootFinder =
        std::shared_ptr< root_finders::RootFinder< ScalarType > >( ) )
{
    using namespace mathematical_constants;
    using namespace root_finders;


    // Set mean anomaly to region between 0 and 2 PI.
    ScalarType meanAnomaly = basic_mathematics::computeModulo< ScalarType >(
                aMeanAnomaly, getFloatingInteger< ScalarType >( 2 ) *
                getPi< ScalarType >( ) );

    // Required because the make_shared in the function definition gives problems for MSVC.
    if ( !rootFinder.get( ) )
    {
        ScalarType tolerance = 10.0 * std::numeric_limits< ScalarType >::epsilon( );

        // Loosen tolerance for near-parabolic orbits
        if( std::fabs( eccentricity - getFloatingInteger< ScalarType >( 1 ) ) <
                1.0E5 * std::numeric_limits< ScalarType >::epsilon( ) )
        {
            tolerance *= 2.5;
        }

        rootFinder = root_finders::createRootFinder< ScalarType >(
                    root_finders::newtonRaphsonRootFinderSettings(
                        TUDAT_NAN, tolerance, TUDAT_NAN, 20, root_finders::throw_exception ) );
    }

    // Declare eccentric anomaly.
    ScalarType eccentricAnomaly = TUDAT_NAN;

    // Check if orbit is elliptical, and not near-parabolic.
    if ( eccentricity < getFloatingInteger< ScalarType >( 1 ) &&
         eccentricity >= getFloatingInteger< ScalarType >( 0 ) )
    {
        // Create an object containing the function of which we whish to obtain the root from.
        std::shared_ptr< basic_mathematics::FunctionProxy< ScalarType, ScalarType > > rootFunction
                = std::make_shared< basic_mathematics::FunctionProxy< ScalarType, ScalarType >  >(
                    std::bind( &computeKeplersFunctionForEllipticalOrbits< ScalarType >, std::placeholders::_1,
                                 eccentricity, meanAnomaly ) );

        // Add the first derivative of the root function.
        rootFunction->addBinding(
                    -1, std::bind(
                        &computeFirstDerivativeKeplersFunctionForEllipticalOrbits< ScalarType >, std::placeholders::_1,
                        eccentricity ) );

        // Declare initial guess.
        ScalarType initialGuess = TUDAT_NAN;

        // Set the initial guess. Check if the default scheme is to be used or a user specified
        // value should be used.
        // !!!!!!!!!!!!!     IMPORTANT     !!!!!!!!!!!!!
        // If this scheme is changed, please run a very extensive test suite. The root finder
        // function tends to be chaotic for some very specific combinations of mean anomaly and
        // eccentricity. Various random tests of 100.000.000 samples were done to verify the
        // functionality of this one, and of another option for the starter: PI. [Musegaas,2012]
        if ( useDefaultInitialGuess )
        {
            if ( meanAnomaly > getPi< ScalarType >( ) )
            {
                initialGuess =  meanAnomaly - eccentricity;
            }
            else
            {
                initialGuess = meanAnomaly + eccentricity;
            }
        }
        else
        {
            initialGuess = userSpecifiedInitialGuess;
        }

        try
        {
            // Set eccentric anomaly based on result of Newton-Raphson root-finding algorithm.
            eccentricAnomaly = rootFinder->execute( rootFunction, initialGuess );
        }
        // Use bisection algorithm if root finder fails
<<<<<<< HEAD
        catch( std::runtime_error const& )

=======
        catch( std::runtime_error& )
>>>>>>> 075aed6c
        {
            // Set tolerance
            ScalarType tolerance = 10.0 * std::numeric_limits< ScalarType >::epsilon( );

            // Set upper/lower bounds (loosely)
            ScalarType lowerBound, upperBound;
            if ( meanAnomaly > getPi< ScalarType >( ) )
            {
                lowerBound = 0.5 * getPi< ScalarType >( ) + 10.0 * std::numeric_limits< ScalarType >::epsilon( );
                upperBound = mathematical_constants::getFloatingInteger< ScalarType >( 2 ) * getPi< ScalarType >( );
            }
            else
            {
                lowerBound = mathematical_constants::getFloatingInteger< ScalarType >( 0 );
                upperBound = 1.5 * getPi< ScalarType >( );
            }

            // Create root finder
            std::shared_ptr< RootFinder< ScalarType > > bisectionRootfinder =
                    rootFinder = root_finders::createRootFinder< ScalarType >(
                                root_finders::bisectionRootFinderSettings(
                                    TUDAT_NAN, TUDAT_NAN, tolerance, 100, root_finders::accept_result ),
                         lowerBound, upperBound );

            initialGuess = meanAnomaly;
            eccentricAnomaly = bisectionRootfinder->execute( rootFunction, initialGuess );
        }
    }
    //  Eccentricity is invalid: eccentricity < 0.0 or eccentricity >= 1.0.
    else
    {
        throw std::runtime_error( "Invalid eccentricity. Valid range is 0.0 <= e < 1.0. Eccentricity was: " +
                            std::to_string( eccentricity ) );
    }

    // Return eccentric anomaly.
    return eccentricAnomaly;
}


//! Convert mean anomaly to hyperbolic eccentric anomaly.
/*!
 * Converts mean anomaly to hyperbolic eccentric anomaly for hyperbolic orbits for all
 * eccentricities > 1.0. If the conversion fails or the eccentricity falls outside the valid
 * range, then double::NaN is returned. Calculated with an accuracy of 1.0e-14 for all
 * reasonable cases (eccentricities up to 1.0e15, mean anomalies -1.2e12 to 1.2e12, test cases
 * using doubles).
 * \param eccentricity Eccentricity of the orbit [-].
 * \param hyperbolicMeanAnomaly Hyperbolic mean anomaly to convert to eccentric anomaly [rad].
 * \param useDefaultInitialGuess Boolean specifying whether to use default initial guess [-].
 * \param userSpecifiedInitialGuess Initial guess for rootfinder [rad].
 * \param aRootFinder Shared-pointer to the rootfinder that is to be used. Default is
 *          Newton-Raphson using 1000 iterations as maximum and apprximately 5.0e-15 absolute
 *          X-tolerance (for doubles; 25 times ScalarType resolution ).
 *          Higher precision may invoke machine precision problems for some values.
 * \return Hyperbolic eccentric anomaly.
 */
template< typename ScalarType = double >
ScalarType convertMeanAnomalyToHyperbolicEccentricAnomaly(
        const ScalarType eccentricity, const ScalarType hyperbolicMeanAnomaly,
        const bool useDefaultInitialGuess = true,
        const ScalarType userSpecifiedInitialGuess = TUDAT_NAN,
        std::shared_ptr< root_finders::RootFinder< ScalarType > > aRootFinder =
        std::shared_ptr< root_finders::RootFinder< ScalarType > >( ) )
{
    using namespace mathematical_constants;
    using namespace root_finders;


    std::shared_ptr< RootFinder< ScalarType > > rootFinder = aRootFinder;

    // Required because the make_shared in the function definition gives problems for MSVC.
    if ( !rootFinder.get( ) )
    {
        double toleranceMultiplier = ( eccentricity - 1.0 ) < 1.0E-3 ? 10.0 : 1.0;
        rootFinder = createRootFinder< ScalarType >(
                    newtonRaphsonRootFinderSettings(
                        TUDAT_NAN, toleranceMultiplier * 25.0 * std::numeric_limits< ScalarType >::epsilon( ),
                        TUDAT_NAN, 1000, root_finders::throw_exception ) );
    }
    // Declare hyperbolic eccentric anomaly.
    ScalarType hyperbolicEccentricAnomaly = TUDAT_NAN;

    // Check if orbit is hyperbolic.
    if ( eccentricity > getFloatingInteger< ScalarType >( 1 ) )
    {
        // Create an object containing the function of which we whish to obtain the root from.
        std::shared_ptr< basic_mathematics::FunctionProxy< ScalarType, ScalarType > > rootFunction
                = std::make_shared< basic_mathematics::FunctionProxy< ScalarType, ScalarType > >(
                    std::bind( &computeKeplersFunctionForHyperbolicOrbits< ScalarType >, std::placeholders::_1,
                                 eccentricity, hyperbolicMeanAnomaly ) );

        // Add the first derivative of the root function.
        rootFunction->addBinding(
                    -1, std::bind(
                        &computeFirstDerivativeKeplersFunctionForHyperbolicOrbits< ScalarType >,
                        std::placeholders::_1, eccentricity ) );

        // Declare initial guess.
        ScalarType initialGuess = TUDAT_NAN;

        // Set the initial guess. Check if the default scheme is to be used or a user specified
        // value should be used. See [Wakker, 2007] for derivations of the default values.
        // Note that an error was detected in these starter values, as is discussed in
        // [Musegaas,2012].
        // !!!!!!!!!!!!!     IMPORTANT     !!!!!!!!!!!!!
        // If this scheme is changed, please run a very extensive test suite. The root finder
        // function tends to be chaotic for some very specific combinations of mean anomaly and
        // eccentricity. Various random tests of 100.000.000 samples were done to verify the
        // functionality of this one. [Musegaas,2012]
        if ( useDefaultInitialGuess )
        {
            if ( std::abs( hyperbolicMeanAnomaly ) <
                 getFloatingInteger< ScalarType >( 6 ) * eccentricity )
            {
                initialGuess =
                        std::sqrt( getFloatingInteger< ScalarType >( 8 ) *
                                   ( eccentricity - getFloatingInteger< ScalarType >( 1 ) ) /
                                   eccentricity ) *
                        std::sinh( getFloatingFraction< ScalarType >( 1, 3 ) * boost::math::asinh(
                                       getFloatingInteger< ScalarType >( 3 ) *
                                       hyperbolicMeanAnomaly /
                                       ( std::sqrt( getFloatingInteger< ScalarType >( 8 ) *
                                                    ( eccentricity -
                                                      getFloatingInteger< ScalarType >( 1 ) ) /
                                                    eccentricity ) *
                                         ( eccentricity - getFloatingInteger< ScalarType >( 1 )
                                           ) ) ) );
            }
            else if ( hyperbolicMeanAnomaly > getFloatingInteger< ScalarType >( 6 ) * eccentricity )
            {
                initialGuess = ( std::log( getFloatingInteger< ScalarType >( 2 ) *
                                           hyperbolicMeanAnomaly / eccentricity ) );
            }
            else
            {
                initialGuess = ( - std::log( -getFloatingInteger< ScalarType >( 2 ) *
                                             hyperbolicMeanAnomaly / eccentricity ) );
            }
        }
        else
        {
            initialGuess = userSpecifiedInitialGuess;
        }

        // Set hyperbolic eccentric anomaly based on result of Newton-Raphson root-finding
        // algorithm.
        try
        {
            hyperbolicEccentricAnomaly = rootFinder->execute( rootFunction, initialGuess );

        }
<<<<<<< HEAD
        catch( std::runtime_error const& )

=======
        catch( std::runtime_error& )
>>>>>>> 075aed6c
        {
            rootFinder = createRootFinder< ScalarType >(
                        bisectionRootFinderSettings(
                            TUDAT_NAN, 20.0 * std::numeric_limits< ScalarType >::epsilon( ),
                            TUDAT_NAN, 100 ), getFloatingInteger< ScalarType >( 0 ),
                        getFloatingInteger< ScalarType >( 2 ) * getPi< ScalarType >( ), root_finders::accept_result );

            hyperbolicEccentricAnomaly = rootFinder->execute( rootFunction, initialGuess );
        }

    }

    // In this case the orbit is not hyperbolic.
    else
    {
        throw std::runtime_error( "Invalid eccentricity. Valid range is e > 1.0. Eccentricity was: " +
                            std::to_string( eccentricity ) );
    }

    // Return hyperbolic eccentric anomaly.
    return hyperbolicEccentricAnomaly;
}

} // namespace orbital_element_conversions

} // namespace tudat

#endif // TUDAT_CONVERT_MEAN_ANOMALY_TO_ECCENTRIC_ANOMALY_H<|MERGE_RESOLUTION|>--- conflicted
+++ resolved
@@ -238,12 +238,7 @@
             eccentricAnomaly = rootFinder->execute( rootFunction, initialGuess );
         }
         // Use bisection algorithm if root finder fails
-<<<<<<< HEAD
         catch( std::runtime_error const& )
-
-=======
-        catch( std::runtime_error& )
->>>>>>> 075aed6c
         {
             // Set tolerance
             ScalarType tolerance = 10.0 * std::numeric_limits< ScalarType >::epsilon( );
@@ -396,12 +391,7 @@
             hyperbolicEccentricAnomaly = rootFinder->execute( rootFunction, initialGuess );
 
         }
-<<<<<<< HEAD
         catch( std::runtime_error const& )
-
-=======
-        catch( std::runtime_error& )
->>>>>>> 075aed6c
         {
             rootFinder = createRootFinder< ScalarType >(
                         bisectionRootFinderSettings(
