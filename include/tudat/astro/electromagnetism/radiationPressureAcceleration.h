--- conflicted
+++ resolved
@@ -37,11 +37,8 @@
 {
 public:
 
-<<<<<<< HEAD
     virtual ~RadiationPressureAcceleration( ) { }
 
-=======
->>>>>>> cd4a02df
     /*!
      * Update class members.
      *
