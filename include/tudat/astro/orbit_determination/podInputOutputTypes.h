--- conflicted
+++ resolved
@@ -153,8 +153,7 @@
         setConstantPerObservableAndLinkEndsWeights( weightPerObservableAndLinkEnds );
     }
 
-//<<<<<<< HEAD
-//=======
+
     void setConstantPerObservableAndLinkEndsWeights(
             const observation_models::ObservableType observableType,
             const observation_models::LinkEnds& linkEnds,
@@ -165,7 +164,6 @@
         setConstantPerObservableAndLinkEndsWeights( weightPerObservableAndLinkEnds );
     }
 
-//>>>>>>> develop
     //! Function to return the total data structure of observations and associated times/link ends/type (by reference)
     /*!
      * Function to return the total data structure of observations and associated times/link ends/type (by reference)
@@ -830,17 +828,6 @@
 extern template class EstimationInput< double, double >;
 extern template struct EstimationOutput< double >;
 
-<<<<<<< HEAD
-#if( TUDAT_BUILD_WITH_EXTENDED_PRECISION_PROPAGATION_TOOLS )
-extern template class EstimationInput< long double, double >;
-extern template class EstimationInput< double, Time >;
-extern template class EstimationInput< long double, Time >;
-
-extern template struct EstimationOutput< long double >;
-#endif
-
-=======
->>>>>>> 2a294e30
 }
 
 }
