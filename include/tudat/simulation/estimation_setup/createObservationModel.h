--- conflicted
+++ resolved
@@ -736,7 +736,6 @@
 ////! with contents of ObservationModelSettings pointers. The ObservationSettingsMap may be used as well, which contains the same
 ////! type of information. This typedef, however, has some advantages in terms of book-keeping when creating observation models.
 //typedef std::map< ObservableType, std::map< LinkEnds, std::shared_ptr< ObservationModelSettings > > > SortedObservationSettingsMap;
-<<<<<<< HEAD
 
 ////! Typedef of list of observation models per link ends. Multiple observation models for a single set of link ends are allowed,
 ////! since this typedef represents a multimap.
@@ -747,18 +746,6 @@
 //typedef std::map< LinkEnds, std::vector< std::shared_ptr< ObservationModelSettings > > > ObservationSettingsListPerLinkEnd;
 
 
-=======
-
-////! Typedef of list of observation models per link ends. Multiple observation models for a single set of link ends are allowed,
-////! since this typedef represents a multimap.
-//typedef std::multimap< LinkEnds, std::shared_ptr< ObservationModelSettings > > ObservationSettingsMap;
-
-//typedef std::vector< std::pair< LinkEnds, std::shared_ptr< ObservationModelSettings > > > ObservationSettingsVector;
-
-//typedef std::map< LinkEnds, std::vector< std::shared_ptr< ObservationModelSettings > > > ObservationSettingsListPerLinkEnd;
-
-
->>>>>>> 94f825ba
 std::map< ObservableType, std::vector< std::shared_ptr< ObservationModelSettings > > > sortObservationModelSettingsByType(
         const std::vector< std::shared_ptr< ObservationModelSettings > >& observationModelSettings );
 
