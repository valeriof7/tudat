/*    Copyright (c) 2010-2019, Delft University of Technology
 *    All rigths reserved
 *
 *    This file is part of the Tudat. Redistribution and use in source and
 *    binary forms, with or without modification, are permitted exclusively
 *    under the terms of the Modified BSD license. You should have received
 *    a copy of the license with this file. If not, please or visit:
 *    http://tudat.tudelft.nl/LICENSE.
 */

#ifndef TUDAT_ENVIRONMENTUPDATER_H
#define TUDAT_ENVIRONMENTUPDATER_H

#include <vector>
#include <string>
#include <map>




#include <functional>
#include <boost/tuple/tuple.hpp>
#include <boost/tuple/tuple_comparison.hpp>
#include <boost/tuple/tuple_io.hpp>

#include "tudat/simulation/environment_setup/body.h"
#include "tudat/astro/gravitation/timeDependentSphericalHarmonicsGravityField.h"
#include "tudat/simulation/propagation_setup/propagationSettings.h"
#include "tudat/astro/propagators/environmentUpdateTypes.h"

namespace tudat
{

namespace propagators
{

//! Class used to update the environment during numerical integration.
/*!
 *  Class used to update the environment during numerical integration. The class ensures that the
 *  current state of the numerical integration is properly set, and that all the environment models
 *  that are used during the numerical integration are updated to the current time and state in the
 *  correct order.
 */
template< typename StateScalarType, typename TimeType >
class EnvironmentUpdater
{
public:

    //! Constructor
    /*!
     * Constructor, provides the required settings for updating the environment.
     * \param bodyList List of body objects, this list encompasses all environment object in the
     * simulation.
     * \param updateSettings List of updates of the environment models that are required.
     * The list defines per model type (key) the bodies for which this environment model should be
     * updated (values)
     * \param integratedStates This map provides the list of identifiers for the numerically
     * integrated states. The type of integrated state (key) is defined for each reference
     * (value). Note that for the numerical integration of translational motion, the entry
     * in the pair will have a second entry that is empty (""), with the first entry defining
     * the body that is integrated.
     */
    EnvironmentUpdater(
            const simulation_setup::SystemOfBodies& bodyList,
            const std::map< EnvironmentModelsToUpdate, std::vector< std::string > >& updateSettings,
            const std::map< IntegratedStateType,
            std::vector< std::tuple< std::string, std::string, PropagatorType > > >& integratedStates =
            ( std::map< IntegratedStateType,
            std::vector< std::tuple< std::string, std::string, PropagatorType > > >( ) ) ):
        bodyList_( bodyList ), integratedStates_( integratedStates )
    {
        // Set update function to be evaluated as dependent variables of state and time during each
        // integration time step.
        setUpdateFunctions( updateSettings );
    }

    //! Function to update the environment to the current state and time.
    /*!
     * Function to update the environment to the current state and time. This function calls the
     * dependent variable functions set by the setUpdateFunctions function. By default, the
     * numerically integrated states are set in the environment first. This may be overridden by
     * using the setIntegratedStatesFromEnvironment variable, which forces the function to ignore
     * specific integrated states and update them from the existing environment modelsad.
     * \param currentTime Current time.
     * \param integratedStatesToSet Current list of integrated states, with specific integrated
     * states defined by integratedStates_ member variable. Note that these states must have been
     * converted to the global state before input to this function, as is done by the
     * convertCurrentStateToGlobalRepresentationPerType function of the DynamicsStateDerivativeModel.
     * \param setIntegratedStatesFromEnvironment Integrated state types which are not to be used for
     * updating the environment, but which are to be set from existing environment models instead.
     */
    void updateEnvironment(
            const TimeType currentTime,
            const std::unordered_map< IntegratedStateType, Eigen::Matrix< StateScalarType, Eigen::Dynamic, 1 > >&
            integratedStatesToSet,
            const std::vector< IntegratedStateType >& setIntegratedStatesFromEnvironment =
            std::vector< IntegratedStateType >( ) )
    {
        // Check consistency of input.
        if( ( integratedStatesToSet.size( ) + setIntegratedStatesFromEnvironment.size( ) ) != integratedStates_.size( ) )
        {
            throw std::runtime_error( "Error when updating environment, input size is inconsistent " +
                                      std::to_string( integratedStatesToSet.size( ) ) + " " +
                                      std::to_string( setIntegratedStatesFromEnvironment.size( ) ) + " " +
                                      std::to_string( integratedStates_.size( ) ) );
        }

        for( unsigned int i = 0; i < resetFunctionVector_.size( ); i++ )
        {
            resetFunctionVector_.at( i ).template get< 2 >( )( );
        }

        // Set integrated state variables in environment.
        setIntegratedStatesInEnvironment( integratedStatesToSet );

        // Set current state from environment for override settings setIntegratedStatesFromEnvironment
        setStatesFromEnvironment( setIntegratedStatesFromEnvironment, currentTime );

        // Evaluate time-dependent update functions (dependent variables of state and time)
        // determined by setUpdateFunctions
        for( unsigned int i = 0; i < updateFunctionVector_.size( ); i++ )
        {
            updateFunctionVector_.at( i ).template get< 2 >( )( currentTime );
        }
    }

private:

    //! Function to set numerically integrated states in environment.
    /*!
     * Function to set numerically integrated states in environment.  Note that these states must
     * have been converted to the global state before input to this function, as is done by the
     * convertCurrentStateToGlobalRepresentationPerType function of the
     * DynamicsStateDerivativeModel.
     * \param integratedStatesToSet Integrated states which are to be set in environment.
     */
    void setIntegratedStatesInEnvironment(
            const std::unordered_map< IntegratedStateType, Eigen::Matrix< StateScalarType, Eigen::Dynamic, 1 > >&
            integratedStatesToSet )
    {
        // Iterate over state types and set states in environment
        for( integratedStateIterator_ = integratedStatesToSet.begin( );
             integratedStateIterator_ != integratedStatesToSet.end( );
             integratedStateIterator_++ )
        {
            switch( integratedStateIterator_->first )
            {
            case translational_state:
            {
                // Set translational states for bodies provided as input.
                for( unsigned int i = 0; i < integratedStates_[ translational_state ].size( ); i++ )
                {
                    bodyList_.at( std::get< 0 >( integratedStates_[ translational_state ][ i ] ) )->template
                            setTemplatedState< StateScalarType >(
                                integratedStateIterator_->second.segment( i * 6, 6 ) );
                }
                break;
            }
            case rotational_state:
            {
                std::vector< std::tuple< std::string, std::string, PropagatorType > > bodiesWithIntegratedStates =
                        integratedStates_.at( rotational_state );
                for( unsigned int i = 0; i < bodiesWithIntegratedStates.size( ); i++ )
                {
                    bodyList_.at( std::get< 0 >( bodiesWithIntegratedStates[ i ] ) )->setCurrentRotationalStateToLocalFrame(
                                integratedStateIterator_->second.segment( i * 7, 7 ).template cast< double >( ) );
                }
                break;
            }
            case body_mass_state:
            {
                // Set mass for bodies provided as input.
                std::vector< std::tuple< std::string, std::string, PropagatorType > > bodiesWithIntegratedMass =
                        integratedStates_.at( body_mass_state );

                for( unsigned int i = 0; i < bodiesWithIntegratedMass.size( ); i++ )
                {
                    bodyList_.at( std::get< 0 >( bodiesWithIntegratedMass[ i ] ) )
                            ->setCurrentPropagatedBodyMass( integratedStateIterator_->second( i ) );
                }
                break;
            }
            case custom_state:
            {
                break;
            }
            default:
                throw std::runtime_error( "Error, could not find integrated state settings for " +
                                          std::to_string( integratedStateIterator_->first ) );
            }
        }
    }
    //! Function to explicitly use existing environment models to update current states of integrated bodies
    /*!
     * Function to explicitly use existing environment models to update current states of integrated
     * bodies, overriding the numerically integrated states.
     * \param statesToSet Integrated state types which are not to be used for updating the environment,
     * but which are to be set from existing environment models instead.
     * \param currentTime Time to which environment is to be updated.
     */
    void setStatesFromEnvironment(
            const std::vector< IntegratedStateType >& statesToSet,
            const TimeType currentTime )
    {
        // Iterate over selected state types.
        for( unsigned int i = 0; i < statesToSet.size( ); i++ )
        {
            switch( statesToSet.at( i ) )
            {
            case translational_state:
            {
                // Iterate over all integrated translational states.
                std::vector< std::tuple< std::string, std::string, PropagatorType > > bodiesWithIntegratedStates =
                        integratedStates_[ translational_state ];
                for( unsigned int i = 0; i < bodiesWithIntegratedStates.size( ); i++ )
                {
                    bodyList_.at( std::get< 0 >( bodiesWithIntegratedStates[ i ] ) )->
                            template setStateFromEphemeris< StateScalarType, TimeType >( currentTime );

                }
                break;
            }
            case rotational_state:
            {
                std::vector< std::tuple< std::string, std::string, PropagatorType > > bodiesWithIntegratedStates =
                        integratedStates_.at( rotational_state );
                for( unsigned int i = 0; i < bodiesWithIntegratedStates.size( ); i++ )
                {
                    bodyList_.at( std::get< 0 >( bodiesWithIntegratedStates[ i ] ) )->template setCurrentRotationalStateToLocalFrameFromEphemeris< TimeType >(
                                currentTime );
                }
                break;
            }
            case body_mass_state:
            {
                // Iterate over all integrated masses.
                std::vector< std::tuple< std::string, std::string, PropagatorType > > bodiesWithIntegratedStates =
                        integratedStates_.at( body_mass_state );
                for( unsigned int i = 0; i < bodiesWithIntegratedStates.size( ); i++ )
                {
                    bodyList_.at( std::get< 0 >( bodiesWithIntegratedStates[ i ] ) )->
                            updateMass( currentTime );

                }
                break;
            }
            default:
                throw std::runtime_error( "Error, could not find  state settings for " +
                                          std::to_string( statesToSet.at( i ) ) );
            }
        }
    }

    //! Function to set the order in which the updateFunctionVector_ is to be updated.
    /*!
     *  Function to set the order in which the updateFunctionVector_ is to be updated. Order is determined recursively in
     *  this function,  the variable iterationNumber keeps track of the number of nested calls to the function.
     *  \param iterationNumber Number of subsequent calls to this funtion
     */
    void setUpdateFunctionOrder( const int iterationNumber = 0 )
    {
        bool rerunUpdateOrder = 0;

        // Iterate over all update functions
        for( unsigned int i = 0; i < updateFunctionVector_.size( ); i++ )
        {
            // Check if environment model is rotational state.
            if( updateFunctionVector_.at( i ).template get< 0 >( ) == body_rotational_state_update )
            {
                // Check id body has no rotational ephemeris (i.e. if rotation comes from iterationNumber ).
                std::shared_ptr< ephemerides::AerodynamicAngleRotationalEphemeris > angleBasedRotationModel =
                        std::dynamic_pointer_cast< ephemerides::AerodynamicAngleRotationalEphemeris >(
                            bodyList_.at( updateFunctionVector_.at( i ).template get< 1 >( ) )->getRotationalEphemeris( ) );
                if( angleBasedRotationModel != nullptr )
                {
                    std::shared_ptr< reference_frames::AerodynamicAngleCalculator > aerodynamicAngleCalculator =
                            angleBasedRotationModel->getAerodynamicAngleCalculator( );

                    unsigned int centralTranslationalUpdateIndex = 0;
                    unsigned int centralRotationalUpdateIndex = 0;
                    unsigned int vehicleTranslationalUpdateIndex = 0;
                    unsigned int vehicleRotationalUpdateIndex = i;
                    unsigned int flightCoditionsUpdateIndex = 0;

                    bool centralTranslationalUpdateIndexSet = false;
                    bool centralRotationalUpdateIndexSet = false;
                    bool vehicleTranslationalUpdateIndexSet = false;
                    bool flightConditionsUpdateIndexSet = false;

                    // Check if the state or orientation of the central body of AerodynamicAngleCalculator is updated.
                    for( unsigned int j = 0; j < updateFunctionVector_.size( ); j++ )
                    {
                        if( ( updateFunctionVector_.at( j ).template get< 0 >( ) == body_translational_state_update ) &&
                                ( updateFunctionVector_.at( j ).template get< 1 >( ) ==
                                  aerodynamicAngleCalculator->getCentralBodyName( ) ) )
                        {
                            if( updateFunctionVector_.at( i ).template get< 0 >( ) == body_rotational_state_update )
                            {
                                // Check id body has no rotational ephemeris (i.e. if rotation comes from iterationNumber ).
                                if( bodyList_.at( updateFunctionVector_.at( i ).template get< 1 >( ) )->getRotationalEphemeris( ) == nullptr )
                                {
//                                    // Check if DependentOrientationCalculator is an AerodynamicAngleCalculator.
//                                    std::shared_ptr< reference_frames::DependentOrientationCalculator > dependentOrientationCalculator =
//                                            bodyList_.at( updateFunctionVector_.at( i ).template get< 1 >( ) )->
//                                            getDependentOrientationCalculator( );
//                                    std::shared_ptr< reference_frames::AerodynamicAngleCalculator > aerodynamicAngleCalculator =
//                                            std::dynamic_pointer_cast< reference_frames::AerodynamicAngleCalculator >(
//                                                dependentOrientationCalculator );

//                                    // Check if properties of AerodynamicAngleCalculator are such that a different update order is warranted.
//                                    if( std::dynamic_pointer_cast< reference_frames::AerodynamicAngleCalculator >(
//                                                dependentOrientationCalculator ) != nullptr )
                                    {
                                        unsigned int centralTranslationalUpdateIndex = 0;
                                        unsigned int centralRotationalUpdateIndex = 0;
                                        unsigned int vehicleTranslationalUpdateIndex = 0;
                                        unsigned int vehicleRotationalUpdateIndex = i;
                                        unsigned int flightCoditionsUpdateIndex = 0;

                                        bool centralTranslationalUpdateIndexSet = false;
                                        bool centralRotationalUpdateIndexSet = false;
                                        bool vehicleTranslationalUpdateIndexSet = false;
                                        bool flightConditionsUpdateIndexSet = false;

                                        // Check if the state or orientation of the central body of AerodynamicAngleCalculator is updated.
                                        for( unsigned int j = 0; j < updateFunctionVector_.size( ); j++ )
                                        {
                                            if( ( updateFunctionVector_.at( j ).template get< 0 >( ) == body_translational_state_update ) &&
                                                    ( updateFunctionVector_.at( j ).template get< 1 >( ) ==
                                                      aerodynamicAngleCalculator->getCentralBodyName( ) ) )
                                            {
                                                centralTranslationalUpdateIndex = j;
                                                centralTranslationalUpdateIndexSet = true;
                                            }

                                            if( ( updateFunctionVector_.at( j ).template get< 0 >( ) == body_rotational_state_update ) &&
                                                    ( updateFunctionVector_.at( j ).template get< 1 >( ) ==
                                                      aerodynamicAngleCalculator->getCentralBodyName( ) ) )
                                            {
                                                centralRotationalUpdateIndex = j;
                                                centralRotationalUpdateIndexSet = true;
                                            }

                                            if( ( updateFunctionVector_.at( j ).template get< 0 >( ) == body_translational_state_update ) &&
                                                    ( updateFunctionVector_.at( j ).template get< 1 >( ) ==
                                                      updateFunctionVector_.at( i ).template get< 1 >( ) ) )
                                            {
                                                vehicleTranslationalUpdateIndex = j;
                                                vehicleTranslationalUpdateIndexSet = true;
                                            }

                                            if( ( updateFunctionVector_.at( j ).template get< 0 >( ) == vehicle_flight_conditions_update ) &&
                                                    ( updateFunctionVector_.at( j ).template get< 1 >( ) ==
                                                      updateFunctionVector_.at( i ).template get< 1 >( ) ) )
                                            {
                                                flightCoditionsUpdateIndex = j;
                                                flightConditionsUpdateIndexSet = true;
                                            }
                                        }


                                        std::vector< int > indices;
                                        std::vector< boost::tuple< EnvironmentModelsToUpdate, std::string, std::function< void( const double ) > > > updatesToMove;

                                        if( centralTranslationalUpdateIndexSet )
                                        {
                                            indices.push_back( centralTranslationalUpdateIndex );
                                            updatesToMove.push_back( updateFunctionVector_.at( centralTranslationalUpdateIndex ) );
                                        }

                                        if( centralRotationalUpdateIndexSet )
                                        {
                                            indices.push_back( centralRotationalUpdateIndex );
                                            updatesToMove.push_back( updateFunctionVector_.at( centralRotationalUpdateIndex ) );
                                        }

                                        if( vehicleTranslationalUpdateIndexSet )
                                        {
                                            indices.push_back( vehicleTranslationalUpdateIndex );
                                            updatesToMove.push_back( updateFunctionVector_.at( vehicleTranslationalUpdateIndex ) );
                                        }

                                        if( flightConditionsUpdateIndexSet )
                                        {
                                            indices.push_back( flightCoditionsUpdateIndex );
                                            updatesToMove.push_back( updateFunctionVector_.at( flightCoditionsUpdateIndex ) );
                                        }

                                        indices.push_back( vehicleRotationalUpdateIndex );
                                        updatesToMove.push_back( updateFunctionVector_.at( vehicleRotationalUpdateIndex ) );
                                        std::vector< int > unorderedIndices = indices;
                                        std::sort( indices.begin( ), indices.end( ) );

                                        if( indices != unorderedIndices )
                                        {

                                            for( unsigned int k = 0; k < updatesToMove.size( ); k++ )
                                            {
                                                updateFunctionVector_[ indices.at( k ) ] = updatesToMove.at( k );
                                            }
                                            rerunUpdateOrder = true;
                                            break;
                                        }
                                    }
                                }
                            }
                            centralTranslationalUpdateIndex = j;
                            centralTranslationalUpdateIndexSet = true;
                        }

                        if( ( updateFunctionVector_.at( j ).template get< 0 >( ) == body_rotational_state_update ) &&
                                ( updateFunctionVector_.at( j ).template get< 1 >( ) ==
                                  aerodynamicAngleCalculator->getCentralBodyName( ) ) )
                        {
                            centralRotationalUpdateIndex = j;
                            centralRotationalUpdateIndexSet = true;
                        }

                        if( ( updateFunctionVector_.at( j ).template get< 0 >( ) == body_translational_state_update ) &&
                                ( updateFunctionVector_.at( j ).template get< 1 >( ) ==
                                  updateFunctionVector_.at( i ).template get< 1 >( ) ) )
                        {
                            vehicleTranslationalUpdateIndex = j;
                            vehicleTranslationalUpdateIndexSet = true;
                        }

                        if( ( updateFunctionVector_.at( j ).template get< 0 >( ) == vehicle_flight_conditions_update ) &&
                                ( updateFunctionVector_.at( j ).template get< 1 >( ) ==
                                  updateFunctionVector_.at( i ).template get< 1 >( ) ) )
                        {
                            flightCoditionsUpdateIndex = j;
                            flightConditionsUpdateIndexSet = true;
                        }
                    }


                    std::vector< int > indices;
                    std::vector< boost::tuple< EnvironmentModelsToUpdate, std::string, std::function< void( const double ) > > > updatesToMove;

                    if( centralTranslationalUpdateIndexSet )
                    {
                        indices.push_back( centralTranslationalUpdateIndex );
                        updatesToMove.push_back( updateFunctionVector_.at( centralTranslationalUpdateIndex ) );
                    }

                    if( centralRotationalUpdateIndexSet )
                    {
                        indices.push_back( centralRotationalUpdateIndex );
                        updatesToMove.push_back( updateFunctionVector_.at( centralRotationalUpdateIndex ) );
                    }

                    if( vehicleTranslationalUpdateIndexSet )
                    {
                        indices.push_back( vehicleTranslationalUpdateIndex );
                        updatesToMove.push_back( updateFunctionVector_.at( vehicleTranslationalUpdateIndex ) );
                    }

                    if( flightConditionsUpdateIndexSet )
                    {
                        indices.push_back( flightCoditionsUpdateIndex );
                        updatesToMove.push_back( updateFunctionVector_.at( flightCoditionsUpdateIndex ) );
                    }

                    indices.push_back( vehicleRotationalUpdateIndex );
                    updatesToMove.push_back( updateFunctionVector_.at( vehicleRotationalUpdateIndex ) );
                    std::vector< int > unorderedIndices = indices;
                    std::sort( indices.begin( ), indices.end( ) );

                    if( indices != unorderedIndices )
                    {

                        for( unsigned int k = 0; k < updatesToMove.size( ); k++ )
                        {
                            updateFunctionVector_[ indices.at( k ) ] = updatesToMove.at( k );
                        }
                        rerunUpdateOrder = true;
                        break;
                    }
                }
            }
        }

        // Define escape condition in case of infinite loop.
        if( iterationNumber > 10000 )
        {
            throw std::runtime_error( "Error when finding update order; stuck in infinite loop" );
        }

        // Rerun function if needed.
        if( rerunUpdateOrder )
        {
            setUpdateFunctionOrder( iterationNumber + 1 );
        }
    }

    //! Function to set the update functions for the environment from the required update settings.
    /*!
     * Function to set the update functions for the environment from the required update settings.
     * \param updateSettings Settings for the environment updates.
     */
    void setUpdateFunctions( const std::map< EnvironmentModelsToUpdate,
                             std::vector< std::string > >& updateSettings )
    {
        std::map< EnvironmentModelsToUpdate,
                std::vector< std::pair< std::string, std::function< void( const double ) > > > > updateTimeFunctionList;

        // Iterate over all required updates and set associated update function in lists
        for( std::map< EnvironmentModelsToUpdate,
             std::vector< std::string > >::const_iterator updateIterator =
             updateSettings.begin( ); updateIterator != updateSettings.end( ); updateIterator++ )
        {
            // Get list of bodies for which current environment type is to be updated.
            std::vector< std::string > currentBodies = updateIterator->second;
            for( unsigned int i = 0; i < currentBodies.size( ); i++ )
            {
                if( currentBodies.at( i ) != "" )
                {
                    // Check whether body exists
                    if( bodyList_.count( currentBodies.at( i ) ) == 0 )
                    {
                        throw std::runtime_error(
                                    "Error when setting environment update functions, could not find body " +
                                    currentBodies.at( i ) );
                    }

                    // Find type of environment.
                    switch( updateIterator->first )
                    {

                    // If requested body is not propagated, add to list.
                    case body_translational_state_update:
                    {
                        bool addUpdate = 1;

                        // Check if mass is propagated
                        if( integratedStates_.count( translational_state ) > 0 )
                        {
                            // Check if current body is propagated
                            std::string bodyToCheck = currentBodies.at( i );
                            std::vector< std::string > integratedTranslationalStates =
                                    utilities::getFirstTupleEntryVector( integratedStates_.at( translational_state ) );
                            if( std::find( integratedTranslationalStates.begin( ),
                                           integratedTranslationalStates.end( ),
                                           bodyToCheck ) != integratedTranslationalStates.end( ) )
                            {
                                addUpdate = 0;
                            }
                        }

                        // Add state update function to list.
                        if( addUpdate == 1 )
                        {
                            std::function< void( const TimeType ) > stateSetFunction =
                                    std::bind(
                                        &simulation_setup::Body
                                        ::setStateFromEphemeris< StateScalarType, TimeType >,
                                        bodyList_.at( currentBodies.at( i ) ), std::placeholders::_1 );

                            updateTimeFunctionList[ body_translational_state_update ].push_back(
                                        std::make_pair( currentBodies.at( i ), stateSetFunction ) );

                            resetFunctionVector_.push_back(
                                        boost::make_tuple(
                                            body_translational_state_update, currentBodies.at( i ),
                                            std::bind( &simulation_setup::Body::recomputeStateOnNextCall,
                                                       bodyList_.at( currentBodies.at( i ) ) ) ) );
                        }
                        break;
                    }
                    case body_rotational_state_update:
                    {

                        bool addUpdate = 1;
                        if( integratedStates_.count( rotational_state ) > 0 )
                        {
                            std::string bodyToCheck = currentBodies.at( i );
                            std::vector< std::string > integratedRotationalStates =
                                    utilities::getFirstTupleEntryVector( integratedStates_.at( rotational_state ) );
                            if( std::find( integratedRotationalStates.begin( ), integratedRotationalStates.end( ), bodyToCheck ) !=
                                    integratedRotationalStates.end( ) )
                            {
                                addUpdate = 0;
                            }
                        }

                        if( addUpdate == 1 )
                        {

                            // Check if rotational ephemeris exists
                            if(  ( bodyList_.at( currentBodies.at( i ) )->getRotationalEphemeris( ) != nullptr )
                                 //                                 ||
                                 //                                 ( bodyList_.at( currentBodies.at( i ) )->getDependentOrientationCalculator( ) != nullptr )
                                 )
                            {
                                std::function< void( const TimeType ) > rotationalStateSetFunction =
                                        std::bind( &simulation_setup::Body
                                                   ::setCurrentRotationalStateToLocalFrameFromEphemeris< TimeType >,
                                                   bodyList_.at( currentBodies.at( i ) ), std::placeholders::_1 );
                                updateTimeFunctionList[ body_rotational_state_update ].push_back(
                                            std::make_pair( currentBodies.at( i ), rotationalStateSetFunction ) );
                                if( bodyList_.at( currentBodies.at( i ) )->getRotationalEphemeris( ) != nullptr )
                                {
                                    resetFunctionVector_.push_back(
                                                boost::make_tuple(
                                                    body_rotational_state_update, currentBodies.at( i ),
                                                    std::bind( &ephemerides::RotationalEphemeris::
                                                               resetCurrentTime, bodyList_.at( currentBodies.at( i ) )->
                                                               getRotationalEphemeris( ) ) ) );
                                }
                            }
                            else
                            {
                                throw std::runtime_error(
                                            "Request rotation update of " + currentBodies.at( i ) +
                                            ", but body has no rotational ephemeris" );
                            }
                        }

                        break;

                    }
                    case body_mass_update:
                    {
                        bool addUpdate = 1;

                        // Check if translational state is propagated
                        if( integratedStates_.count( body_mass_state ) > 0 )
                        {
                            // Check if current body is propagated
                            std::string bodyToCheck = currentBodies.at( i );
                            std::vector< std::string > integratedBodyMasses =
                                    utilities::getFirstTupleEntryVector( integratedStates_.at( body_mass_state ) );
                            if( std::find( integratedBodyMasses.begin( ),
                                           integratedBodyMasses.end( ),
                                           bodyToCheck ) != integratedBodyMasses.end( ) )
                            {
                                addUpdate = 0;
                            }
                        }

                        if( addUpdate )
                        {
                            if( bodyList_.at( currentBodies.at( i ) )->getMassProperties( ) == nullptr )
                            {
                                throw std::runtime_error( "Error when setting update of mass of " + currentBodies.at( i ) + ", body has no mass properties," );
                            }
                            updateTimeFunctionList[ body_mass_update ].push_back(
                                        std::make_pair( currentBodies.at( i ),
                                                        std::bind( &simulation_setup::RigidBodyProperties::updateMass,
                                                                   bodyList_.at( currentBodies.at( i ) )->getMassProperties( ), std::placeholders::_1  ) ) );
                            resetFunctionVector_.push_back(
                                boost::make_tuple(
                                    body_mass_update, currentBodies.at( i ),
                                    std::bind( &simulation_setup::RigidBodyProperties::resetCurrentTime, bodyList_.at( currentBodies.at( i ) )->getMassProperties( ) ) ) );

                        }
                        break;
                    }
                    case body_mass_distribution_update:
                    {
                        updateTimeFunctionList[ body_mass_distribution_update ].push_back(
                            std::make_pair( currentBodies.at( i ),
                                           std::bind( &simulation_setup::RigidBodyProperties::updateMassDistribution,
                                                     bodyList_.at( currentBodies.at( i ) )->getMassProperties( ), std::placeholders::_1  ) ) );
                        resetFunctionVector_.push_back(
                            boost::make_tuple(
                                body_mass_distribution_update, currentBodies.at( i ),
                                std::bind( &simulation_setup::RigidBodyProperties::resetCurrentTime, bodyList_.at( currentBodies.at( i ) )->getMassProperties( ) ) ) );

                        break;
                    }
                    case spherical_harmonic_gravity_field_update:
                    {

                        // Check if body has time-dependent sh field
                        std::shared_ptr< gravitation::TimeDependentSphericalHarmonicsGravityField >
                                gravityField = std::dynamic_pointer_cast
                                < gravitation::TimeDependentSphericalHarmonicsGravityField >
                                (  bodyList_.at( currentBodies.at( i ) )->getGravityFieldModel( ) );
                        if( gravityField != nullptr )
                        {
                            updateTimeFunctionList[ spherical_harmonic_gravity_field_update ].push_back(
                                        std::make_pair(
                                            currentBodies.at( i ),
                                            std::bind( &gravitation
                                                       ::TimeDependentSphericalHarmonicsGravityField
                                                       ::update,
                                                       gravityField, std::placeholders::_1 ) ) );
                        }
                        // If no sh field at all, throw eeror.
                        else if( std::dynamic_pointer_cast< gravitation::SphericalHarmonicsGravityField >
                                 (  bodyList_.at( currentBodies.at( i ) )->getGravityFieldModel( ) ) == nullptr )
                        {
                            throw std::runtime_error( "Request sh update of " + currentBodies.at( i ) +
                                                      ", but body has no sh model" );
                        }

                        break;
                    }
                    case vehicle_flight_conditions_update:
                    {
                        // Check if current body has flight conditions set.
                        if( bodyList_.at( currentBodies.at( i ) )->getFlightConditions( ) != nullptr )
                        {
                            // If vehicle has flight conditions, add flight conditions update
                            // function to update list.
                            updateTimeFunctionList[ vehicle_flight_conditions_update ].push_back(
                                        std::make_pair(
                                            currentBodies.at( i ), std::bind(
                                                &aerodynamics::FlightConditions::updateConditions,
                                                bodyList_.at( currentBodies.at( i ) )
                                                ->getFlightConditions( ), std::placeholders::_1 ) ) );

                            resetFunctionVector_.push_back(
                                        boost::make_tuple(
                                            vehicle_flight_conditions_update, currentBodies.at( i ),
                                            std::bind( &aerodynamics::FlightConditions::
                                                       resetCurrentTime, bodyList_.at( currentBodies.at( i ) )->
                                                       getFlightConditions( ) ) ) );
                        }
                        else
                        {
                            throw std::runtime_error(
                                        "Request flight condition update of " + currentBodies.at( i ) +
                                        ", but body has no flight conditions" );
                        }
                        break;
                    }
                    case radiation_source_model_update:
                    {
                        // Check if current body has radiation source model set.
                        if( bodyList_.at( currentBodies.at( i ) )->getRadiationSourceModel() == nullptr )
                        {
                            throw std::runtime_error(
                                        "Request radiation source model update of " + currentBodies.at( i ) +
                                        ", but body has no radiation source model" );
                        }
                        // If vehicle has radiation source model, add its update function to update list.
                        updateTimeFunctionList[ radiation_source_model_update ].push_back(
                                    std::make_pair(
                                        currentBodies.at( i ), std::bind(
                                            &electromagnetism::RadiationSourceModel::updateMembers,
                                            bodyList_.at( currentBodies.at( i ) )
                                            ->getRadiationSourceModel(), std::placeholders::_1 ) ) );
                        break;
                    }
                    case radiation_pressure_target_model_update:
                    {
                        // Check if current body has radiation pressure target model set.
                        if( bodyList_.at( currentBodies.at( i ) )->getRadiationPressureTargetModel() == nullptr )
                        {
                            throw std::runtime_error(
                                        "Request radiation pressure target model update of " + currentBodies.at( i ) +
                                        ", but body has no radiation pressure target model" );
                        }
                        // If vehicle has radiation pressure target model, add its update function to update list.
                        updateTimeFunctionList[ radiation_pressure_target_model_update ].push_back(
                                    std::make_pair(
                                        currentBodies.at( i ), std::bind(
                                            &electromagnetism::RadiationPressureTargetModel::updateMembers,
                                            bodyList_.at( currentBodies.at( i ) )
                                            ->getRadiationPressureTargetModel(), std::placeholders::_1 ) ) );
                        break;
                    }
                    case body_segment_orientation_update:
                    {
                        // Check if current body has radiation pressure target model set.
                        if( bodyList_.at( currentBodies.at( i ) )->getVehicleSystems() == nullptr )
                        {
                            throw std::runtime_error(
                                "Request body segment orientation update of " + currentBodies.at( i ) +
                                ", but body has no vehicle systems" );
                        }
                        // If vehicle has radiation pressure target model, add its update function to update list.
                        updateTimeFunctionList[ body_segment_orientation_update ].push_back(
                            std::make_pair(
                                currentBodies.at( i ), std::bind(
                                    &system_models::VehicleSystems::updatePartOrientations,
                                    bodyList_.at( currentBodies.at( i ) )
                                        ->getVehicleSystems(), std::placeholders::_1 ) ) );

                        resetFunctionVector_.push_back(
                            boost::make_tuple(
                                body_segment_orientation_update, currentBodies.at( i ),
                                std::bind( &system_models::VehicleSystems::resetTime,
                                           bodyList_.at( currentBodies.at( i ) )->getVehicleSystems( ) ) ) );
                        break;
                    }
//                    case radiation_pressure_interface_update:
//                    {
//                        // RP-OLD
//                        // Get body radiation pressure interface(s) (one per source)
//                        std::map< std::string, std::shared_ptr< electromagnetism
//                                ::RadiationPressureInterface > >
//                                radiationPressureInterfaces =
//                                bodyList_.at( currentBodies.at( i ) )->getRadiationPressureInterfaces( );
//
//                        if( radiationPressureInterfaces.size( ) == 0 )
//                        {
//                            throw std::runtime_error(
//                                        "Request radiation pressure update of " + currentBodies.at( i ) +
//                                        ", but body has no radiation pressure interfaces" );
//                        }
//                        else if( radiationPressureInterfaces.size( ) > 1 )
//                        {
//                            std::cerr << "Warning, requested radiation pressure update of " << currentBodies.at( i ) <<
//                                         ", but body has multiple radiation pressure interfaces: updating all." << std::endl;
//                        }
//
//                        // Add each interface update function to update list.
//                        for( std::map< std::string,
//                             std::shared_ptr< electromagnetism::RadiationPressureInterface > >
//                             ::iterator iterator = radiationPressureInterfaces.begin( );
//                             iterator != radiationPressureInterfaces.end( ); iterator++ )
//                        {
//                            updateTimeFunctionList[ radiation_pressure_interface_update ].push_back(
//                                        std::make_pair( currentBodies.at( i ),
//                                                        std::bind(
//                                                            &electromagnetism
//                                                            ::RadiationPressureInterface
//                                                            ::updateInterface,
//                                                            iterator->second, std::placeholders::_1 ) ) );
//                        }
//                        break;
//                    }
                    }
                }
            }
        }

        // Create list of update functions.
        for( std::map< EnvironmentModelsToUpdate, std::vector< std::pair< std::string,
             std::function< void( const double ) > > > >::iterator updateTimeIterator  = updateTimeFunctionList.begin( );
             updateTimeIterator != updateTimeFunctionList.end( ); updateTimeIterator++ )
        {
            for( unsigned int i = 0; i < updateTimeIterator->second.size( ); i++ )
            {
                updateFunctionVector_.push_back(
                            boost::make_tuple( updateTimeIterator->first,  updateTimeIterator->second.at( i ).first,
                                               updateTimeIterator->second.at( i ).second ) );
            }
        }

        // Set update order of functions.
        setUpdateFunctionOrder( );
    }

    //! List of body objects, this list encompasses all environment object in the simulation.
    simulation_setup::SystemOfBodies bodyList_;


    //! list of identifiers for the numerically integrated states
    /*!
     * This map provides the list of identifiers for the numerically
     * integrated states. The type of integrated state (key) is defined for each reference
     * (value). Note that for the numerical integration of translational motion, the entry
     * in the pair will have a second entry that is empty (""), with the first entry defining
     * the body that is integrated.
     */
    std::map< IntegratedStateType, std::vector< std::tuple< std::string, std::string, PropagatorType > > >
    integratedStates_;

    //! List of time-dependent functions to call to update the environment.
    std::vector< boost::tuple< EnvironmentModelsToUpdate, std::string, std::function< void( const double ) > > >
    updateFunctionVector_;
<<<<<<< HEAD

    //! List of time-dependent functions to call to reset the time of the environment (to NaN signal recomputation for next
=======
    
    //! List of time-dependent functions to call to reset the time of the environment (to NaN s
    //! ignal recomputation for next
>>>>>>> da8a3b9e
    //! time step).
    std::vector< boost::tuple< EnvironmentModelsToUpdate, std::string, std::function< void( ) > > > resetFunctionVector_;




    //! Predefined state history iterator for computational efficiency.
    typename std::unordered_map< IntegratedStateType, Eigen::Matrix< StateScalarType, Eigen::Dynamic, 1 > >::const_iterator
    integratedStateIterator_;


};

extern template class EnvironmentUpdater< double, double >;


} // namespace propagators

} // namespace tudat

#endif // TUDAT_ENVIRONMENTUPDATER_H<|MERGE_RESOLUTION|>--- conflicted
+++ resolved
@@ -786,43 +786,6 @@
                                            bodyList_.at( currentBodies.at( i ) )->getVehicleSystems( ) ) ) );
                         break;
                     }
-//                    case radiation_pressure_interface_update:
-//                    {
-//                        // RP-OLD
-//                        // Get body radiation pressure interface(s) (one per source)
-//                        std::map< std::string, std::shared_ptr< electromagnetism
-//                                ::RadiationPressureInterface > >
-//                                radiationPressureInterfaces =
-//                                bodyList_.at( currentBodies.at( i ) )->getRadiationPressureInterfaces( );
-//
-//                        if( radiationPressureInterfaces.size( ) == 0 )
-//                        {
-//                            throw std::runtime_error(
-//                                        "Request radiation pressure update of " + currentBodies.at( i ) +
-//                                        ", but body has no radiation pressure interfaces" );
-//                        }
-//                        else if( radiationPressureInterfaces.size( ) > 1 )
-//                        {
-//                            std::cerr << "Warning, requested radiation pressure update of " << currentBodies.at( i ) <<
-//                                         ", but body has multiple radiation pressure interfaces: updating all." << std::endl;
-//                        }
-//
-//                        // Add each interface update function to update list.
-//                        for( std::map< std::string,
-//                             std::shared_ptr< electromagnetism::RadiationPressureInterface > >
-//                             ::iterator iterator = radiationPressureInterfaces.begin( );
-//                             iterator != radiationPressureInterfaces.end( ); iterator++ )
-//                        {
-//                            updateTimeFunctionList[ radiation_pressure_interface_update ].push_back(
-//                                        std::make_pair( currentBodies.at( i ),
-//                                                        std::bind(
-//                                                            &electromagnetism
-//                                                            ::RadiationPressureInterface
-//                                                            ::updateInterface,
-//                                                            iterator->second, std::placeholders::_1 ) ) );
-//                        }
-//                        break;
-//                    }
                     }
                 }
             }
@@ -863,14 +826,8 @@
     //! List of time-dependent functions to call to update the environment.
     std::vector< boost::tuple< EnvironmentModelsToUpdate, std::string, std::function< void( const double ) > > >
     updateFunctionVector_;
-<<<<<<< HEAD
 
     //! List of time-dependent functions to call to reset the time of the environment (to NaN signal recomputation for next
-=======
-    
-    //! List of time-dependent functions to call to reset the time of the environment (to NaN s
-    //! ignal recomputation for next
->>>>>>> da8a3b9e
     //! time step).
     std::vector< boost::tuple< EnvironmentModelsToUpdate, std::string, std::function< void( ) > > > resetFunctionVector_;
 
